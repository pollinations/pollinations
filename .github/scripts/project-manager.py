#!/usr/bin/env python3
"""
Project Manager - Automatically organizes issues and PRs into GitHub Projects V2.

Logic:
1. Issue/PR is created
2. AI analyzes content and determines project (Dev/Support/News)
3. Only internal org members' issues/PRs go to Dev project
4. External contributions go to Support (unless news-related)
5. AI sets priority which is applied to the project item
"""

import os
import json
import requests
from typing import Optional

# Environment variables from workflow
GITHUB_TOKEN = os.getenv("GITHUB_TOKEN")
GITHUB_EVENT = json.loads(os.getenv("GITHUB_EVENT", "{}"))
REPO_OWNER = os.getenv("REPO_OWNER", "pollinations")
REPO_NAME = os.getenv("REPO_NAME", "pollinations")

# Parse event data
IS_PULL_REQUEST = "pull_request" in GITHUB_EVENT
ITEM_DATA = (
    GITHUB_EVENT.get("pull_request")
    if IS_PULL_REQUEST
    else GITHUB_EVENT.get("issue", {})
)
ISSUE_NUMBER = ITEM_DATA.get("number")
ISSUE_TITLE = ITEM_DATA.get("title", "")
ISSUE_BODY = ITEM_DATA.get("body", "") or ""
ISSUE_AUTHOR = ITEM_DATA.get("user", {}).get("login", "")
ISSUE_NODE_ID = ITEM_DATA.get("node_id", "")

# API setup
GITHUB_API = "https://api.github.com"
GITHUB_GRAPHQL = "https://api.github.com/graphql"
POLLINATIONS_API = "https://gen.pollinations.ai/v1/chat/completions"
POLLINATIONS_TOKEN = os.getenv("POLLINATIONS_TOKEN")

GITHUB_HEADERS = {
    "Authorization": f"Bearer {GITHUB_TOKEN}",
    "Accept": "application/vnd.github.v3+json",
}

# Project configuration with real GitHub Projects V2 IDs
CONFIG = {
    "projects": {
        "dev": {
            "id": "PVT_kwDOBS76fs4AwCAM",
            "name": "Dev",
            "number": 20,
            "description": "Core development, features, refactors, infrastructure - internal only",
            "internal_only": True,
            "default_status": "Backlog",
            "status_field_id": "PVTSSF_lADOBS76fs4AwCAMzgmXaAM",
            "status_options": {
                "Backlog": "f75ad846",
                "To Do": "d89ca0b2",
                "In Progress": "47fc9ee4",
                "In Review": "ca6ba6c3",
                "Done": "98236657",
            },
            "priority_field_id": "PVTSSF_lADOBS76fs4AwCAMzg2DKDk",
            "priority_options": {
                "Urgent": "0f53228f",
                "High": "dc7fa85f",
                "Medium": "15fd4fac",
                "Low": "7495a981",
            },
        },
        "support": {
            "id": "PVT_kwDOBS76fs4BLr1H",
            "name": "Support",
            "number": 21,
            "description": "User help, billing, API questions, bug reports from users",
            "internal_only": False,
            "default_status": "Review",
            "status_field_id": "PVTSSF_lADOBS76fs4BLr1Hzg7L1RQ",
            "status_options": {
                "Review": "f75ad846",
                "Done": "98236657",
                "Discarded": "bc3f7e3a",
            },
            "priority_field_id": "PVTSSF_lADOBS76fs4BLr1Hzg7NAkI",
            "priority_options": {
                "Urgent": "5b4c403c",
                "High": "509f6cf1",
                "Medium": "ce60ee16",
                "Low": "ca5161be",
            },
        },
        "news": {
            "id": "PVT_kwDOBS76fs4BLtD8",
            "name": "News",
            "number": 22,
            "description": "News workflows, social media automation, announcements, releases",
            "internal_only": False,
            "default_status": "Todo",
            "status_field_id": "PVTSSF_lADOBS76fs4BLtD8zg7Mrxg",
            "status_options": {
                "Todo": "f75ad846",
                "In Progress": "47fc9ee4",
                "Done": "98236657",
            },
            "priority_field_id": None,
            "priority_options": {},
        },
    },
    "labels": {
        # Dev labels
        "CORE": "Core development work",
        "BUG": "Something is broken",
        "FEATURE": "New functionality request",
        "QUEST": "Community task - pollen reward if merged",
        "TRACKING": "Meta-issue tracking other items",
        # Support labels
        "SUPPORT": "Support request",
        "HELP": "User needs assistance",
        "BALANCE": "Pollen balance issue",
        "BILLING": "Payment or subscription issue",
        "API": "API usage or integration issue",
        # News labels
        "NEWS": "News and announcements",
        # External
        "EXTERNAL": "External contribution (not from org member)",
    },
    "org_members": [
        "voodoohop",
        "eulervoid",
        "ElliotEtag",
        "Circuit-Overtime",
        "Itachi-1824",
        "ale-rls",
    ],
    "fallback_assignee": "voodoohop",
}


def is_org_member(username: str) -> bool:
    """Check if user is an org member (from config list or via API)."""
    if username.lower() in [m.lower() for m in CONFIG["org_members"]]:
        return True

    # Fallback: check via GitHub API
    try:
        resp = requests.get(
            f"{GITHUB_API}/orgs/{REPO_OWNER}/members/{username}", headers=GITHUB_HEADERS
        )
        return resp.status_code == 204  # 204 = is member, 404 = not member
    except requests.RequestException:
        return False


def classify_with_ai(is_internal: bool) -> dict:
    """Use AI to classify the issue/PR."""

    system_prompt = f"""You are a GitHub issue/PR classifier for Pollinations. Analyze and classify into ONE project.

PROJECTS:
- dev: Core development work, features, refactors, infrastructure, code improvements (INTERNAL ONLY)
- support: User help, bug reports, API questions, billing issues, pollen balance questions
- news: Release announcements, changelog, social media posts, community updates

RULES:
1. Author is {"INTERNAL (org member)" if is_internal else "EXTERNAL (community contributor)"}
2. {"Internal authors can go to any project based on content" if is_internal else "External authors ALWAYS go to 'support' (dev is internal-only)"}
3. Each item goes to exactly ONE project
4. Set priority based on impact: Urgent (critical/blocking), High (important), Medium (normal), Low (minor)

LABELS (pick 1-3 most relevant, UPPERCASE):
Dev labels: CORE, BUG, FEATURE, QUEST, TRACKING
Support labels: SUPPORT, HELP, BUG, FEATURE, BALANCE, BILLING, API
News labels: NEWS
External: EXTERNAL (add if author is external)

Return ONLY valid JSON:
{{"project": "dev|support|news", "priority": "Urgent|High|Medium|Low", "labels": ["label1"], "reasoning": "brief why"}}"""

    item_type = "Pull Request" if IS_PULL_REQUEST else "Issue"
    user_prompt = f"""{item_type} #{ISSUE_NUMBER}
Author: {ISSUE_AUTHOR} ({"internal" if is_internal else "external"})
Title: {ISSUE_TITLE}
Body: {ISSUE_BODY[:2000]}"""

    import time
    import random

    for attempt in range(3):
        try:
            seed = random.randint(0, 2147483647)  # 0 to INT32_MAX
            headers = (
                {"Authorization": f"Bearer {POLLINATIONS_TOKEN}"}
                if POLLINATIONS_TOKEN
                else {}
            )
            response = requests.post(
                POLLINATIONS_API,
                headers=headers,
                json={
                    "model": "openai",
                    "seed": seed,
                    "messages": [
                        {"role": "system", "content": system_prompt},
                        {"role": "user", "content": user_prompt},
                    ],
                    "max_tokens": 500,
                    "response_format": {"type": "json_object"},
                },
                timeout=300,  # 5 minutes
            )

            if response.status_code == 429:
                wait_time = 2**attempt
                print(
                    f"Rate limited, waiting {wait_time}s before retry (seed: {seed})..."
                )
                time.sleep(wait_time)
                continue

            if response.status_code != 200:
                print(
                    f"AI API error: {response.status_code}, attempt {attempt + 1}/3 (seed: {seed})"
                )
                if attempt < 2:
                    time.sleep(2**attempt)
                    continue
                return get_fallback_classification(is_internal)

            content = (
                response.json()
                .get("choices", [{}])[0]
                .get("message", {})
                .get("content", "")
            )

            return json.loads(content.strip())

        except (requests.RequestException, json.JSONDecodeError, KeyError) as e:
            print(f"Classification error: {e}, attempt {attempt + 1}/3")
            if attempt < 2:
                time.sleep(2**attempt)
                continue
            return get_fallback_classification(is_internal)

    return get_fallback_classification(is_internal)


def get_fallback_classification(is_internal: bool) -> dict:
    """Fallback classification if AI fails."""
    return {
        "project": "dev" if is_internal else "support",
        "priority": "Medium",
        "labels": ["EXTERNAL"] if not is_internal else [],
        "reasoning": "Fallback classification",
    }


def graphql_request(query: str, variables: dict = None) -> dict:
    """Execute a GraphQL request with retry for rate limits."""
    for attempt in range(3):
        try:
            response = requests.post(
                GITHUB_GRAPHQL,
                headers={**GITHUB_HEADERS, "Content-Type": "application/json"},
                json={"query": query, "variables": variables or {}},
                timeout=30,
            )

            if response.status_code == 403 or response.status_code == 429:
                # Rate limited - wait and retry
                import time

                wait_time = 2**attempt
                print(f"Rate limited, waiting {wait_time}s before retry...")
                time.sleep(wait_time)
                continue

            if response.status_code != 200:
                print(f"GraphQL error: {response.status_code} - {response.text}")
                return {}

            data = response.json()
            if "errors" in data:
                print(f"GraphQL errors: {data['errors']}")
                return {}

            return data.get("data", {})

        except requests.RequestException as e:
            print(f"GraphQL request error: {e}")
            if attempt < 2:
                import time

                time.sleep(2**attempt)
                continue
            return {}

    return {}


def add_to_project(project_id: str) -> Optional[str]:
    """Add issue/PR to a GitHub Project V2. Returns the project item ID."""

    mutation = """
    mutation($projectId: ID!, $contentId: ID!) {
        addProjectV2ItemById(input: {projectId: $projectId, contentId: $contentId}) {
            item {
                id
            }
        }
    }
    """

    result = graphql_request(
        mutation, {"projectId": project_id, "contentId": ISSUE_NODE_ID}
    )

    item = result.get("addProjectV2ItemById", {}).get("item", {})
    return item.get("id")


def set_project_field(project_id: str, item_id: str, field_id: str, option_id: str):
    """Set a single-select field value on a project item."""

    mutation = """
    mutation($projectId: ID!, $itemId: ID!, $fieldId: ID!, $optionId: String!) {
        updateProjectV2ItemFieldValue(input: {
            projectId: $projectId
            itemId: $itemId
            fieldId: $fieldId
            value: {singleSelectOptionId: $optionId}
        }) {
            projectV2Item {
                id
            }
        }
    }
    """

    graphql_request(
        mutation,
        {
            "projectId": project_id,
            "itemId": item_id,
            "fieldId": field_id,
            "optionId": option_id,
        },
    )


def add_labels(labels: list):
    """Add labels to the issue/PR."""
    if not labels:
        return
<<<<<<< HEAD
    validated_labels = []
    for l in labels:
        if l in VALID_LABELS:
            validated_labels.append(l)
        else:
            print(f"[ERROR] Invalid label '{l}' not in allowed set. Skipping.")
    if not validated_labels:
        print("[ERROR] No valid labels to apply. Skipping label update.")
        return

    endpoint = f"{API_BASE}/issues/{ISSUE_NUMBER}/labels"
    resp = requests.post(
        endpoint,
        headers=GITHUB_HEADERS,
        json={"labels": validated_labels}
    )
    if resp.status_code not in [200, 201]:
        print(f"[ERROR] Failed to update labels: {resp.status_code} - {resp.text}")

def assign_issue(assignee: str):
    if not assignee or assignee in ("null", None, "None", ""):
        print("[ERROR] No valid assignee provided for dev project. Assignment skipped.")
        return

    endpoint = f"{API_BASE}/issues/{ISSUE_NUMBER}/assignees"
    resp = requests.post(
        endpoint,
        headers=GITHUB_HEADERS,
        json={"assignees": [assignee]}
    )
    if resp.status_code not in [200, 201]:
        print(f"[ERROR] Failed to assign issue: {resp.status_code} - {resp.text}")
=======

    # Filter to valid labels that exist in config (case-insensitive check, preserve original case)
    config_labels_upper = {k.upper() for k in CONFIG["labels"]}
    valid_labels = [l.upper() for l in labels if l.upper() in config_labels_upper]
    if not valid_labels:
        return

    try:
        requests.post(
            f"{GITHUB_API}/repos/{REPO_OWNER}/{REPO_NAME}/issues/{ISSUE_NUMBER}/labels",
            headers=GITHUB_HEADERS,
            json={"labels": valid_labels},
            timeout=10,
        )
    except requests.RequestException as e:
        print(f"Failed to add labels: {e}")

>>>>>>> 070e63cf

def main():
    if not ISSUE_NUMBER or not ISSUE_NODE_ID:
        print("No issue/PR found in event")
        return

<<<<<<< HEAD
    classification = classify_with_ai()

    if not classification:
        print("Failed to classify with AI")
        return

    project_key = classification.get("project", "").lower()
    labels = list(classification.get("labels", []))
    assignee = classification.get("assignee")

    project_name = PROJECT_NAMES.get(project_key)

    if not project_name:
        print(f"Invalid project: {project_key}")
        return

    project_id = get_project_id(project_name)
    if project_id:
        added = add_to_project(project_id)
        if not added:
            print(f"[ERROR] Could not add to project {project_name} (ID: {project_id})")

    if labels:
        update_labels(labels)
    if project_key == "dev":
        if not assignee or assignee in ("null", None, "None", ""):
            print("[ERROR] No valid assignee for dev project. Assignment skipped.")
        else:
            assign_issue(assignee)
            print(f"Assigned to: @{assignee}")

    print(f"Classified as {project_name} with priority {classification.get('priority')}")
    print(f"Labels: {labels}")
    print(f"Reasoning: {classification.get('reasoning')}")
=======
    if not GITHUB_TOKEN:
        print("No GITHUB_TOKEN provided")
        return

    print(
        f"Processing {'PR' if IS_PULL_REQUEST else 'Issue'} #{ISSUE_NUMBER}: {ISSUE_TITLE}"
    )
    print(f"Author: {ISSUE_AUTHOR}")

    # Check if author is org member
    is_internal = is_org_member(ISSUE_AUTHOR)
    print(f"Internal member: {is_internal}")

    # Get AI classification
    classification = classify_with_ai(is_internal)
    print(f"Classification: {json.dumps(classification, indent=2)}")

    project_key = classification.get("project", "support").lower()
    priority = classification.get("priority", "Medium")
    labels = classification.get("labels", [])

    # Enforce internal-only rule for dev project
    project_config = CONFIG["projects"].get(project_key)
    if not project_config:
        print(f"Invalid project: {project_key}, defaulting to support")
        project_key = "support"
        project_config = CONFIG["projects"]["support"]

    if project_config.get("internal_only") and not is_internal:
        print(f"External user cannot be added to {project_key}, redirecting to support")
        project_key = "support"
        project_config = CONFIG["projects"]["support"]
        if "EXTERNAL" not in [l.upper() for l in labels]:
            labels.append("EXTERNAL")

    # Add to project
    print(f"Adding to project: {project_config['name']}")
    item_id = add_to_project(project_config["id"])

    if not item_id:
        print("Failed to add to project")
        return

    print(f"Added to project, item ID: {item_id}")

    # Set status
    status = project_config.get("default_status")
    status_field_id = project_config.get("status_field_id")
    status_option_id = project_config.get("status_options", {}).get(status)

    if status_field_id and status_option_id:
        print(f"Setting status: {status}")
        set_project_field(
            project_config["id"], item_id, status_field_id, status_option_id
        )

    # Set priority
    priority_field_id = project_config.get("priority_field_id")
    priority_option_id = project_config.get("priority_options", {}).get(priority)

    if priority_field_id and priority_option_id:
        print(f"Setting priority: {priority}")
        set_project_field(
            project_config["id"], item_id, priority_field_id, priority_option_id
        )

    # Add labels
    if labels:
        print(f"Adding labels: {labels}")
        add_labels(labels)

    print(f"\n✓ Successfully organized into {project_config['name']} project")
    print(f"  Priority: {priority}")
    print(f"  Reasoning: {classification.get('reasoning', 'N/A')}")

>>>>>>> 070e63cf

if __name__ == "__main__":
    main()<|MERGE_RESOLUTION|>--- conflicted
+++ resolved
@@ -209,7 +209,7 @@
                     "max_tokens": 500,
                     "response_format": {"type": "json_object"},
                 },
-                timeout=300,  # 5 minutes
+                timeout=300,  
             )
 
             if response.status_code == 429:
@@ -355,40 +355,6 @@
     """Add labels to the issue/PR."""
     if not labels:
         return
-<<<<<<< HEAD
-    validated_labels = []
-    for l in labels:
-        if l in VALID_LABELS:
-            validated_labels.append(l)
-        else:
-            print(f"[ERROR] Invalid label '{l}' not in allowed set. Skipping.")
-    if not validated_labels:
-        print("[ERROR] No valid labels to apply. Skipping label update.")
-        return
-
-    endpoint = f"{API_BASE}/issues/{ISSUE_NUMBER}/labels"
-    resp = requests.post(
-        endpoint,
-        headers=GITHUB_HEADERS,
-        json={"labels": validated_labels}
-    )
-    if resp.status_code not in [200, 201]:
-        print(f"[ERROR] Failed to update labels: {resp.status_code} - {resp.text}")
-
-def assign_issue(assignee: str):
-    if not assignee or assignee in ("null", None, "None", ""):
-        print("[ERROR] No valid assignee provided for dev project. Assignment skipped.")
-        return
-
-    endpoint = f"{API_BASE}/issues/{ISSUE_NUMBER}/assignees"
-    resp = requests.post(
-        endpoint,
-        headers=GITHUB_HEADERS,
-        json={"assignees": [assignee]}
-    )
-    if resp.status_code not in [200, 201]:
-        print(f"[ERROR] Failed to assign issue: {resp.status_code} - {resp.text}")
-=======
 
     # Filter to valid labels that exist in config (case-insensitive check, preserve original case)
     config_labels_upper = {k.upper() for k in CONFIG["labels"]}
@@ -406,51 +372,16 @@
     except requests.RequestException as e:
         print(f"Failed to add labels: {e}")
 
->>>>>>> 070e63cf
 
 def main():
     if not ISSUE_NUMBER or not ISSUE_NODE_ID:
         print("No issue/PR found in event")
         return
-
-<<<<<<< HEAD
+    
     classification = classify_with_ai()
-
+    
     if not classification:
         print("Failed to classify with AI")
-        return
-
-    project_key = classification.get("project", "").lower()
-    labels = list(classification.get("labels", []))
-    assignee = classification.get("assignee")
-
-    project_name = PROJECT_NAMES.get(project_key)
-
-    if not project_name:
-        print(f"Invalid project: {project_key}")
-        return
-
-    project_id = get_project_id(project_name)
-    if project_id:
-        added = add_to_project(project_id)
-        if not added:
-            print(f"[ERROR] Could not add to project {project_name} (ID: {project_id})")
-
-    if labels:
-        update_labels(labels)
-    if project_key == "dev":
-        if not assignee or assignee in ("null", None, "None", ""):
-            print("[ERROR] No valid assignee for dev project. Assignment skipped.")
-        else:
-            assign_issue(assignee)
-            print(f"Assigned to: @{assignee}")
-
-    print(f"Classified as {project_name} with priority {classification.get('priority')}")
-    print(f"Labels: {labels}")
-    print(f"Reasoning: {classification.get('reasoning')}")
-=======
-    if not GITHUB_TOKEN:
-        print("No GITHUB_TOKEN provided")
         return
 
     print(
@@ -524,7 +455,6 @@
     print(f"  Priority: {priority}")
     print(f"  Reasoning: {classification.get('reasoning', 'N/A')}")
 
->>>>>>> 070e63cf
 
 if __name__ == "__main__":
     main()