--- conflicted
+++ resolved
@@ -21,7 +21,6 @@
  *
  */
 
-<<<<<<< HEAD
 const fs = require("fs");
 const path = require("path");
 const https = require("https");
@@ -48,63 +47,10 @@
 	}
 
 	return null;
-=======
-import fs from "fs";
-import path from "path";
-import https from "https";
-
-// Import all project data
-import { vibeCodingProjects } from "../../pollinations.ai/src/config/projects/vibeCoding.js";
-import { creativeProjects } from "../../pollinations.ai/src/config/projects/creative.js";
-import { gamesProjects } from "../../pollinations.ai/src/config/projects/games.js";
-import { hackAndBuildProjects } from "../../pollinations.ai/src/config/projects/hackAndBuild.js";
-import { chatProjects } from "../../pollinations.ai/src/config/projects/chat.js";
-import { socialBotsProjects } from "../../pollinations.ai/src/config/projects/socialBots.js";
-import { learnProjects } from "../../pollinations.ai/src/config/projects/learn.js";
-
-// Paths to project files (relative to the repository root)
-const PROJECT_LIST_PATH = path.join(
-    "pollinations.ai",
-    "src",
-    "config",
-    "projectList.js",
-);
-const PROJECT_CATEGORY_PATHS = [
-    path.join("pollinations.ai", "src", "config", "projects", "vibeCoding.js"),
-    path.join("pollinations.ai", "src", "config", "projects", "creative.js"),
-    path.join("pollinations.ai", "src", "config", "projects", "games.js"),
-    path.join(
-        "pollinations.ai",
-        "src",
-        "config",
-        "projects",
-        "hackAndBuild.js",
-    ),
-    path.join("pollinations.ai", "src", "config", "projects", "chat.js"),
-    path.join("pollinations.ai", "src", "config", "projects", "socialBots.js"),
-    path.join("pollinations.ai", "src", "config", "projects", "learn.js"),
-];
-
-// Function to extract owner and repo from GitHub URL
-function extractOwnerAndRepo(url) {
-    // Handle different GitHub URL formats
-    const githubRegex = /github\.com\/([^\/]+)\/([^\/\s]+)/;
-    const match = url.match(githubRegex);
-
-    if (match && match.length >= 3) {
-        return {
-            owner: match[1],
-            repo: match[2].replace(/\.git$/, ""), // Remove .git if present
-        };
-    }
-
-    return null;
->>>>>>> c408fc3e
 }
 
 // Function to fetch star count from GitHub API
 function fetchStarCount(owner, repo) {
-<<<<<<< HEAD
 	return new Promise((resolve, reject) => {
 		const options = {
 			hostname: "api.github.com",
@@ -147,57 +93,10 @@
 
 		req.end();
 	});
-=======
-    return new Promise((resolve, reject) => {
-        const options = {
-            hostname: "api.github.com",
-            path: `/repos/${owner}/${repo}`,
-            method: "GET",
-            headers: {
-                "User-Agent": "GitHub-Star-Counter",
-            },
-        };
-
-        const req = https.request(options, (res) => {
-            let data = "";
-
-            res.on("data", (chunk) => {
-                data += chunk;
-            });
-
-            res.on("end", () => {
-                try {
-                    const response = JSON.parse(data);
-                    if (response.stargazers_count !== undefined) {
-                        resolve({
-                            stars: response.stargazers_count,
-                            fullResponse: response,
-                        });
-                    } else if (response.message) {
-                        reject(
-                            new Error(`GitHub API error: ${response.message}`),
-                        );
-                    } else {
-                        reject(new Error("Failed to get star count"));
-                    }
-                } catch (error) {
-                    reject(error);
-                }
-            });
-        });
-
-        req.on("error", (error) => {
-            reject(error);
-        });
-
-        req.end();
-    });
->>>>>>> c408fc3e
 }
 
 // Function to format star count for display
 function formatStarCount(stars) {
-<<<<<<< HEAD
 	if (stars < 1000) {
 		return stars.toString();
 	} else {
@@ -241,7 +140,81 @@
 	}
 }
 
-// Function to process the project list file
+// All project categories with their file paths
+const projectCategories = {
+    vibeCoding: {
+        data: vibeCodingProjects,
+        filePath: path.join(
+            "pollinations.ai",
+            "src",
+            "config",
+            "projects",
+            "vibeCoding.js",
+        ),
+    },
+    creative: {
+        data: creativeProjects,
+        filePath: path.join(
+            "pollinations.ai",
+            "src",
+            "config",
+            "projects",
+            "creative.js",
+        ),
+    },
+    games: {
+        data: gamesProjects,
+        filePath: path.join(
+            "pollinations.ai",
+            "src",
+            "config",
+            "projects",
+            "games.js",
+        ),
+    },
+    hackAndBuild: {
+        data: hackAndBuildProjects,
+        filePath: path.join(
+            "pollinations.ai",
+            "src",
+            "config",
+            "projects",
+            "hackAndBuild.js",
+        ),
+    },
+    chat: {
+        data: chatProjects,
+        filePath: path.join(
+            "pollinations.ai",
+            "src",
+            "config",
+            "projects",
+            "chat.js",
+        ),
+    },
+    socialBots: {
+        data: socialBotsProjects,
+        filePath: path.join(
+            "pollinations.ai",
+            "src",
+            "config",
+            "projects",
+            "socialBots.js",
+        ),
+    },
+    learn: {
+        data: learnProjects,
+        filePath: path.join(
+            "pollinations.ai",
+            "src",
+            "config",
+            "projects",
+            "learn.js",
+        ),
+    },
+};
+
+// Function to process all project files
 async function processProjectList() {
 	try {
 		// Read the file
@@ -322,291 +295,10 @@
 		console.error("Error processing file:", error);
 		process.exit(1);
 	}
-=======
-    if (stars >= 1000) {
-        return (stars / 1000).toFixed(1) + "k";
-    }
-    return stars.toString();
-}
-
-// Function to format JavaScript object without quoted keys
-function formatJavaScriptObject(obj, indent = 0) {
-    const spaces = "  ".repeat(indent);
-    const innerSpaces = "  ".repeat(indent + 1);
-
-    if (Array.isArray(obj)) {
-        if (obj.length === 0) return "[]";
-
-        let result = "[\n";
-        obj.forEach((item, index) => {
-            result += innerSpaces + formatJavaScriptObject(item, indent + 1);
-            if (index < obj.length - 1) result += ",";
-            result += "\n";
-        });
-        result += spaces + "]";
-        return result;
-    }
-
-    if (obj && typeof obj === "object") {
-        const keys = Object.keys(obj);
-        if (keys.length === 0) return "{}";
-
-        let result = "{\n";
-        keys.forEach((key, index) => {
-            const value = obj[key];
-            result += innerSpaces + key + ": ";
-
-            if (typeof value === "string") {
-                result += `"${value.replace(/"/g, '\\"')}"`;
-            } else if (
-                typeof value === "number" ||
-                typeof value === "boolean"
-            ) {
-                result += value;
-            } else {
-                result += formatJavaScriptObject(value, indent + 1);
-            }
-
-            if (index < keys.length - 1) result += ",";
-            result += "\n";
-        });
-        result += spaces + "}";
-        return result;
-    }
-
-    return JSON.stringify(obj);
-}
-
-// Function to fetch and display stars for a specific repository
-async function fetchAndDisplayStars(ownerRepo) {
-    try {
-        const [owner, repo] = ownerRepo.split("/");
-
-        if (!owner || !repo) {
-            console.error('Invalid repository format. Please use "owner/repo"');
-            console.error(
-                "Example: node update-project-stars.js pollinations/pollinations",
-            );
-            process.exit(1);
-        }
-
-        console.log(`Fetching star count for ${owner}/${repo}...`);
-        const result = await fetchStarCount(owner, repo);
-        const stars = result.stars;
-
-        console.log("\nResults:");
-        console.log("-------------------------------------");
-        console.log(`Repository:    ${owner}/${repo}`);
-        console.log(`Stars:         ${stars}`);
-        console.log(`Formatted:     ⭐ ${formatStarCount(stars)}`);
-        console.log(
-            `Markdown:      [${owner}/${repo}](https://github.com/${owner}/${repo}) - ⭐ ${formatStarCount(stars)}`,
-        );
-        console.log("-------------------------------------");
-
-        // Output just the number for easy parsing
-        console.log("\nStar count (raw number):");
-        console.log(stars);
-    } catch (error) {
-        console.error(`Error: ${error.message}`);
-        process.exit(1);
-    }
-}
-
-// All project categories with their file paths
-const projectCategories = {
-    vibeCoding: {
-        data: vibeCodingProjects,
-        filePath: path.join(
-            "pollinations.ai",
-            "src",
-            "config",
-            "projects",
-            "vibeCoding.js",
-        ),
-    },
-    creative: {
-        data: creativeProjects,
-        filePath: path.join(
-            "pollinations.ai",
-            "src",
-            "config",
-            "projects",
-            "creative.js",
-        ),
-    },
-    games: {
-        data: gamesProjects,
-        filePath: path.join(
-            "pollinations.ai",
-            "src",
-            "config",
-            "projects",
-            "games.js",
-        ),
-    },
-    hackAndBuild: {
-        data: hackAndBuildProjects,
-        filePath: path.join(
-            "pollinations.ai",
-            "src",
-            "config",
-            "projects",
-            "hackAndBuild.js",
-        ),
-    },
-    chat: {
-        data: chatProjects,
-        filePath: path.join(
-            "pollinations.ai",
-            "src",
-            "config",
-            "projects",
-            "chat.js",
-        ),
-    },
-    socialBots: {
-        data: socialBotsProjects,
-        filePath: path.join(
-            "pollinations.ai",
-            "src",
-            "config",
-            "projects",
-            "socialBots.js",
-        ),
-    },
-    learn: {
-        data: learnProjects,
-        filePath: path.join(
-            "pollinations.ai",
-            "src",
-            "config",
-            "projects",
-            "learn.js",
-        ),
-    },
-};
-
-// Function to process all project files
-async function processProjectList() {
-    try {
-        let totalUpdates = 0;
-        let totalSkipped = 0;
-
-        // Process each category
-        for (const [categoryName, category] of Object.entries(
-            projectCategories,
-        )) {
-            console.log(`\nProcessing ${categoryName} projects...`);
-
-            const projectsToUpdate = [];
-            const promises = [];
-
-            // Find projects with GitHub URLs
-            category.data.forEach((project, index) => {
-                const githubUrl = project.url || project.repo;
-                if (githubUrl && githubUrl.includes("github.com")) {
-                    const ownerRepo = extractOwnerAndRepo(githubUrl);
-                    if (ownerRepo) {
-                        projectsToUpdate.push({
-                            project,
-                            index,
-                            url: githubUrl,
-                            owner: ownerRepo.owner,
-                            repo: ownerRepo.repo,
-                        });
-                        promises.push(
-                            fetchStarCount(ownerRepo.owner, ownerRepo.repo),
-                        );
-                    }
-                }
-            });
-
-            if (projectsToUpdate.length === 0) {
-                console.log(`  No GitHub projects found in ${categoryName}`);
-                continue;
-            }
-
-            // Wait for all API calls to complete
-            const results = await Promise.allSettled(promises);
-            let categoryUpdates = 0;
-
-            // Process results and update project data
-            for (let i = 0; i < projectsToUpdate.length; i++) {
-                const result = results[i];
-                const projectInfo = projectsToUpdate[i];
-
-                if (result.status === "fulfilled") {
-                    const starCount = result.value.stars;
-                    const currentStars = projectInfo.project.stars;
-
-                    console.log(
-                        `${projectInfo.owner}/${projectInfo.repo}: ${starCount} stars`,
-                    );
-
-                    if (currentStars !== starCount) {
-                        // Update the project data with new star count
-                        category.data[projectInfo.index].stars = starCount;
-                        categoryUpdates++;
-
-                        if (currentStars) {
-                            console.log(
-                                `  Updated from ${currentStars} to ${starCount} stars`,
-                            );
-                        } else {
-                            console.log(
-                                `  Added new stars field: ${starCount}`,
-                            );
-                        }
-                    } else {
-                        console.log(`  Stars unchanged: ${starCount}`);
-                        totalSkipped++;
-                    }
-                } else {
-                    console.error(
-                        `Failed to fetch stars for ${projectInfo.owner}/${projectInfo.repo}: ${result.reason}`,
-                    );
-                }
-            }
-
-            // Write updated file if there were changes
-            if (categoryUpdates > 0) {
-                const fileContent = fs.readFileSync(category.filePath, "utf8");
-
-                // Create updated content by regenerating the export
-                const exportName = categoryName + "Projects";
-                const formattedData = formatJavaScriptObject(category.data);
-                const updatedFileContent = fileContent.replace(
-                    new RegExp(
-                        `export const ${exportName} = \\[[\\s\\S]*?\\];`,
-                        "m",
-                    ),
-                    `export const ${exportName} = ${formattedData};`,
-                );
-
-                fs.writeFileSync(category.filePath, updatedFileContent, "utf8");
-                console.log(
-                    `  Updated ${categoryUpdates} projects in ${categoryName}`,
-                );
-                totalUpdates += categoryUpdates;
-            } else {
-                console.log(`  No updates needed for ${categoryName}`);
-            }
-        }
-
-        console.log(
-            `\nSummary: ${totalUpdates} updated, ${totalSkipped} skipped`,
-        );
-    } catch (error) {
-        console.error("Error processing file:", error);
-        process.exit(1);
-    }
->>>>>>> c408fc3e
 }
 
 // Main function
 async function main() {
-<<<<<<< HEAD
 	// Check if a repository is provided as an argument
 	if (process.argv.length > 2) {
 		// If an argument is provided, fetch and display stars for that repository
@@ -615,16 +307,6 @@
 		// Otherwise, process the project list file
 		await processProjectList();
 	}
-=======
-    // Check if a repository is provided as an argument
-    if (process.argv.length > 2) {
-        // If an argument is provided, fetch and display stars for that repository
-        await fetchAndDisplayStars(process.argv[2]);
-    } else {
-        // Otherwise, process the project list file
-        await processProjectList();
-    }
->>>>>>> c408fc3e
 }
 
 // Run the script
