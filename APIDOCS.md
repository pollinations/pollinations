--- conflicted
+++ resolved
@@ -411,13 +411,6 @@
 
 ## Integration Examples
 
-<<<<<<< HEAD
-- Web Design: Use AI-generated images for dynamic content
-- E-learning: Generate custom illustrations for concepts
-- Chatbots: Enhance responses with relevant images
-- Social Media: Create engaging visual content on-the-fly
-- AI Systems: Integrate through the Model Context Protocol
-=======
 For examples and community projects, visit our [GitHub repository](https://github.com/pollinations/pollinations).
 
 ## Advanced Features
@@ -523,6 +516,5 @@
   - When using the OpenAI-compatible endpoint (/openai), follow the OpenAI API specification
 
 ## Acknowledgements
->>>>>>> d0523496
 
 Special thanks to Reverand Dr. Tolerant for their invaluable contributions to the Pollinations community.