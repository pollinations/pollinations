> **Note:** Some projects may be temporarily hidden from this list if they are currently broken or undergoing maintenance.

Pollinations.AI is used in various projects, including:

### Hacktoberfest 2025 🎃

| Project | Description | Creator |
|---------|-------------|--------|
| CatGPT Meme Generator 🐱 ([⭐ 5](https://github.com/pollinations/pollinations/tree/main/hacktoberfest-2025/example-catgpt)) | Transform your questions into sassy cat wisdom! AI-powered meme generator that... | @thomash |
| Elevator Challenge 🚀 ([⭐ 4](https://github.com/pollinations/pollinations/tree/main/hacktoberfest-2025/example-elevator-challenge)) | React + Vite game inspired by Hitchhiker's Guide to the Galaxy. An interactive... | @thomash |
| AI Dungeon Master 🐉 ([⭐ 3](https://github.com/pollinations/pollinations/tree/main/hacktoberfest-2025/ai-dungeon-master)) | Interactive text-based RPG with AI-powered storytelling. Uses Pollinations text... | @pollinations |
| Virtual Makeup Try-On 💄 ([⭐ 0](https://github.com/pollinations/pollinations/tree/main/hacktoberfest-2025/virtual-makeup)) | AI-powered virtual makeup application tool. Uses Pollinations image generation... | @pollinations |
| 🆕 Product Packaging Designer 📦 ([⭐ 0](https://github.com/pollinations/pollinations/tree/main/hacktoberfest-2025/product-packaging-designer)) | Design custom product packaging with AI assistance. Uses Pollinations image... | @pollinations |
| 🆕 Map to Isometric Converter 🗺️ ([⭐ 0](https://github.com/pollinations/pollinations/tree/main/hacktoberfest-2025/map-to-isometric)) | Convert 2D maps and images into beautiful isometric 3D representations using... | @pollinations |
| 🆕 Micro Pollinations AI 🔬 ([⭐ 0](https://github.com/pollinations/pollinations/tree/main/hacktoberfest-2025/micro.pollinations.ai)) | Lightweight, minimal Pollinations AI interface. A tiny but powerful frontend... | @pollinations |
| 🆕 Food Calorie Annotator 🍕 ([⭐ 0](https://github.com/pollinations/pollinations/tree/main/hacktoberfest-2025/food-calorie-annotator)) | AI-powered food image analyzer that estimates calories and nutritional... | @pollinations |
| 🆕 Roblox NPC Creator 🎮 ([⭐ 0](https://github.com/pollinations/pollinations/tree/main/hacktoberfest-2025/roblox-npc-creator)) | Create custom Roblox NPC characters with AI-generated descriptions and... | @pollinations |

### Vibe Coding ✨

| Project | Description | Creator |
|---------|-------------|--------|
| [Berrry Computer](https://berrry.app) ([⭐ 0](https://github.com/Strawberry-Computer)) | Make tiny self-contained web apps with AI. Find a tweet with an interesting app... | @vgrichina |
| [websim-pollinations-ai](https://websim.pollinations.ai) ([⭐ 0](https://github.com/pollinations/pollinations/tree/master/websim.pollinations.ai)) | A lightweight websim for creating web simulations with AI. Usage:... | @thomash |
| Qwen-Agent ([⭐ 11.5k](https://github.com/QwenLM/Qwen-Agent)) | A framework for developing agentic LLM applications. | - |
| Pollinations Task Master ([⭐ 20](https://github.com/LousyBook94/pollinations-task-master)) | A task management system that uses AI to help break down and organize... | @LousyBook94 |
| [SocialScribe](https://socialscribe.pages.dev/) ([⭐ 1](https://github.com/sh20raj/socialscribe)) | An AI-powered Chrome extension that fixes grammar, rewrites text, and enhances... | @sh20raj |
| [EasyGen - AI Diagram Generator ✨](https://easygenme.netlify.app/) | Modern open-source web application that transforms text descriptions into... | @ellweb3 |
| [Visiora - Image Generation using AI 🎨](https://visiora-img.netlify.app/) ([⭐ 0](https://github.com/Kandariarjun07/Visiora)) | A modern web application that transforms text prompts into stunning... | @Kandariarjun07 |
| [PairFusion](https://pair-fusion.vercel.app/) ([⭐ 0](https://github.com/auraticabhi/PairFusion)) | A real-time AI powered, scalable and feature-rich collaborative IDE built for... | @auraticabhi |
| [CraftUI](https://craftui.studio/) | An AI-powered tool that simplifies UI design by turning text prompts or images... | @imhardikdesai |
| [AI Code Generator](https://codegen.on.websim.com/) | A websim project that generates code from description, selected programming... | @Miencraft2 |
| VibeCoder | A conversational coding environment that lets you create applications by... | @Aashir__Shaikh |
| [JCode Website Builder](https://jcode-ai-website-bulder.netlify.app/) | A website generator using Pollinations text API. | @rtxpower |
| [Pollinations.DIY](https://pollinations.diy) | A browser-based coding environment based on bolt.diy, featuring integrated... | @thomash |
| [NetSim](https://netsim.us.to/) | websim.ai clone that's actually good | @kennet678 |
| [Pollin-Coder](https://pollin-coder.megavault.in) | A free AI-powered website builder that lets anyone create a clean site just by... | @r3ap3redit |
| [JustBuildThings](https://justbuildthings.com) | A natural language programming interface that lets users create web... | @buildmaster |
| [Websim](https://websim.ai/c/bXsmNE96e3op5rtUS) | A web simulation tool that integrates Pollinations.ai. | @thomash |
| 🆕 [BeeCoder](https://github.com/cemalgnlts/beecoder) | Enables VS Code Copilot to connect to Pollinations. | @cemalgnlts |

### Creative 🎨

| Project | Description | Creator |
|---------|-------------|--------|
| MoneyPrinterTurbo ([⭐ 39.9k](https://github.com/harry0703/MoneyPrinterTurbo)) | Simply provide a topic or keyword for a video, and it will automatically... | @harry0703 |
| [FoldaScan](https://fs.wen.bar) ([⭐ 178](https://github.com/0010skn/WebFS-Toolkit-Local-Folder-Scan-Monitor-Versioning-AI-Prep)) | Use Natural Language to "Converse" with Your Codebase, Folda-Scan Smart Project... | @0010skn |
| [Elixpo-Art](https://elixpo-art.com) ([⭐ 18](https://github.com/elixpo/art-platform)) | A digital art platform that combines AI image generation with traditional... | @elixpo |
| Match-cut video ai ([⭐ 17](https://github.com/lrdcxdes/text-match-cut)) | This AI generates video from text in match-cut text style, uses pollinations... | @r3ap3redit |
| [POLLIPAPER](https://github.com/Tolerable/POLLIPAPER) | A dynamic wallpaper app that uses Pollinations AI. | @intolerant0ne |
| [Elixpo Art Chrome Extension](https://chromewebstore.google.com/detail/elixpo-art-select-text-an/hcjdeknbbbllfllddkbacfgehddpnhdh) ([⭐ 8](https://github.com/Circuit-Overtime/elixpo_ai_chapter/tree/main/Elixpo%20Chrome%20%20Extension)) | It uses the pollinations image endpoint to generate an image with `boltning` as... | Ayushman Bhatacharya |
| Pollinations.ai Image Generation (for Frame) ([⭐ 7](https://github.com/CitizenOneX/frame_pollinations)) | A Flutter application that listens for image generation prompts, requests... | CitizenOneX |
| [Imagen](https://altkriz.github.io/imagen/) ([⭐ 3](https://github.com/altkriz/imagen)) | A beautiful web interface for generating images using Pollinations.ai API with... | @altkriz |
| MASala ([⭐ 3](https://github.com/Naman009/MASala)) | Multi-Agent AI That Cooks Up Recipes Just for You ~ From fridge to feast,... | @Naman009 |
| [Imagen](https://altkriz.github.io/imagen/) ([⭐ 3](https://github.com/altkriz/imagen)) | A beautiful web interface for generating images using Pollinations.ai API with... | @altkriz |
| [CatGPT Meme Generator 🐱](https://pollinations.github.io/catgpt/) ([⭐ 2](https://github.com/pollinations/catgpt)) | Transform your questions into sassy cat wisdom! An AI-powered meme generator... | @voodoohop |
| [Dreamscape AI](https://dreamscape.pinkpixel.dev) ([⭐ 2](https://github.com/pinkpixel-dev/dreamscape-ai)) | Dreamscape AI is a creative studio for generating, enhancing, and transforming... | @sizzlebop |
<<<<<<< HEAD
=======
| [Green Hope AI 🎨](https://aithumbnails.vercel.app/) | Generate stunning thumbnails with AI, then take full control. Easily edit the... | @mustafiz82 |
>>>>>>> 236dcb19
| 🆕 [Green Hope AI 🎨](https://aithumbnails.vercel.app/) | Generate stunning thumbnails with AI, then take full control. Easily edit the... | @Mustafiz82 |
| 🆕 [Pollinations AI Samples 🎨](https://pollinations.godsbee.com/) ([⭐ 0](https://github.com/nyr-github/pollinations-demo)) | Comprehensive demonstration of Pollinations AI capabilities including creative... | @nyr-github |
| [Inkly AI 🎨](https://inkly-ai.vercel.app/) ([⭐ 0](https://github.com/Auspicious14/image-generator-be)) | Platform providing text-to-image and image-to-image generation with image... | @Auspicious14 |
| [Craftura AI 🎨](https://www.craftura.art/) | Freemium image generating SaaS where users can generate AI images via... | @TusharSoni014 |
| 🆕 [AISTONE 🎨](https://aistone.org/) ([⭐ 0](https://github.com/peyoba/Text2Image_audio)) | Based on advanced Pollinations.AI technology, supports FLUX, Turbo, Kontext for... | @peyoba |
| 🆕 [PrisimIG 🎨](https://prisimai.github.io/PrisimIG) ([⭐ 0](https://github.com/PrisimAI/PrisimIG)) | Seamless AI-generated imagery with Pollinations.AI. An intuitive web... | @CloudCompile |
| [Imagine Draw AI 🎨](https://imaginedrawai.vercel.app/) ([⭐ 0](https://github.com/TechWithAiTelugu)) | Free AI image generator for creating unlimited images with text prompts. No... | @techwithai-telugu |
| [Ai Studio 🎨](https://ai-studio-pollinations.netlify.app/) ([⭐ 0](https://github.com/sabbirhossainc/ai-studio-pollinations.git)) | React application for AI image generation with model selection, image... | @sabbirhossainc |
| [Gainzr AI 🎨](https://gainzr.my) | Web-based AI image generator for creating high-quality images from text prompts... | @bwava |
| [Dreamator-AI 💫](https://dreamator-ai.vercel.app/) | Transform your imagination into reality using Pollinations API. Clean and... | @its3li |
| [YooAI 🎨](https://yooai.co/) | All-in-one AI creation platform integrating AI-Writer, AI-Video, and free image... | [yoo_ai@outlo...](mailto:yoo_ai@outlook.com) |
| 🖥️ Image Generator by Quilix 🖼️ ([⭐ 0](https://github.com/quil1x/ImageBYquilix)) | A beautiful desktop application for generating AI images using Pollinations.AI... | @quil1x |
| [Imagen - AI Image Generator 🎨](https://altkriz.github.io/imagen/) ([⭐ 0](https://github.com/altkriz/imagen)) | A beautiful, open-source web interface for generating AI images using the... | @altkriz |
| [mayaAI 🇪🇸](https://mayaia.pages.dev/) | Maya ia es una inteligencia artificial para generar imagenes usando... | @moimoyyyy-sys |
| [GenImage 🎨](https://genimage.runasp.net/) | Text to image generation tool | @artydev |
| [Anime Comic Movie 🎬](https://petersebring.com/showcase.php) | An ambitious anime comic movie project using Pollinations' Kontext and Flux... | @sebastianpw |
| DirPixel 🎨 ([⭐ 0](https://github.com/techcow2/dir-pixel)) | Sometimes creators need to replace multiple images in a directory with new... | @techcow2 |
| [Prompt2Image 🎨](https://marketplace.visualstudio.com/items?itemName=MaazSaboowala.prompt2image-ai-generator) | Prompt2Image is a Visual Studio Code extension that brings AI-powered image... | @MaazS07 |
| [StoryWeaver AI 📚](https://storyweaver-ai-umber.vercel.app/) ([⭐ 0](https://github.com/Karannn3011/storyweaver-ai)) | A real-time, collaborative storyboarding application that empowers users to... | @Karannn3011 |
| [Mixbash.com 🛠️](https://mixbash.com) | Mixbash is a better UI layer to use SOTA AI models hosted on Pollinations, Fal,... | @jiajasper |
| 🇧🇷 [🇧🇷 CapyUniverse - CapyIMG](https://capyuniverse.pages.dev/capyimg.html) ([⭐ 0](https://github.com/faelscarpato/capyuniverse)) | Ferramenta simples para criar imagens com IA diretamente no navegador. O... | @faelscarpato |
| [🇹🇷 CVRON AI - Free İmage Generator](https://cvronai.rf.gd) | Resim Oluşturma İşlemleri İçin Pollinations API yi kullanmakta (Uses... | @cr7 |
| 🇨🇳 [🇨🇳 AI Image Generator](https://ai-pic.site/) | Create Amazing Images with AI. Generate stunning images from text descriptions... | cf12436 |
| [aitoolbox.software 🛠️](https://aitoolbox.software/) ([⭐ 0](https://github.com/huamanraj/aitoolbox.software)) | An open-source collection of AI-powered tools to boost your productivity and... | @huamanraj |
| [Evolve AI 🤖](https://evolve-ai-gamma.vercel.app/) ([⭐ 0](https://github.com/chandankumarm55/Evolve-ai)) | Evolve AI is an intelligent assistant platform that brings together a variety... | @chandankumarm55 |
| [What is this? ❔](https://whatisthis.pinkpixel.dev/) ([⭐ 0](https://github.com/pinkpixel-dev/what-is-this)) | A fun AI-powered object identification tool that helps you identify mysterious... | @sizzlebop |
| [🇷🇺 Aimpress](https://aimpress.ru/) | AIMpress is a web-based image generation platform that allows users to create... | [support@aimp...](mailto:support@aimpress.ru) |
| [Vizbo 📱](https://vizboapp.com/) | Vizbo is a mobile app for AI powered vision board creation. | [visbo.app@gm...](mailto:visbo.app@gmail.com) |
| [EzPromptla](https://ezpromptla.netlify.app) | EzPromptla is an advanced visual prompt builder and creative partner designed... | [mohamadizuan...](mailto:mohamadizuanbakar@gmail.com) |
| [Argent Script](https://perchance.org/ai-text-to-audio) | AI Voice Generator - Generate text to audio for free and without limits,... | [Link](https://github.com/withthatway) |
| [Unfoldtech](https://studio.unfoldtech.online/) | Easily generate new images inspired by the Pexels website with embedded IPTC... | [kengkreingkr...](mailto:kengkreingkrai@gmail.com) |
| [Dreamator-AI 🎨](https://dreamator-ai.vercel.app/) | Transform your imagination into reality using Pollinations API. A creative... | @its3li |
| [Celebrity AI Image Generator](https://www.aicelebrity.design/) ([⭐ 0](https://github.com/Colin-Zero)) | An AI-powered celebrity image generator that uses Pollinations.ai and a1.art... | @Colin-Zero |
| [Coloring AI 🎨](https://coloring-ai.com/) | An intelligent web-based coloring assistant that turns black-and-white sketches... | [962900862@qq...](mailto:962900862@qq.com) |
| [JSON Pollinations API](https://pollinations-json.deno.dev/openai) | A Deno Deploy API wrapper for Pollinations that provides JSON-formatted... | @apersonwhomakess... |
| [Image Creator](https://saepulwap.blogspot.com/p/flux-image-creator.html) | Create images with multi-language prompts, the language will be automatically... | [Link](https://facebook.com/403.frobidden) |
| [Avatar GenStudio](https://astudio-dcae4.web.app) | A system for creating custom characters that uses the Pollinations API for... | @nic-wq |
| [StoryBolt](https://storybolt.vercel.app/) ([⭐ 0](https://github.com/sahilalamgir/StoryBolt)) | Generate stories with enticing narratives and beautiful illustrations. Users... | @gumbasil |
| [CalcuBite AI](https://calcubite.vercel.app/) | CalcuBite AI is a smart tool that analyzes food from images to provide calorie... | @sugamdeol |
| 🇮🇩 [Generator AI Image 🇮🇩](https://kenthir.my.id/advanced-generator/) | Advanced AI Image Generator adalah platform inovatif yang memungkinkan Anda... | @kenthirai |
| [NailsGen](https://www.nailsgen.com/) | Create beautiful nail art designs with AI. Generate unique nail art designs... | [lipengliang2...](mailto:lipengliang2012@163.com) |
| [ImageGen AI Image](https://imagegenaiimage.com/) | Generate high-quality AI images for any purpose. Features a variety of models... | [Link](https://www.linkedin.com/in/narendradwivedi) |
| 🇮🇩 [RuangRiung AI Image 🇮🇩](https://ruangriung.my.id) ([⭐ 0](https://github.com/ruangriung)) | RuangRiung AI Image Generator is ideal for digital artists, designers, or... | @ruangriung |
| [PollinateAI](https://pollinateai.vercel.app) ([⭐ 0](https://github.com/Auspicious14/image-generator-fe.git)) | PollinateAI is an image generation platform that aims to ease the stress of... | @Auspicious14 |
| [FlowGPT](https://flowgpt.com/p/instant-image-generation-with-chatgpt-and-pollinationsai) | Generate images on-demand with ChatGPT! | - |
| [Foodie AI](https://foodie-ai.vercel.app/) | An AI application for food analysis that uses advanced artificial intelligence... | @Aashir__Shaikh |
| [AIMinistries](https://www.ai-ministries.com) | A collection of free AI tools including AI chat, writing tools, image... | @tolerantone |
| [The Promised Pen](https://promisedpen.app) | A free, feature-rich novel writing application that helps writers organize... | @soryn.san |
| 🇨🇳 [Aiphoto智能绘画 🇨🇳](https://qiyimg.3d.tc/Aiphoto) | AI艺术工坊 - 智能绘画生成器。这是一个基于AI的绘画生成工具，可以根据用户输入的中文描述自动生成相应的图片。(An AI art workshop -... | @qiyimg |
| 🖥️ AI YouTube Shorts Generator | Python desktop app that automates YouTube Shorts creation with AI-generated... | @Sami-Alsahabany |
| 🤖 [Emojiall AI Drawing Platform](https://art.emojiall.com) | A platform focused on allowing users to draw pictures according to their own... | @James-Qi |
| [PixPal](https://pixpal.chat) | PixPal is a free AI assistant that can analyze, edit, and generate images,... | @andreas_11 |
| 🇪🇸 [🇪🇸 Generador de presentaciones con imágenes y texto V2](https://proyectodescartes.org/IATools/Crea_presentaciones4/) | Una herramienta configurable que permite crear presentaciones con 3 a 20... | @juanrivera126 |
| [🇪🇸 Yo el director](https://yoeldirector.dpana.com.ve) | Web para crear peliculas y contenido para youtube, usando Pollinations (Web... | @henryecamposs |
| [Imagemate AI](https://play.google.com/store/apps/details?id=com.madameweb.imgmate) | Imagemate AI is a powerful image generation app designed to turn your... | @Shanto-Islam |
| [B&W SVG Generator](https://fluxsvggenerator.streamlit.app/) | Uses Flux (through pollinations) and potrace to create B&W Vector files | @pointsguy118 |
| [TurboReel](https://turboreel.framer.ai/) | A fast AI video generation service for social media content, leveraging... | @turbo_reels |
| [Anime Character Generator](https://perchance.org/ai-character-generator) | A dedicated AI tool for generating high-quality, unique anime-style characters.... | @AnimeArtDevs |
| [AI PPT Maker](https://slidesgpt.com) | An AI-powered presentation generator that creates PowerPoint slides from text... | @ppt_monster |
| [Promptgenerator.art](https://promptgenerator.art) | FREE Art Prompt Generator that helps you turn simple ideas into structured... | [info@promptg...](mailto:info@promptgenerator.art) |
| 🤖 [☬SHΞNΞRATOR 🎨](https://Shervinuri.github.io) ([⭐ 0](https://github.com/Shervinuri/Shervinuri.github.io)) | AI image and text generator with dual functionality. Features both image... | [Link](https://T.me/shervinuri) |
| [Image Generation Playground](https://umint-image.hf.space) ([⭐ 0](https://huggingface.co/spaces/umint/image/tree/main)) | Transform your ideas into a visual masterpiece. Part of the UltimaX... | @hadadarjt |
| [Pollinator Android App](https://github.com/g-aggarwal/Pollinator) | An open-source Android app for text-to-image generation. | @gaurav_87680 |
| StorySight ([⭐ 14](https://github.com/tangg555/story-generation-demo)) | An AI tool that generates illustrations for stories and articles using... | @story_viz |
| 🤖 [Zelos AI image generator](https://websim.ai/@ISWEARIAMNOTADDICTEDTOPILLOW/ai-image-prompt-generator) | It uses Pollinations for both prompt enhancing and image generation, it was a... | [Link](https://www.roblox.com/users/4361935306/profile) |
| [Own-AI](https://own-ai.pages.dev/) | An AI text-to-image generator. | Sujal Goswami |
| [Pollinations.ai Model Comparison](https://endemicmedia.github.io/FLARE/llm-comparison-tool/) ([⭐ 0](https://github.com/EndemicMedia)) | An interactive tool designed to compare outputs from various large language... | [Link](https://github.com/dseeker) |
| 🇨🇳 [IMyself AI 🇨🇳](https://openai.lmyself.top/) | 我们提供高质量的AI生成服务，包括图像生成、文本生成、音频生成和语音转文本服务， 让您轻松创建各种创意内容。 (We provide high-quality... | Shadownc |

### Games 🎲

| Project | Description | Creator |
|---------|-------------|--------|
| AI Character RP (Roblox) ([⭐ 10](https://github.com/snipcola/Roblox-AI)) | A Roblox game that lets players interact with AI characters powered by... | @roblox_ai_dev |
| Minecraft AI (Python) ([⭐ 7](https://github.com/Amagash/minecraft-ai-python)) | A Python implementation that uses Pollinations AI to control a Minecraft... | @Amagash |
| 🇨🇳 [🇨🇳 云渺仙途：凡尘篇](https://ai-game.jkai.de/) ([⭐ 7](https://github.com/ZhjGo/ai-game)) | 《云渺仙途：凡尘篇》是一个由AI驱动的文字修仙沙盒游戏 (An AI-driven text cultivation sandbox game... | @ZhjGo |
| [DreamHer](https://dreamher.vercel.app/) ([⭐ 2](https://github.com/creation22/DreamGirl)) | Interactive web app that transforms your imagination of a 'dream girl' into a... | @_Creation22 |
| Sirius Cybernetics Elevator Challenge ([⭐ 1](https://github.com/pollinations/sirius-cybernetics-elevator-challenge)) | A programming challenge that uses Pollinations AI to simulate... | @sirius_dev |
| [AIStorium](https://aistorium.vercel.app/) ([⭐ 1](https://github.com/artegoser/ai-storium)) | Service for generating dynamic stories. Generates stories, images and audio by... | @artegoser |
| [Chaos Canvas 🎲](https://chaoscanvas.app/) | Crowdsourced creativity experiment where each player adds just one or two words... | @eat-sleep-code |
| RoastMaster AI | No detailed description available, but likely a creative/entertainment tool (AI... | - |
| Pollinations AI Game ([⭐ 0](https://github.com/ednsinf/pollinations-ai)) | A Hitchhiker's Guide to the Galaxy themed LLM-based elevator game. | @game |
| [Favorite Puzzles](https://radbrothers.com/games/favorite-puzzles/) | A jigsaw puzzles game for Android, iOS, and web that uses Pollinations feed as... | [contact@radb...](mailto:contact@radbrothers.com) |
| [Abyss Ascending](https://interzone.art.br/abyss_ascending/) | A generative cosmic ocean adventure - text-based RPG with AI-driven... | @interzone |
| [Deep Saga](https://deepsaga.io) | An immersive role-playing game with AI-generated worlds, characters, and quests... | @saga_studios |
| [Infinite World – AI Game](https://infinite-world-game.vercel.app/) | An exploration game with procedurally generated environments and creatures... | @infinite_world_dev |
| [A Mita (Roblox)](https://www.roblox.com/games/118762581800441/A-Mita) | A Roblox game about interacting with AI with different personalities. Features... | @thespecificdev |
| [🕰️ Time Travel Selfie Portal](https://selfie-time-traveler-portal.vercel.app) | Upload your selfie, background is automatically removed. Choose a historical... | @Argyrisk21 |
| [Convince the Weird Maid to Let You Leave the House (Roblox)](https://www.roblox.com/games/120881450499910/Convince-the-Weird-Maid-to-Let-You-Leave-the-House) | A Roblox game where a weird maid traps you inside her house. Your goal is to... | @wBrowsqq |
| [Aiko AI: With You Til The End (Roblox)](https://www.roblox.com/games/91780007937760/Aiko-AI-With-You-Till-The-End-BETA) | A psychological escape room game where you're trapped by Aiko, an AI with a... | @youssefelsafi |
| [RETIME - FABRIC OF REALITY](https://rivatech-games.itch.io/retime) | A text-based, blind friendly fantasy adventure game powered by Pollinations AI.... | @TheSingleAlgeria... |
| [🧩 AI Word Search](https://play.google.com/store/apps/details?id=com.aiwords.app) | AI-powered Android app that generates unlimited, personalized word search... | [hello@island...](mailto:hello@islandapps.dev) |
| 🆕 [Devil Summoner WIP](https://gamedemo-a65.pages.dev/) | Procedural driven text prompts develop characters as you explore the city. Down... | @lenankamp |
| [roastmyselfie.app](https://roastmyselfie.app) | AI Personality Analyzer - Get roasted and psychoanalyzed.. just from one... | @andres_11 |
| [Watch TV with neko (Roblox)](https://www.roblox.com/games/15087497266/UPD-Watch-TV-with-neko-AI) | Roblox game where you can talk with AI catgirls 🐾 or just have fun, talking... | [Link](https://www.roblox.com/users/3857849039/profile/) |
| Infinite Tales ([⭐ 29](https://github.com/JayJayBinks/infinite-tales-rpg)) | Interactive storytelling platform powered by AI that creates endless narrative... | @infinite_tales |

### Hack-&-Build 🛠️

| Project | Description | Creator |
|---------|-------------|--------|
| tgpt ([⭐ 2.9k](https://github.com/aandrew-me/tgpt)) | ChatGPT in terminal without requiring API keys. Uses Pollinations API endpoints... | @aandrew-me |
| 🛠️ AI Content Describer ([⭐ 59](https://github.com/cartertemm/AI-content-describer/)) | An extension for NVDA, the free and open-source screen reader for Microsoft... | @cartertemm |
| 💻️ Windows Walker ([⭐ 14](https://github.com/SuperShivam5000/windows-walker)) | Windows Walker – What Copilot for Windows should have been. AI-powered Windows... | @supershivam |
| [Mimir AIP](https://mimir-aip.github.io/) ([⭐ 11](https://github.com/Mimir-AIP/Mimir-AIP)) | An AI integration platform for developers. | @CiaranMcAleer |
| CoNavic ([⭐ 8](https://github.com/mkantwala/CoNavic/)) | A free, open-source browser extension that brings the power of ChatGPT and... | @mkantwala |
| Pollinations.AI Enhancer ([⭐ 6](https://github.com/fisventurous/pollinationsai-enhancer)) | A frontend-based AI interface designed to deliver a smooth, multimodal, and... | @fisven |
| Server Status Dashboards ([⭐ 6](https://github.com/hverr/status-dashboard)) | A monitoring tool for tracking and visualizing server performance metrics,... | @devopper |
| [unpkg.ai](https://unpkg.ai) ([⭐ 5](https://github.com/Strawberry-Computer/unpkg.ai)) | AI-powered ESM module generation service that creates JavaScript modules... | @vgrichina |
| [WordPress AI Vision Block](https://wordpress.org/plugins/ai-vision-block/) ([⭐ 5](https://github.com/mahmood-asadi/ai-vision-block)) | A custom WordPress Gutenberg block that allows you to generate images using the... | mahmood-asadi |
| DominiSigns ([⭐ 4](https://github.com/cmunozdev/DominiSigns)) | Avatar Translator for Dominican Sign Language that uses artificial intelligence... | @cmunozdev |
| [🌱 Strain Navigator](https://www.strainnavigator.com/) ([⭐ 1](https://github.com/Tolerable/strainnavigator)) | A collection of tools to help Growers, Breeders & Seed Bankers. Free & Open... | @Tolerable |
| YankoviC ([⭐ 1](https://github.com/Sweaterdog/YankoviC)) | A programming language interpreter written in JavaScript that emulates C/C++... | @Sweaterdog |
| 🆕 BeeCoder 🌈 ([⭐ 0](https://github.com/cemalgnlts/beecoder)) | Enables VSCode Copilot to connect to Pollinations, bringing AI-powered code... | @cemalgnlts |
| [MCP-B 🌐](https://mcp-b.ai) ([⭐ 0](https://github.com/MiguelsPizza/WebMCP)) | Browser-based Model Context Protocol that enables AI agents to interact with... | @MiguelsPizza |
| MultiAgent 🤖 ([⭐ 0](https://github.com/LKosoj/multiagent)) | Advanced multi-agent system for solving complex tasks using specialized AI... | @LKosoj |
| 🖥️ [Pollinations MCP Server (Official)](https://www.npmjs.com/package/@pollinations/model-context-protocol) ([⭐ 0](https://github.com/pollinations/pollinations/tree/main/model-context-protocol)) | Official Model Context Protocol server for Pollinations AI services. Generate... | @pollinations |
| [FoodAnaly](https://foodanaly.vercel.app/) | An AI application for food analysis that uses advanced artificial intelligence... | [liukang0120@...](mailto:liukang0120@163.com) |
| [Herramientas IA](https://herramientas.ia) | Tools designed with Pollinations.AI and the DescartesJS editor, including tools... | @herramientas |
| [Pollinations AI Free API](https://pollinations-ai-free-api.vercel.app/) | This project provides a free API interface supporting various text and image... | @freeapi |
| [DominiSigns](https://www.template.net/ai-sign-generator) ([⭐ 0](https://github.com/dominicva/dominisigns)) | A WordPress block plugin that lets users create AI-generated images through the... | @dominicva |
| 🤖 [DynaSpark API](https://th3-ai.github.io/DynaSpark) ([⭐ 0](https://github.com/Th3-AI/DynaSpark)) | The DynaSpark API provides simple yet powerful AI capabilities for text... | @Th3-C0der |
| [Querynator5000](https://querynator5000.onrender.com/) ([⭐ 0](https://github.com/SuperShivam5000/querynator5000)) | Modern AI-first SQL interface for exploring and manipulating databases with... | @SuperShivam5000 |
| [UltimaX Intelligence CLI](https://huggingface.co/spaces/umint/cli) | Extension of the UltimaX Intelligence project based on Pollinations Python SDK. | @hadadarjt |
| [AI Agent Portal](https://agent.makululinux.com/) ([⭐ 0](https://github.com/raymerjacque/Makulu-Agent-Portal)) | A next-generation development environment that leverages a sophisticated... | @raymerjacque |
| [pollinations.ai Python SDK](https://github.com/pollinations-ai/pollinations.ai) | Official Python SDK for working with Pollinations' models. | @pollinations-ai |
| MCPollinations (Community) ([⭐ 32](https://github.com/pinkpixel-dev/MCPollinations)) | Community-maintained Model Context Protocol server with advanced features like... | @pinkpixel-dev |
| Herramientas IA ([⭐ 26](https://github.com/cusanotech/90-herramientas-de-inteligencia-artificial)) | Tools designed with Pollinations.AI and the DescartesJS editor, including tools... | @juanrivera126 |
| [pollinations_ai](https://pub.dev/packages/pollinations_ai) | Dart/Flutter package for Pollinations API. | @Meenapintu |
| pollinations NPM Module | JavaScript/Node.js SDK for Pollinations API. | - |
| [pypollinations](https://pypi.org/project/pypollinations/) | Comprehensive Python wrapper for Pollinations AI API. | @KTS-o7 |
| [@pollinations/react](https://www.npmjs.com/package/@pollinations/react) | React hooks for easy integration of Pollinations' features. | @pollinations |
| Polli API Dashboard | Dashboard for managing/interacting with Pollinations API. | - |
| 🇨🇳 [imggen.top 🇨🇳](https://www.imggen.top/) | Create stunning AI-generated images in seconds with our free AI image... | [lipengliang2...](mailto:lipengliang2012@163.com) |
| 🇨🇳 [Quicker Pollinations AI](https://getquicker.net/Sharedaction?code=9ac738ed-a4b2-4ded-933c-08dd5f710a8b&fromMyShare=true) | This project provides a free API interface supporting various text and image... | [Link](https://linux.do/u/s_s/summary) |

### Chat 💬

| Project | Description | Creator |
|---------|-------------|--------|
| gpt4free ([⭐ 65.1k](https://github.com/xtekky/gpt4free)) | The official gpt4free repository - various collection of powerful language... | xtekky |
| [LobeChat](https://lobechat.com) ([⭐ 21.0k](https://github.com/lobehub/lobe-chat)) | An open-source, extensible chat UI framework supporting multiple models and... | @lobehub |
| [SillyTavern](https://docs.sillytavern.app/) ([⭐ 14.7k](https://github.com/SillyTavern/SillyTavern)) | An LLM frontend for power users. Pollinations permits it to generate text and... | - |
| 🖥️ [LLMS](https://yassineabou.github.io/LLMs-Wasm/) ([⭐ 88](https://github.com/yassineAbou/LLMS)) | LLMS is a Kotlin Multiplatform application that brings the power of AI to... | @yassineAbou |
| 🇨🇳 [FreeAI 🇨🇳](https://freeai.aihub.ren/) ([⭐ 44](https://github.com/Azad-sl/FreeAI)) | An AI application platform based on Pollinations.AI API, providing free and... | @Azad-sl |
| [DynaSpark AI](https://dynaspark.onrender.com) ([⭐ 20](https://github.com/Th3-C0der)) | A versatile AI assistant with advanced image and text generation capabilities. | Th3-C0der |
| [OkeyMeta](https://playground.okeymeta.com.ng/) ([⭐ 10](https://github.com/okeymeta/okeymeta)) | OkeyMeta is an AI Playground that allows you to chat with different AI models,... | @okeymeta |
| [LLM7.io](https://llm7.io) ([⭐ 7](https://github.com/chigwell/llm7.io)) | A free and open AI platform providing advanced multimodal capabilities,... | @chigwell |
| toai.chat ([⭐ 2](https://github.com/Veallym0n/toai.chat)) | An AI-client-free project dedicated to enabling AI interaction using only curl,... | @Veallym0n |
| [EvilChat 🔥🤖](https://altkriz.github.io/evilchat/) ([⭐ 2](https://github.com/altkriz/evilchat)) | An uncensored AI chat interface with dark, sleek design, smooth animations,... | @altkriz |
| 🤖 🇮🇩 [Rizqi O Chatbot 🇮🇩](https://chatbot.rizqioliveira.my.id) ([⭐ 1](https://github.com/ray23-bit/Projectenam)) | Rizqi O Chatbot adalah proyek berbasis Pollinations yang menggabungkan tiga... | @ray23-bit |
| [ Comeback AI](https://comeback-ai.pinkpixel.dev) ([⭐ 1](https://github.com/pinkpixel-dev/comeback-ai)) | AI-powered clapback machine that transforms mean comments into witty comebacks... | @sizzlebop |
| [Nuvole AI 🍎](https://routinehub.co/shortcut/18431/) | Apple Shortcut for iOS/iPadOS with 9 AI models from Pollinations. Features... | @_.mikl._ |
| [WorksparkAI [BETA] 💼](https://worksparkai-983563815856.europe-west1.run.app) | Modern ChatGPT alternative with document processing, PDF reading, image... | @obezbolen67 |
| [iTouch 💭](https://jordanpeteroliver.github.io/itouch/) ([⭐ 0](https://github.com/jordanpeteroliver/itouch)) | Chat where images and texts integrate. A poetic journey to where inspiration... | @jordanpeteroliver |
| [Petfuse Image Generator 🐾](https://petfuse.xyz/) | Chat and generate images with custom seed control. Features a public gallery... | @yasmeenanti08-cr... |
| 🖥️ [PrisimAI 💬](https://prisimai.github.io/PrisimAI) ([⭐ 0](https://github.com/PrisimAI/PrisimAI)) | A lightweight, browser-based AI chat application designed to run seamlessly as... | @CloudCompile |
| [VOHU AI 🇮🇷](https://www.vohuapp.ir) | VOHU AI is an Iranian AI that, in collaboration with Pollinations.AI, offers... | [info@vohuapp.ir](mailto:info@vohuapp.ir) |
| [Strapick Chat](https://strapick-chat.vercel.app/) ([⭐ 0](https://github.com/MMojoCoder/Strapick-Chat)) | A minimalistic chat UI for pollinations AI. | @mmojocoder |
| [Chad GPT](https://chadgpt0.vercel.app/) | AI Text, Image, and Audio Generator powered by Pollinations AI API. A... | [Link](https://sawwqib.vercel.app) |
| [チャットGPT 日本語 🇯🇵](https://chatgpt-jp.org/) | チャットGPT 日本語無料版 (Free Japanese version of ChatGPT) | [Link](https://x.com/zhugezifang) |
| [EasyGen](https://easygenme.netlify.app/) | AI-powered tool that generates Mermaid diagrams and flowcharts from... | @Ellweb3 |
| 🤖 [Botzy AI 🇵🇰](https://botzy.hexabiz.com.pk) | A free, unlimited, multilingual AI chatbot designed for Pakistani users.... | @zakrya6665 |
| [Island](https://islandai.app) ([⭐ 0](https://github.com/techcow2/Island)) | Island AI is a free, modern ChatGPT alternative featuring smart multimodal... | @techcow2 |
| [UltimaX Intelligence](https://umint-ai.hf.space) ([⭐ 0](https://huggingface.co/spaces/umint/ai/tree/main)) | UltimaX Intelligence is a free AI platform that unifies multiple premium AI... | @hadadarjt |
| 🤖 [VOID.AI](https://thevoidai.vercel.app/) ([⭐ 0](https://github.com/Ajay-Dhakad/VOID.AI)) | A humanlike AI mentor, productivity partner, and emotionally intelligent... | @Ajay-Dhakad |
| [J.A.R.V.I.S.](https://huggingface.co/spaces/hadadrjt/ai) | Just a Rather Very Intelligent System - an advanced AI language model inspired... | @hadadarjt |
| [Ai drafterplus](https://ai.drafterplus.nl/) | A ChatGPT-like interface with multiple AI models. Completely free and saves... | @dexvisser_ |
| [Unity AI Lab](https://unity.unityailab.com/) | A specialized uncensored LLM model built on Mistral Large, focused on... | - |
| [Neurix 🇷🇺](https://neurix.ru) | A website offering easy and free access to various neural networks, with... | @Igroshka |
| Echo AI | A chat interface for AI interactions and conversations. | Unknown |
| [DreamBig - Generative AI Playground](https://dreambiglabs.vercel.app/) | Interactive AI playground with chat, image generation, and voice responses for... | @opzzxsprinta._999 |
| [Pal Chat](https://apps.apple.com/us/app/pal-chat-ai-chat-client/id6447545085?platform=iphone) | An iOS app that integrates with all LLMs including Pollinations AI models in... | [Link](https://x.com/pallavmac) |
| [Pollinations AI Playground](https://pollinations-ai-playground.vercel.app/) | An AI application platform based on Pollinations.AI API, providing free and... | @playground |
| [Image Gen - Uncensored Edition](https://huggingface.co/chat/assistant/66fccce0c0fafc94ab557ef2) | An uncensored image generation tool that allows for creative freedom without... | @flowgpt |
| 🇨🇳 [Pollinations.AI 中文](https://pollinations.vercel.app) | 我们提供高质量的AI生成服务，包括图像生成、文本生成、音频生成和语音转文本服务， 让您轻松创建各种创意内容。 (We provide high-quality... | @pollinations |
| [Anisurge](https://anisurge.me) | A free anime streaming app with a public chat feature that allows users to chat... | @iotserver24 |
| 🖥️ [AI Chat](https://aichat.narendradwivedi.org) | A Windows desktop application that brings multiple AI models together in one... | @narendradwivedi |
| 🤖 [Free AI Chatbot & Image Generator](https://vercel.com/templates/ai/ai-sdk-image-generator) ([⭐ 0](https://github.com/vercel/ai/tree/main/examples/ai-image-generator)) | A web application offering both conversation with AI and image generation... | @aidevs |
| [DeepSeek Prompt](https://www.deepseekprompt.top/) | DeepSeek Prompt is a front-end application for managing and optimizing AI... | [lipengliang2...](mailto:lipengliang2012@163.com) |
| [AI Dream Girl Studio](https://www.tiktok.com/@herinyourhead) | AI Dream Girl Studio is a content creation pipeline built around... | [Link](https://www.tiktok.com/@herinyourhead) |
| [NeonSpark AI ✨](https://neonspark-ai.web.app/) | NeonSpark AI is a web app that offers AI-powered chat and image generation... | [developer.as...](mailto:developer.asaad@gmail.com) |
| 🤖 [PixPax](https://pixpal.chat) | A user-friendly chatbot that lets you analyze images, remix existing images or... | @andreas_11 |
| 🤖 [Mirexa AI Chat](https://mirexa.vercel.app) | A state-of-the-art AI chatbot that seamlessly integrates multiple LLMs with... | @withthatway |
| [AI Chat](https://aichat.jolav.me/) | A simple and elegant chat interface for interacting with various AI models... | @jolav |
| [KoboldAI Lite](https://lite.koboldai.net/) | A lightweight version of KoboldAI that uses Pollinations for text generation,... | @kobold_dev |
| 🤖 Jenny AI | AI chatbot and character creation platform with tts and sst it also has image... | [Link](https://www.linkedin.com/in/pritam-roy-95185328a) |
| [Goalani](https://goalani.com) | Voice-enabled AI fitness coach. Using only your voice, you can communicate with... | [goalani.app@...](mailto:goalani.app@gmail.com) |
| [Pollinations Chat](https://websim.ai/@AdrianoDev1/pollinations-ai-assistant/4) | Pollinations' integrated AI for text and images, totally free and unlimited. | @adrianoprogramer |
| [LiteAI](https://liteai.chat/) | A free, fast, and anonymous AI chat and image generation platform with no login... | LiteAI Team |
| 🤖 [UR Imagine & Chat AI](https://urimagine.netlify.app/) | A versatile AI platform offering both image generation and chat... | @ur_imagine |

### Social Bots 🤖

| Project | Description | Creator |
|---------|-------------|--------|
| 🤖 Pollinations Discord Bot ([⭐ 17](https://github.com/Zingzy/pollinations.ai-bot)) | AI Image Generation Discord Bot using Pollinations.ai. Written in Python with... | @zingy |
| 🤖 [ExodusAI 🤖](https://api.whatsapp.com/send/?phone=6285150984232&text=Hi&type=phone_number&app_absent=0) | AI-powered chatbot and image generator platform on WhatsApp. Integrated with... | @FIkriBotDev |
| 🤖 [🎮 Gacha](https://discord.com/oauth2/authorize?client_id=1377330983740903586) | Your Sassy All-in-One AI Discord Bot. A powerful, sassy, and slightly... | `_dr_misterio_` |
| [Pollix AI](http://t.me/pollixrobot) | Pollix AI is your multilingual AI assistant for fast replies, image... | @bladedev |
| 🤖 Aura Chat Bot | A chat bot integrating Pollinations API for text and image generation. | @Py-Phoenix-PJS |
| 🤖 [🤖 ImageEditer](https://t.me/ImageEditer_bot) | AI Art Studio - A feature-rich Telegram bot that creates art from text prompts,... | @_dr_misterio_ |
| 🤖 [GPT_Project](https://t.me/gpt_project_official_bot) | GPT_Project Telegram AI Chatbot - A professional productivity tool that's... | @lordon4x |
| 🤖 [Pollinations WhatsApp Group](https://chat.whatsapp.com/pollinations-ai) | A WhatsApp group bot that allows members to generate AI content through simple... | @whatsapp_ai_dev |

### Learn 📚

| Project | Description | Creator |
|---------|-------------|--------|
| Connect Pollinations with Open Web UI tutorial ([⭐ 11](https://github.com/cloph-dsp/Pollinations-AI-in-OpenWebUI)) | Step-by-step guide on integrating Pollinations APIs with Open Web UI for... | @cloph-dsp |
| [Interactive GeoMap 🗺️](https://interactive-geomap.vercel.app) | AI-powered geography insights using text.pollinations.ai API. Click anywhere on... | @argyrisAEK |
| [PromptsHub 📝](https://promptshub.net/) | Dynamic platform for organizing, curating, and sharing effective AI prompts.... | @pickplugins |
| [Prompt Explorer](https://play.google.com/store/apps/details?id=com.ismafly.promptexploratorapp) | A mobile app that combines AI prompt discovery with image generation using... | [ismail.azdad...](mailto:ismail.azdad@gmail.com) |
| StoryMagic: Interactive Kids Stories | Interactive and educational tool for generating kids' stories. | - |
| [Riffle](https://riffle.ink) | A powerful tool designed to make reading English books more enjoyable and... | [gsx123@gmail...](mailto:gsx123@gmail.com) |
| [OkeyAI](https://chat.okeymeta.com.ng) ([⭐ 0](https://github.com/okeymeta)) | An LLM created by Africans to understand and have cultural awareness of African... | @okeymeta |
| [Whizzy AI](https://whizzyai.vercel.app) | An educational AI platform for students featuring AI-powered study assistance,... | @vaibhavcoding69 |
| [SearchGPT](https://huggingface.co/spaces/umint/searchgpt) | ChatGPT with real-time web search & URL reading capability. Part of the UltimaX... | @hadadarjt |
| 🇧🇷 [EduGen AI 🇧🇷](https://ensinoedugenai.online) | E uma ia voltada para professores e queria a IA pollinations.ai para criar... | [mlspfc360@gm...](mailto:mlspfc360@gmail.com) |
| [AI儿童故事 🇨🇳](https://kidss.netlify.app/) | 基于此项目 构建有趣的孩子故事书应用演示 (Based on this project, build an interesting children's... | MZ |
| [Pollinations.AI AI/Teens talk](https://www.youtube.com/live/5Rvdfr2qYGA?si=i5NLOKI49fGxNAEK&t=1034) | Session 2: ai/teens worldwide conference exploring the forces shaping AI today,... | @thomash_pollinat... |
| [MalaysiaPrompt 🇲🇾](https://malaysiaprompt.rf.gd/) | A resource for discovering and sharing creative prompts, supporting the... | - |
| [Artistic Styles Book](https://proyectodescartes.org/iCartesiLibri/materiales_didacticos/Libro_Estilos/index.html) | An interactive book showcasing 90+ artistic styles. | Juan Gmo. Rivera |
| [Proyecto Descartes](https://proyectodescartes.org/revista/Numeros/Revista_8_2024/index.html) | Educational initiative integrating Pollinations AI into STEM. | Juan Gmo. Rivera |
<|MERGE_RESOLUTION|>--- conflicted
+++ resolved
@@ -53,17 +53,37 @@
 | [Imagen](https://altkriz.github.io/imagen/) ([⭐ 3](https://github.com/altkriz/imagen)) | A beautiful web interface for generating images using Pollinations.ai API with... | @altkriz |
 | MASala ([⭐ 3](https://github.com/Naman009/MASala)) | Multi-Agent AI That Cooks Up Recipes Just for You ~ From fridge to feast,... | @Naman009 |
 | [Imagen](https://altkriz.github.io/imagen/) ([⭐ 3](https://github.com/altkriz/imagen)) | A beautiful web interface for generating images using Pollinations.ai API with... | @altkriz |
-| [CatGPT Meme Generator 🐱](https://pollinations.github.io/catgpt/) ([⭐ 2](https://github.com/pollinations/catgpt)) | Transform your questions into sassy cat wisdom! An AI-powered meme generator... | @voodoohop |
+| [CatGPT Meme Generator ](https://pollinations.github.io/catgpt/) ([⭐ 2](https://github.com/pollinations/catgpt)) | Transform your questions into sassy cat wisdom! An AI-powered meme generator... | @voodoohop |
 | [Dreamscape AI](https://dreamscape.pinkpixel.dev) ([⭐ 2](https://github.com/pinkpixel-dev/dreamscape-ai)) | Dreamscape AI is a creative studio for generating, enhancing, and transforming... | @sizzlebop |
-<<<<<<< HEAD
-=======
-| [Green Hope AI 🎨](https://aithumbnails.vercel.app/) | Generate stunning thumbnails with AI, then take full control. Easily edit the... | @mustafiz82 |
->>>>>>> 236dcb19
-| 🆕 [Green Hope AI 🎨](https://aithumbnails.vercel.app/) | Generate stunning thumbnails with AI, then take full control. Easily edit the... | @Mustafiz82 |
-| 🆕 [Pollinations AI Samples 🎨](https://pollinations.godsbee.com/) ([⭐ 0](https://github.com/nyr-github/pollinations-demo)) | Comprehensive demonstration of Pollinations AI capabilities including creative... | @nyr-github |
-| [Inkly AI 🎨](https://inkly-ai.vercel.app/) ([⭐ 0](https://github.com/Auspicious14/image-generator-be)) | Platform providing text-to-image and image-to-image generation with image... | @Auspicious14 |
-| [Craftura AI 🎨](https://www.craftura.art/) | Freemium image generating SaaS where users can generate AI images via... | @TusharSoni014 |
-| 🆕 [AISTONE 🎨](https://aistone.org/) ([⭐ 0](https://github.com/peyoba/Text2Image_audio)) | Based on advanced Pollinations.AI technology, supports FLUX, Turbo, Kontext for... | @peyoba |
+| [Green Hope AI ](https://aithumbnails.vercel.app/) | Generate stunning thumbnails with AI, then take full control. Easily edit the... | @mustafiz82 |
+| [Green Hope AI ](https://aithumbnails.vercel.app/) | Generate stunning thumbnails with AI, then take full control. Easily edit the... | @Mustafiz82 |
+| [Pollinations AI Samples ](https://pollinations.godsbee.com/) ([⭐ 0](https://github.com/nyr-github/pollinations-demo)) | Comprehensive demonstration of Pollinations AI capabilities including creative... | @nyr-github |
+| [Inkly AI ](https://inkly-ai.vercel.app/) ([⭐ 0](https://github.com/Auspicious14/image-generator-be)) | Platform providing text-to-image and image-to-image generation with image... | @Auspicious14 |
+| [Craftura AI ](https://www.craftura.art/) | Freemium image generating SaaS where users can generate AI images via... | @TusharSoni014 |
+| [AISTONE ](https://aistone.org/) ([⭐ 0](https://github.com/peyoba/Text2Image_audio)) | Based on advanced Pollinations.AI technology, supports FLUX, Turbo, Kontext for... | @peyoba |
+| [PrisimIG ](https://prisimai.github.io/PrisimIG) ([⭐ 0](https://github.com/PrisimAI/PrisimIG)) | Seamless AI-generated imagery with Pollinations.AI. An intuitive web... | @CloudCompile |
+| [Imagine Draw AI ](https://imaginedrawai.vercel.app/) ([⭐ 0](https://github.com/TechWithAiTelugu)) | Free AI image generator for creating unlimited images with text prompts. No... | @techwithai-telugu |
+| [Ai Studio ](https://ai-studio-pollinations.netlify.app/) ([⭐ 0](https://github.com/sabbirhossainc/ai-studio-pollinations.git)) | React application for AI image generation with model selection, image... | @sabbirhossainc |
+| [Gainzr AI ](https://gainzr.my) | Web-based AI image generator for creating high-quality images from text prompts... | @bwava |
+| [Dreamator-AI ](https://dreamator-ai.vercel.app/) | Transform your imagination into reality using Pollinations API. Clean and... | @its3li |
+| [YooAI ](https://yooai.co/) | All-in-one AI creation platform integrating AI-Writer, AI-Video, and free image... | [yoo_ai@outlo...](mailto:yoo_ai@outlook.com) |
+| [Image Generator by Quilix ](https://github.com/quil1x/ImageBYquilix) | A beautiful desktop application for generating AI images using Pollinations.AI... | @quil1x |
+| [Imagen - AI Image Generator ](https://altkriz.github.io/imagen/) ([⭐ 0](https://github.com/altkriz/imagen)) | A beautiful, open-source web interface for generating AI images using the... | @altkriz |
+| [mayaAI ](https://mayaia.pages.dev/) | Maya ia es una inteligencia artificial para generar imagenes usando... | @moimoyyyy-sys |
+| [GenImage ](https://genimage.runasp.net/) | Text to image generation tool | @artydev |
+| [Anime Comic Movie ](https://petersebring.com/showcase.php) | An ambitious anime comic movie project using Pollinations' Kontext and Flux... | @sebastianpw |
+| DirPixel  ([⭐ 0](https://github.com/techcow2/dir-pixel)) | Sometimes creators need to replace multiple images in a directory with new... | @techcow2 |
+| [Prompt2Image ](https://marketplace.visualstudio.com/items?itemName=MaazSaboowala.prompt2image-ai-generator) | Prompt2Image is a Visual Studio Code extension that brings AI-powered image... | @MaazS07 |
+| [StoryWeaver AI ](https://storyweaver-ai-umber.vercel.app/) ([⭐ 0](https://github.com/Karannn3011/storyweaver-ai)) | A real-time, collaborative storyboarding application that empowers users to... | @Karannn3011 |
+| [Mixbash.com ](https://mixbash.com) | Mixbash is a better UI layer to use SOTA AI models hosted on Pollinations, Fal,... | @jiajasper |
+| [ CapyUniverse - CapyIMG](https://capyuniverse.pages.dev/capyimg.html) ([⭐ 0](https://github.com/faelscarpato/capyuniverse)) | Ferramenta simples para criar imagens com IA diretamente no navegador. O... | @faelscarpato |
+| [ CVRON AI - Free İmage Generator](https://cvronai.rf.gd) | Resim Oluşturma İşlemleri İçin Pollinations API yi kullanmakta (Uses... | @cr7 |
+| [ AI Image Generator](https://ai-pic.site/) | Create Amazing Images with AI. Generate stunning images from text descriptions... | cf12436 |
+| [aitoolbox.software ](https://aitoolbox.software/) ([⭐ 0](https://github.com/huamanraj/aitoolbox.software)) | An open-source collection of AI-powered tools to boost your productivity and... | @huamanraj |
+| [Evolve AI ](https://evolve-ai-gamma.vercel.app/) ([⭐ 0](https://github.com/chandankumarm55/Evolve-ai)) | Evolve AI is an intelligent assistant platform that brings together a variety... | @chandankumarm55 |
+| [What is this? ](https://whatisthis.pinkpixel.dev/) ([⭐ 0](https://github.com/pinkpixel-dev/what-is-this)) | A fun AI-powered object identification tool that helps you identify mysterious... | @sizzlebop |
+| [ Aimpress](https://aimpress.ru/) | AIMpress is a web-based image generation platform that allows users to create... | [support@aimp...](mailto:support@aimpress.ru) |
+| [Vizbo ](https://vizboapp.com/) | Vizbo is a mobile app for AI powered vision board creation. | [visbo.app@gm...](mailto:visbo.app@gmail.com) |
 | 🆕 [PrisimIG 🎨](https://prisimai.github.io/PrisimIG) ([⭐ 0](https://github.com/PrisimAI/PrisimIG)) | Seamless AI-generated imagery with Pollinations.AI. An intuitive web... | @CloudCompile |
 | [Imagine Draw AI 🎨](https://imaginedrawai.vercel.app/) ([⭐ 0](https://github.com/TechWithAiTelugu)) | Free AI image generator for creating unlimited images with text prompts. No... | @techwithai-telugu |
 | [Ai Studio 🎨](https://ai-studio-pollinations.netlify.app/) ([⭐ 0](https://github.com/sabbirhossainc/ai-studio-pollinations.git)) | React application for AI image generation with model selection, image... | @sabbirhossainc |
