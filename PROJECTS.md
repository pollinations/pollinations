> **Note:** Some projects may be temporarily hidden from this list if they are currently broken or undergoing maintenance.

Pollinations.AI is used in various projects, including:

### Hacktoberfest 2025 🎃

| Project | Description | Creator |
|---------|-------------|--------|
| CatGPT Meme Generator 🐱 ([⭐ 5](https://github.com/pollinations/pollinations/tree/main/hacktoberfest-2025/example-catgpt)) | Transform your questions into sassy cat wisdom! AI-powered meme generator that... | @voodoohop |
| Elevator Challenge 🚀 ([⭐ 4](https://github.com/pollinations/pollinations/tree/main/hacktoberfest-2025/example-elevator-challenge)) | React + Vite game inspired by Hitchhiker's Guide to the Galaxy. An interactive... | @voodoohop |
| AI Dungeon Master 🐉 ([⭐ 3](https://github.com/pollinations/pollinations/tree/main/hacktoberfest-2025/ai-dungeon-master)) | Interactive text-based RPG with AI-powered storytelling. Uses Pollinations text... | @codevector-2003 |
| [🎭 Opposite Prompt Generator](https://opposite-prompt-generator.pollinations.ai) ([⭐ 0](https://github.com/pollinations/pollinations/tree/main/hacktoberfest-2025/opposite-prompt-generator)) | Transform any image prompt into its semantic opposite — flipping key attributes... | @Ank17_Developer |
| Virtual Makeup Try-On 💄 ([⭐ 0](https://github.com/pollinations/pollinations/tree/main/hacktoberfest-2025/virtual-makeup)) | AI-powered virtual makeup application tool. Uses Pollinations image generation... | @anmolsah |
| Product Packaging Designer 📦 ([⭐ 0](https://github.com/pollinations/pollinations/tree/main/hacktoberfest-2025/product-packaging-designer)) | Design custom product packaging with AI assistance. Uses Pollinations image... | @prateekverma145 |
| Map to Isometric Converter 🗺️ ([⭐ 0](https://github.com/pollinations/pollinations/tree/main/hacktoberfest-2025/map-to-isometric)) | Convert 2D maps and images into beautiful isometric 3D representations using... | @AdityaTel89 |
| Micro Pollinations AI 🔬 ([⭐ 0](https://github.com/pollinations/pollinations/tree/main/hacktoberfest-2025/micro.pollinations.ai)) | Lightweight, minimal Pollinations AI interface. A tiny but powerful frontend... | @Jay-1409 |
| Food Calorie Annotator 🍕 ([⭐ 0](https://github.com/pollinations/pollinations/tree/main/hacktoberfest-2025/food-calorie-annotator)) | AI-powered food image analyzer that estimates calories and nutritional... | @pollinations |
| Roblox NPC Creator 🎮 ([⭐ 0](https://github.com/pollinations/pollinations/tree/main/hacktoberfest-2025/roblox-npc-creator)) | Create custom Roblox NPC characters with AI-generated descriptions and... | @pollinations |

### Vibe Coding ✨

| Project | Description | Creator |
|---------|-------------|--------|
| [Berrry Computer](https://berrry.app) ([⭐ 0](https://github.com/Strawberry-Computer)) | Make tiny self-contained web apps with AI. Find a tweet with an interesting app... | @vgrichina |
| [websim-pollinations-ai](https://websim.pollinations.ai) ([⭐ 0](https://github.com/pollinations/pollinations/tree/main/websim.pollinations.ai)) | A lightweight websim for creating web simulations with AI. Usage:... | @voodoohop |
| Qwen-Agent ([⭐ 11.5k](https://github.com/QwenLM/Qwen-Agent)) | A framework for developing agentic LLM applications. | - |
| Pollinations Task Master ([⭐ 20](https://github.com/LousyBook94/pollinations-task-master)) | A task management system that uses AI to help break down and organize... | @LousyBook94 |
| [SocialScribe](https://socialscribe.pages.dev/) ([⭐ 1](https://github.com/sh20raj/socialscribe)) | An AI-powered Chrome extension that fixes grammar, rewrites text, and enhances... | @sh20raj |
| [EasyGen - AI Diagram Generator ✨](https://easygenme.netlify.app/) | Modern open-source web application that transforms text descriptions into... | @ellweb3 |
| [Visiora - Image Generation using AI 🎨](https://visiora-img.netlify.app/) ([⭐ 0](https://github.com/Kandariarjun07/Visiora)) | A modern web application that transforms text prompts into stunning... | @Kandariarjun07 |
| [PairFusion](https://pair-fusion.vercel.app/) ([⭐ 0](https://github.com/auraticabhi/PairFusion)) | A real-time AI powered, scalable and feature-rich collaborative IDE built for... | @auraticabhi |
| [CraftUI](https://craftui.studio/) | An AI-powered tool that simplifies UI design by turning text prompts or images... | @imhardikdesai |
| [AI Code Generator](https://codegen.on.websim.com/) | A websim project that generates code from description, selected programming... | @Miencraft2 |
| VibeCoder | A conversational coding environment that lets you create applications by... | @Aashir__Shaikh |
| [JCode Website Builder](https://jcode-ai-website-bulder.netlify.app/) | A website generator using Pollinations text API. | @rtxpower |
| [Pollinations.DIY](https://pollinations.diy) | A browser-based coding environment based on bolt.diy, featuring integrated... | @voodoohop |
| [NetSim](https://netsim.us.to/) | websim.ai clone that's actually good | @kennet678 |
| [Pollin-Coder](https://pollin-coder.megavault.in) | A free AI-powered website builder that lets anyone create a clean site just by... | @r3ap3redit |
| [JustBuildThings](https://justbuildthings.com) | A natural language programming interface that lets users create web... | @buildmaster |
| [Websim](https://websim.ai/c/bXsmNE96e3op5rtUS) | A web simulation tool that integrates Pollinations.ai. | @voodoohop |
| [BeeCoder](https://github.com/cemalgnlts/beecoder) | Enables VS Code Copilot to connect to Pollinations. | @cemalgnlts |
| 🆕 [Aqua Application Programming Interface](https://aquadevs.com/) | This is an learning project for me to learn how to track users, backend check,... | kiskreforev |

### Creative 🎨

| Project | Description | Creator |
|---------|-------------|--------|
| MoneyPrinterTurbo ([⭐ 39.9k](https://github.com/harry0703/MoneyPrinterTurbo)) | Simply provide a topic or keyword for a video, and it will automatically... | @harry0703 |
| [FoldaScan](https://fs.wen.bar) ([⭐ 178](https://github.com/0010skn/WebFS-Toolkit-Local-Folder-Scan-Monitor-Versioning-AI-Prep)) | Use Natural Language to "Converse" with Your Codebase, Folda-Scan Smart Project... | @0010skn |
| [Elixpo-Art](https://elixpo-art.com) ([⭐ 18](https://github.com/elixpo/art-platform)) | A digital art platform that combines AI image generation with traditional... | @elixpo |
| Match-cut video ai ([⭐ 17](https://github.com/lrdcxdes/text-match-cut)) | This AI generates video from text in match-cut text style, uses pollinations... | @r3ap3redit |
| [POLLIPAPER](https://github.com/Tolerable/POLLIPAPER) | A dynamic wallpaper app that uses Pollinations AI. | @intolerant0ne |
| [Elixpo Art Chrome Extension](https://chromewebstore.google.com/detail/elixpo-art-select-text-an/hcjdeknbbbllfllddkbacfgehddpnhdh) ([⭐ 8](https://github.com/Circuit-Overtime/elixpo_ai_chapter/tree/main/Elixpo%20Chrome%20%20Extension)) | It uses the pollinations image endpoint to generate an image with `boltning` as... | Ayushman Bhatacharya |
| Pollinations.ai Image Generation (for Frame) ([⭐ 7](https://github.com/CitizenOneX/frame_pollinations)) | A Flutter application that listens for image generation prompts, requests... | CitizenOneX |
| [Imagen](https://altkriz.github.io/imagen/) ([⭐ 3](https://github.com/altkriz/imagen)) | A beautiful web interface for generating images using Pollinations.ai API with... | @altkriz |
| MASala ([⭐ 3](https://github.com/Naman009/MASala)) | Multi-Agent AI That Cooks Up Recipes Just for You ~ From fridge to feast,... | @Naman009 |
| [Imagen](https://altkriz.github.io/imagen/) ([⭐ 3](https://github.com/altkriz/imagen)) | A beautiful web interface for generating images using Pollinations.ai API with... | @altkriz |
| [CatGPT Meme Generator 🐱](https://pollinations.github.io/catgpt/) ([⭐ 2](https://github.com/pollinations/catgpt)) | Transform your questions into sassy cat wisdom! An AI-powered meme generator... | @voodoohop |
| [Dreamscape AI](https://dreamscape.pinkpixel.dev) ([⭐ 2](https://github.com/pinkpixel-dev/dreamscape-ai)) | Dreamscape AI is a creative studio for generating, enhancing, and transforming... | @sizzlebop |
| 🆕 ViralFlow AI 🎬 ([⭐ 0](https://github.com/FabioArieiraBaia/ViralFlow)) | Automated viral video generator using Gemini 2.5 for scripts/TTS and... | @FabioArieiraBaia |
| 🆕 SRT Translator CLI 🎬 ([⭐ 0](https://github.com/smarques/subs-cli)) | A Python tool to translate SRT subtitle files using the Pollinations AI API... | @smarques |
| 🤖 [ImaGenz 🎨](https://imagenz.vercel.app) ([⭐ 0](https://github.com/iamkavy47/pbl-sem3)) | Free, instant AI content generation platform for creating stunning images and... | @iamkavy47 |
| [AI Image-to-Prompt Generator 🎨](https://imagetoprompt.netlify.app) | Professional AI Image-to-Prompt Generator with free unlimited prompts. Upload... | @mehediprofilebd-alt |
| [SpecAI 🎨](https://specai.pages.dev) ([⭐ 0](https://github.com/spectre365/specai)) | Interactive UI for Pollinations AI with custom resolution and seed options.... | @spectre365 |
| [SHICoPIC™ 🎨](https://shicopic.netlify.app) ([⭐ 0](https://github.com/Shervinuri/SHICoPIC)) | AI-powered creative image generation tool. Simple interface for creating images... | @Shervinuri |
| [Better Call Us: Autonomous AI Instagram System 📸](https://www.instagram.com/bettercallus.io/?hl=en) ([⭐ 0](No response)) | A fully autonomous Instagram content automation system powered by... | muzz404 |
| [Green Hope AI 🎨](https://aithumbnails.vercel.app/) | Generate stunning thumbnails with AI, then take full control. Easily edit the... | @Mustafiz82 |
| [Pollinations AI Samples 🎨](https://pollinations.godsbee.com/) ([⭐ 0](https://github.com/nyr-github/pollinations-demo)) | Comprehensive demonstration of Pollinations AI capabilities including creative... | @nyr-github |
| [Inkly AI 🎨](https://inkly-ai.vercel.app/) ([⭐ 0](https://github.com/Auspicious14/image-generator-be)) | Platform providing text-to-image and image-to-image generation with image... | @Auspicious14 |
| [Craftura AI 🎨](https://www.craftura.art/) | Freemium image generating SaaS where users can generate AI images via... | @TusharSoni014 |
| [AISTONE 🎨](https://aistone.org/) ([⭐ 0](https://github.com/peyoba/Text2Image_audio)) | Based on advanced Pollinations.AI technology, supports FLUX, Turbo, Kontext for... | @peyoba |
| [PrisimIG 🎨](https://prisimai.github.io/PrisimIG) ([⭐ 0](https://github.com/PrisimAI/PrisimIG)) | Seamless AI-generated imagery with Pollinations.AI. An intuitive web... | @CloudCompile |
| [Imagine Draw AI 🎨](https://imaginedrawai.vercel.app/) ([⭐ 0](https://github.com/TechWithAiTelugu)) | Free AI image generator for creating unlimited images with text prompts. No... | @techwithai-telugu |
| [Ai Studio 🎨](https://ai-studio-pollinations.netlify.app/) ([⭐ 0](https://github.com/sabbirhossainc/ai-studio-pollinations.git)) | React application for AI image generation with model selection, image... | @sabbirhossainc |
| [Gainzr AI 🎨](https://gainzr.my) | Web-based AI image generator for creating high-quality images from text prompts... | @bwava |
| [Dreamator-AI 💫](https://dreamator-ai.vercel.app/) | Transform your imagination into reality using Pollinations API. Clean and... | @its3li |
| [YooAI 🎨](https://yooai.co/) | All-in-one AI creation platform integrating AI-Writer, AI-Video, and free image... | [yoo_ai@outlo...](mailto:yoo_ai@outlook.com) |
| 🖥️ Image Generator by Quilix 🖼️ ([⭐ 0](https://github.com/quil1x/ImageBYquilix)) | A beautiful desktop application for generating AI images using Pollinations.AI... | @quil1x |
| [Imagen - AI Image Generator 🎨](https://altkriz.github.io/imagen/) ([⭐ 0](https://github.com/altkriz/imagen)) | A beautiful, open-source web interface for generating AI images using the... | @altkriz |
| [mayaAI 🇪🇸](https://mayaia.pages.dev/) | Maya ia es una inteligencia artificial para generar imagenes usando... | @moimoyyyy-sys |
| [GenImage 🎨](https://genimage.runasp.net/) | Text to image generation tool | @artydev |
| [Anime Comic Movie 🎬](https://petersebring.com/showcase.php) | An ambitious anime comic movie project using Pollinations' Kontext and Flux... | @sebastianpw |
| DirPixel 🎨 ([⭐ 0](https://github.com/techcow2/dir-pixel)) | Sometimes creators need to replace multiple images in a directory with new... | @techcow2 |
| [Prompt2Image 🎨](https://marketplace.visualstudio.com/items?itemName=MaazSaboowala.prompt2image-ai-generator) | Prompt2Image is a Visual Studio Code extension that brings AI-powered image... | @MaazS07 |
| [StoryWeaver AI 📚](https://storyweaver-ai-umber.vercel.app/) ([⭐ 0](https://github.com/Karannn3011/storyweaver-ai)) | A real-time, collaborative storyboarding application that empowers users to... | @Karannn3011 |
| [Mixbash.com 🛠️](https://mixbash.com) | Mixbash is a better UI layer to use SOTA AI models hosted on Pollinations, Fal,... | @jiajasper |
| 🇧🇷 [🇧🇷 CapyUniverse - CapyIMG](https://capyuniverse.pages.dev/capyimg.html) ([⭐ 0](https://github.com/faelscarpato/capyuniverse)) | Ferramenta simples para criar imagens com IA diretamente no navegador. O... | @faelscarpato |
| [🇹🇷 CVRON AI - Free İmage Generator](https://cvronai.rf.gd) | Resim Oluşturma İşlemleri İçin Pollinations API yi kullanmakta (Uses... | @cr7 |
| 🇨🇳 [🇨🇳 AI Image Generator](https://ai-pic.site/) | Create Amazing Images with AI. Generate stunning images from text descriptions... | cf12436 |
| [aitoolbox.software 🛠️](https://aitoolbox.software/) ([⭐ 0](https://github.com/huamanraj/aitoolbox.software)) | An open-source collection of AI-powered tools to boost your productivity and... | @huamanraj |
| [Evolve AI 🤖](https://evolve-ai-gamma.vercel.app/) ([⭐ 0](https://github.com/chandankumarm55/Evolve-ai)) | Evolve AI is an intelligent assistant platform that brings together a variety... | @chandankumarm55 |
| [What is this? ❔](https://whatisthis.pinkpixel.dev/) ([⭐ 0](https://github.com/pinkpixel-dev/what-is-this)) | A fun AI-powered object identification tool that helps you identify mysterious... | @sizzlebop |
| [🇷🇺 Aimpress](https://aimpress.ru/) | AIMpress is a web-based image generation platform that allows users to create... | [support@aimp...](mailto:support@aimpress.ru) |
| [Vizbo 📱](https://vizboapp.com/) | Vizbo is a mobile app for AI powered vision board creation. | [visbo.app@gm...](mailto:visbo.app@gmail.com) |
| [EzPromptla](https://ezpromptla.netlify.app) | EzPromptla is an advanced visual prompt builder and creative partner designed... | [mohamadizuan...](mailto:mohamadizuanbakar@gmail.com) |
| [Argent Script](https://perchance.org/ai-text-to-audio) | AI Voice Generator - Generate text to audio for free and without limits,... | [Link](https://github.com/withthatway) |
| [Unfoldtech](https://studio.unfoldtech.online/) | Easily generate new images inspired by the Pexels website with embedded IPTC... | [kengkreingkr...](mailto:kengkreingkrai@gmail.com) |
| [Dreamator-AI 🎨](https://dreamator-ai.vercel.app/) | Transform your imagination into reality using Pollinations API. A creative... | @its3li |
| [Celebrity AI Image Generator](https://www.aicelebrity.design/) ([⭐ 0](https://github.com/Colin-Zero)) | An AI-powered celebrity image generator that uses Pollinations.ai and a1.art... | @Colin-Zero |
| [Coloring AI 🎨](https://coloring-ai.com/) | An intelligent web-based coloring assistant that turns black-and-white sketches... | [962900862@qq...](mailto:962900862@qq.com) |
| [JSON Pollinations API](https://pollinations-json.deno.dev/openai) | A Deno Deploy API wrapper for Pollinations that provides JSON-formatted... | @apersonwhomakess... |
| [Image Creator](https://saepulwap.blogspot.com/p/flux-image-creator.html) | Create images with multi-language prompts, the language will be automatically... | [Link](https://facebook.com/403.frobidden) |
| [Avatar GenStudio](https://astudio-dcae4.web.app) | A system for creating custom characters that uses the Pollinations API for... | @nic-wq |
| [StoryBolt](https://storybolt.vercel.app/) ([⭐ 0](https://github.com/sahilalamgir/StoryBolt)) | Generate stories with enticing narratives and beautiful illustrations. Users... | @gumbasil |
| [CalcuBite AI](https://calcubite.vercel.app/) | CalcuBite AI is a smart tool that analyzes food from images to provide calorie... | @sugamdeol |
| 🇮🇩 [Generator AI Image 🇮🇩](https://kenthir.my.id/advanced-generator/) | Advanced AI Image Generator adalah platform inovatif yang memungkinkan Anda... | @kenthirai |
| [NailsGen](https://www.nailsgen.com/) | Create beautiful nail art designs with AI. Generate unique nail art designs... | [lipengliang2...](mailto:lipengliang2012@163.com) |
| [ImageGen AI Image](https://imagegenaiimage.com/) | Generate high-quality AI images for any purpose. Features a variety of models... | [Link](https://www.linkedin.com/in/narendradwivedi) |
| 🇮🇩 [RuangRiung AI Image 🇮🇩](https://ruangriung.my.id) ([⭐ 0](https://github.com/ruangriung)) | RuangRiung AI Image Generator is ideal for digital artists, designers, or... | @ruangriung |
| [PollinateAI](https://pollinateai.vercel.app) ([⭐ 0](https://github.com/Auspicious14/image-generator-fe.git)) | PollinateAI is an image generation platform that aims to ease the stress of... | @Auspicious14 |
| [FlowGPT](https://flowgpt.com/p/instant-image-generation-with-chatgpt-and-pollinationsai) | Generate images on-demand with ChatGPT! | - |
| [Foodie AI](https://foodie-ai.vercel.app/) | An AI application for food analysis that uses advanced artificial intelligence... | @Aashir__Shaikh |
| [AIMinistries](https://www.ai-ministries.com) | A collection of free AI tools including AI chat, writing tools, image... | @tolerantone |
| [The Promised Pen](https://promisedpen.app) | A free, feature-rich novel writing application that helps writers organize... | @soryn.san |
| 🇨🇳 [Aiphoto智能绘画 🇨🇳](https://qiyimg.3d.tc/Aiphoto) | AI艺术工坊 - 智能绘画生成器。这是一个基于AI的绘画生成工具，可以根据用户输入的中文描述自动生成相应的图片。(An AI art workshop -... | @qiyimg |
| 🖥️ AI YouTube Shorts Generator | Python desktop app that automates YouTube Shorts creation with AI-generated... | @Sami-Alsahabany |
| 🤖 [Emojiall AI Drawing Platform](https://art.emojiall.com) | A platform focused on allowing users to draw pictures according to their own... | @James-Qi |
| [PixPal](https://pixpal.chat) | PixPal is a free AI assistant that can analyze, edit, and generate images,... | @andreas_11 |
| 🇪🇸 [🇪🇸 Generador de presentaciones con imágenes y texto V2](https://proyectodescartes.org/IATools/Crea_presentaciones4/) | Una herramienta configurable que permite crear presentaciones con 3 a 20... | @juanrivera126 |
| [🇪🇸 Yo el director](https://yoeldirector.dpana.com.ve) | Web para crear peliculas y contenido para youtube, usando Pollinations (Web... | @henryecamposs |
| [Imagemate AI](https://play.google.com/store/apps/details?id=com.madameweb.imgmate) | Imagemate AI is a powerful image generation app designed to turn your... | @Shanto-Islam |
| [B&W SVG Generator](https://fluxsvggenerator.streamlit.app/) | Uses Flux (through pollinations) and potrace to create B&W Vector files | @pointsguy118 |
| [TurboReel](https://turboreel.framer.ai/) | A fast AI video generation service for social media content, leveraging... | @turbo_reels |
| [Anime Character Generator](https://perchance.org/ai-character-generator) | A dedicated AI tool for generating high-quality, unique anime-style characters.... | @AnimeArtDevs |
| [AI PPT Maker](https://slidesgpt.com) | An AI-powered presentation generator that creates PowerPoint slides from text... | @ppt_monster |
| [Promptgenerator.art](https://promptgenerator.art) | FREE Art Prompt Generator that helps you turn simple ideas into structured... | [info@promptg...](mailto:info@promptgenerator.art) |
| 🤖 [☬SHΞNΞRATOR 🎨](https://Shervinuri.github.io) ([⭐ 0](https://github.com/Shervinuri/Shervinuri.github.io)) | AI image and text generator with dual functionality. Features both image... | [Link](https://T.me/shervinuri) |
| [Image Generation Playground](https://umint-image.hf.space) ([⭐ 0](https://huggingface.co/spaces/umint/image/tree/main)) | Transform your ideas into a visual masterpiece. Part of the UltimaX... | @hadadarjt |
| 🆕 [Prompt Vision 🎨](https://promptvision.jagrut.me) ([⭐ 0](https://github.com/jagrut-bhole/promptvision)) | Create and share AI-generated images with the community. Features intelligent... | @jagrut-bhole |
| 🆕 [Pollinations Gallery 🖼️](https://leofy18.github.io/gallery/) ([⭐ 0](https://github.com/leofy18/gallery)) | Curated gallery of AI-generated artwork powered by Pollinations. Explore,... | @leofy18 |
| 🆕 [AI Stickers Generator 🎨](https://ai-stickers-generator.vercel.app/) | Turn text prompts into unique AI-generated stickers instantly. Perfect for... | @KristijanPill |
| 🆕 [StickerHub 🎨](https://stickerhub.pages.dev/) | AI-powered sticker generation platform. Create and download custom stickers... | @StickerHub |
| [GPTAI.host 🛠️](https://gptai.host/) | Completely free AI toolkit offering unlimited text, image, and audio... | @carlseo |
| 🤖 [LINE Blessing Images Bot 🇹🇼](https://line.me/R/ti/p/@blessing-ai) | Create and share personalized AI blessing images directly in LINE. Choose from... | @nickyeh611 |
| [Pollinator Android App](https://github.com/g-aggarwal/Pollinator) | An open-source Android app for text-to-image generation. | @gaurav_87680 |
| StorySight ([⭐ 14](https://github.com/tangg555/story-generation-demo)) | An AI tool that generates illustrations for stories and articles using... | @story_viz |
| [Magerun AI 🎨](https://preview--prompt-to-vision-18.lovable.app/) ([⭐ 0](No response)) | A creative image generation site that improves your prompts using AI before... | finicklagat |
| [FoilAI 🌨](https://foilai.in/) | AI image generator in beta stage. Web-based text-to-image generator powered by... | @aryanshrai3 |
| Scribe 📄 ([⭐ 0](https://github.com/nadinev6/scribe)) | Feature-rich Markdown editor for content creators, developers, and writers.... | @nadinev6 |
| [AI Answers Forms 📝](https://chromewebstore.google.com/detail/fbiccefbjbnnieofnomocjdebppanndo) | Chrome extension that helps get answers to questions on Google Forms using AI.... | @Maniii97 |
| 🤖 [Zelos AI image generator](https://websim.ai/@ISWEARIAMNOTADDICTEDTOPILLOW/ai-image-prompt-generator) | It uses Pollinations for both prompt enhancing and image generation, it was a... | [Link](https://www.roblox.com/users/4361935306/profile) |
| [Versemind 🪶](https://versemind.com) ([⭐ 0](No response)) | An AI poetry tool that analyzes a user’s tone, mood, and writing style to craft... | dk-cleanedit |
| [Own-AI](https://own-ai.pages.dev/) | An AI text-to-image generator. | Sujal Goswami |
| [PollinVerse 🚀](https://pollinverse.netlify.app) ([⭐ 0](No response)) | A rapid AI development and prototyping platform powered by Pollinations.AI.... | VearyTry |
| [Pollinations.ai Model Comparison](https://endemicmedia.github.io/FLARE/llm-comparison-tool/) ([⭐ 0](https://github.com/EndemicMedia)) | An interactive tool designed to compare outputs from various large language... | [Link](https://github.com/dseeker) |
| 🇨🇳 [IMyself AI 🇨🇳](https://openai.lmyself.top/) | 我们提供高质量的AI生成服务，包括图像生成、文本生成、音频生成和语音转文本服务， 让您轻松创建各种创意内容。 (We provide high-quality... | Shadownc |
<<<<<<< HEAD
| 🆕 [SAGE](https://starlightguardians.com) ([⭐ 0](sebastianpw/sage)) | SAGE (Storyboard Animation Generation Environment) is an open-source multimedia... | sebastianpw |
=======
| 🆕 🇧🇷 [ViralFlow AI](https://fabioarieira.com/viralflow) ([⭐ 0](https://github.com/FabioArieiraBaia/ViralFlow)) | An automated generator of viral videos that uses the pollinations.ai API to... | FabioArieiraBaia |
>>>>>>> 9c693617

### Games 🎲

| Project | Description | Creator |
|---------|-------------|--------|
| AI Character RP (Roblox) ([⭐ 10](https://github.com/snipcola/Roblox-AI)) | A Roblox game that lets players interact with AI characters powered by... | @roblox_ai_dev |
| Minecraft AI (Python) ([⭐ 7](https://github.com/Amagash/minecraft-ai-python)) | A Python implementation that uses Pollinations AI to control a Minecraft... | @Amagash |
| 🇨🇳 [🇨🇳 云渺仙途：凡尘篇](https://ai-game.jkai.de/) ([⭐ 7](https://github.com/ZhjGo/ai-game)) | 《云渺仙途：凡尘篇》是一个由AI驱动的文字修仙沙盒游戏 (An AI-driven text cultivation sandbox game... | @ZhjGo |
| [DreamHer](https://dreamher.vercel.app/) ([⭐ 2](https://github.com/creation22/DreamGirl)) | Interactive web app that transforms your imagination of a 'dream girl' into a... | @_Creation22 |
| Sirius Cybernetics Elevator Challenge ([⭐ 1](https://github.com/pollinations/sirius-cybernetics-elevator-challenge)) | A programming challenge that uses Pollinations AI to simulate... | @sirius_dev |
| [AIStorium](https://aistorium.vercel.app/) ([⭐ 1](https://github.com/artegoser/ai-storium)) | Service for generating dynamic stories. Generates stories, images and audio by... | @artegoser |
| [Quiz Application 🎯](https://jaykmarBCET.github.io/Quiz-Application/) ([⭐ 0](https://github.com/jaykmarBCET/Quiz-Application)) | Interactive quiz application with AI-powered question generation and image... | @jaykmarBCET |
| [Chaos Canvas 🎲](https://chaoscanvas.app/) | Crowdsourced creativity experiment where each player adds just one or two words... | @eat-sleep-code |
| RoastMaster AI | No detailed description available, but likely a creative/entertainment tool (AI... | - |
| Pollinations AI Game ([⭐ 0](https://github.com/ednsinf/pollinations-ai)) | A Hitchhiker's Guide to the Galaxy themed LLM-based elevator game. | @game |
| [Favorite Puzzles](https://radbrothers.com/games/favorite-puzzles/) | A jigsaw puzzles game for Android, iOS, and web that uses Pollinations feed as... | [contact@radb...](mailto:contact@radbrothers.com) |
| [Abyss Ascending](https://interzone.art.br/abyss_ascending/) | A generative cosmic ocean adventure - text-based RPG with AI-driven... | @interzone |
| [Deep Saga](https://deepsaga.io) | An immersive role-playing game with AI-generated worlds, characters, and quests... | @saga_studios |
| [Infinite World – AI Game](https://infinite-world-game.vercel.app/) | An exploration game with procedurally generated environments and creatures... | @infinite_world_dev |
| [A Mita (Roblox)](https://www.roblox.com/games/118762581800441/A-Mita) | A Roblox game about interacting with AI with different personalities. Features... | @thespecificdev |
| [🕰️ Time Travel Selfie Portal](https://selfie-time-traveler-portal.vercel.app) | Upload your selfie, background is automatically removed. Choose a historical... | @Argyrisk21 |
| [Convince the Weird Maid to Let You Leave the House (Roblox)](https://www.roblox.com/games/120881450499910/Convince-the-Weird-Maid-to-Let-You-Leave-the-House) | A Roblox game where a weird maid traps you inside her house. Your goal is to... | @wBrowsqq |
| [Aiko AI: With You Til The End (Roblox)](https://www.roblox.com/games/91780007937760/Aiko-AI-With-You-Till-The-End-BETA) | A psychological escape room game where you're trapped by Aiko, an AI with a... | @youssefelsafi |
| [RETIME - FABRIC OF REALITY](https://rivatech-games.itch.io/retime) | A text-based, blind friendly fantasy adventure game powered by Pollinations AI.... | @TheSingleAlgeria... |
| [🧩 AI Word Search](https://play.google.com/store/apps/details?id=com.aiwords.app) | AI-powered Android app that generates unlimited, personalized word search... | [hello@island...](mailto:hello@islandapps.dev) |
| [Devil Summoner WIP](https://gamedemo-a65.pages.dev/) | Procedural driven text prompts develop characters as you explore the city. Down... | @lenankamp |
| [roastmyselfie.app](https://roastmyselfie.app) | AI Personality Analyzer - Get roasted and psychoanalyzed.. just from one... | @andres_11 |
| [Watch TV with neko (Roblox)](https://www.roblox.com/games/15087497266/UPD-Watch-TV-with-neko-AI) | Roblox game where you can talk with AI catgirls 🐾 or just have fun, talking... | [Link](https://www.roblox.com/users/3857849039/profile/) |
| Infinite Tales ([⭐ 29](https://github.com/JayJayBinks/infinite-tales-rpg)) | Interactive storytelling platform powered by AI that creates endless narrative... | @infinite_tales |
| 🆕 Godville Heroic Moment ([⭐ 0](https://github.com/migueland94/Godville-Heroic-Moment)) | Firefox-only browser extension that adds a Heroic Moment block to your Godville... | migueland94 |

### Hack-&-Build 🛠️

| Project | Description | Creator |
|---------|-------------|--------|
| tgpt ([⭐ 2.9k](https://github.com/aandrew-me/tgpt)) | ChatGPT in terminal without requiring API keys. Uses Pollinations API endpoints... | @aandrew-me |
| 🛠️ AI Content Describer ([⭐ 59](https://github.com/cartertemm/AI-content-describer/)) | An extension for NVDA, the free and open-source screen reader for Microsoft... | @cartertemm |
| 💻️ Windows Walker ([⭐ 14](https://github.com/SuperShivam5000/windows-walker)) | Windows Walker – What Copilot for Windows should have been. AI-powered Windows... | @supershivam |
| [Mimir AIP](https://mimir-aip.github.io/) ([⭐ 11](https://github.com/Mimir-AIP/Mimir-AIP)) | An AI integration platform for developers. | @CiaranMcAleer |
| CoNavic ([⭐ 8](https://github.com/mkantwala/CoNavic/)) | A free, open-source browser extension that brings the power of ChatGPT and... | @mkantwala |
| Pollinations.AI Enhancer ([⭐ 6](https://github.com/fisventurous/pollinationsai-enhancer)) | A frontend-based AI interface designed to deliver a smooth, multimodal, and... | @fisven |
| Server Status Dashboards ([⭐ 6](https://github.com/hverr/status-dashboard)) | A monitoring tool for tracking and visualizing server performance metrics,... | @devopper |
| [unpkg.ai](https://unpkg.ai) ([⭐ 5](https://github.com/Strawberry-Computer/unpkg.ai)) | AI-powered ESM module generation service that creates JavaScript modules... | @vgrichina |
| [WordPress AI Vision Block](https://wordpress.org/plugins/ai-vision-block/) ([⭐ 5](https://github.com/mahmood-asadi/ai-vision-block)) | A custom WordPress Gutenberg block that allows you to generate images using the... | mahmood-asadi |
| DominiSigns ([⭐ 4](https://github.com/cmunozdev/DominiSigns)) | Avatar Translator for Dominican Sign Language that uses artificial intelligence... | @cmunozdev |
| [🌱 Strain Navigator](https://www.strainnavigator.com/) ([⭐ 1](https://github.com/Tolerable/strainnavigator)) | A collection of tools to help Growers, Breeders & Seed Bankers. Free & Open... | @Tolerable |
| YankoviC ([⭐ 1](https://github.com/Sweaterdog/YankoviC)) | A programming language interpreter written in JavaScript that emulates C/C++... | @Sweaterdog |
| 🆕 VisionText (VS Code Extension) 👁️ ([⭐ 0](https://github.com/techcow2/visiontext)) | VS Code extension to transform images into text descriptions and generate AI... | @techcow2 |
| [Pollinations PR Summarizer 🛠️](https://github.com/marketplace/actions/pollinations-pr-summary) ([⭐ 0](https://github.com/CloudCompile/pollinations-pr-review)) | GitHub Action that automatically analyzes pull requests using Pollinations Text... | @CloudCompile |
| [Blossom-ai (Python SDK) 🐍](https://pypistats.org/packages/eclips-blossom-ai) ([⭐ 0](https://github.com/PrimeevolutionZ/blossom-ai)) | Python SDK for Pollinations AI. Simple and easy-to-use wrapper for accessing... | @PrimeevolutionZ |
| 🤖 [Herramientas IA 🛠️](https://proyectodescartes.org/descartescms/herramientas-ia) | Comprehensive collection of 120+ AI tools and educational applications powered... | @Juanrivera126 |
| BeeCoder 🌈 ([⭐ 0](https://github.com/cemalgnlts/beecoder)) | Enables VSCode Copilot to connect to Pollinations, bringing AI-powered code... | @cemalgnlts |
| [MCP-B 🌐](https://mcp-b.ai) ([⭐ 0](https://github.com/MiguelsPizza/WebMCP)) | Browser-based Model Context Protocol that enables AI agents to interact with... | @MiguelsPizza |
| MultiAgent 🤖 ([⭐ 0](https://github.com/LKosoj/multiagent)) | Advanced multi-agent system for solving complex tasks using specialized AI... | @LKosoj |
| 🖥️ [Pollinations MCP Server (Official)](https://www.npmjs.com/package/@pollinations/model-context-protocol) ([⭐ 0](https://github.com/pollinations/pollinations/tree/main/model-context-protocol)) | Official Model Context Protocol server for Pollinations AI services. Generate... | @pollinations |
| [FoodAnaly](https://foodanaly.vercel.app/) | An AI application for food analysis that uses advanced artificial intelligence... | [liukang0120@...](mailto:liukang0120@163.com) |
| [Herramientas IA](https://herramientas.ia) | Tools designed with Pollinations.AI and the DescartesJS editor, including tools... | @herramientas |
| [Pollinations AI Free API](https://pollinations-ai-free-api.vercel.app/) | This project provides a free API interface supporting various text and image... | @freeapi |
| [DominiSigns](https://www.template.net/ai-sign-generator) ([⭐ 0](https://github.com/dominicva/dominisigns)) | A WordPress block plugin that lets users create AI-generated images through the... | @dominicva |
| 🤖 [DynaSpark API](https://th3-ai.github.io/DynaSpark) ([⭐ 0](https://github.com/Th3-AI/DynaSpark)) | The DynaSpark API provides simple yet powerful AI capabilities for text... | @Th3-C0der |
| [Querynator5000](https://querynator5000.onrender.com/) ([⭐ 0](https://github.com/SuperShivam5000/querynator5000)) | Modern AI-first SQL interface for exploring and manipulating databases with... | @SuperShivam5000 |
| [UltimaX Intelligence CLI](https://huggingface.co/spaces/umint/cli) | Extension of the UltimaX Intelligence project based on Pollinations Python SDK. | @hadadarjt |
| [AI Agent Portal](https://agent.makululinux.com/) ([⭐ 0](https://github.com/raymerjacque/Makulu-Agent-Portal)) | A next-generation development environment that leverages a sophisticated... | @raymerjacque |
| 🆕 PDF-to-Speech 🔊 ([⭐ 0](https://github.com/Ak-Yadav/pdf_to_speech)) | Convert any PDF document into natural-sounding audio using Pollinations AI TTS.... | @Ak-Yadav |
| [pollinations.ai Python SDK](https://github.com/pollinations-ai/pollinations.ai) | Official Python SDK for working with Pollinations' models. | @pollinations-ai |
| MCPollinations (Community) ([⭐ 32](https://github.com/pinkpixel-dev/MCPollinations)) | Community-maintained Model Context Protocol server with advanced features like... | @pinkpixel-dev |
| Herramientas IA ([⭐ 26](https://github.com/cusanotech/90-herramientas-de-inteligencia-artificial)) | Tools designed with Pollinations.AI and the DescartesJS editor, including tools... | @juanrivera126 |
| [pollinations_ai](https://pub.dev/packages/pollinations_ai) | Dart/Flutter package for Pollinations API. | @Meenapintu |
| pollinations NPM Module | JavaScript/Node.js SDK for Pollinations API. | - |
| [pypollinations](https://pypi.org/project/pypollinations/) | Comprehensive Python wrapper for Pollinations AI API. | @KTS-o7 |
| [@pollinations/react](https://www.npmjs.com/package/@pollinations/react) | React hooks for easy integration of Pollinations' features. | @pollinations |
| Polli API Dashboard | Dashboard for managing/interacting with Pollinations API. | - |
| 🇨🇳 [imggen.top 🇨🇳](https://www.imggen.top/) | Create stunning AI-generated images in seconds with our free AI image... | [lipengliang2...](mailto:lipengliang2012@163.com) |
| 🇨🇳 [Quicker Pollinations AI](https://getquicker.net/Sharedaction?code=9ac738ed-a4b2-4ded-933c-08dd5f710a8b&fromMyShare=true) | This project provides a free API interface supporting various text and image... | [Link](https://linux.do/u/s_s/summary) |

### Chat 💬

| Project | Description | Creator |
|---------|-------------|--------|
| gpt4free ([⭐ 65.1k](https://github.com/xtekky/gpt4free)) | The official gpt4free repository - various collection of powerful language... | xtekky |
| [LobeChat](https://lobechat.com) ([⭐ 21.0k](https://github.com/lobehub/lobe-chat)) | An open-source, extensible chat UI framework supporting multiple models and... | @lobehub |
| [SillyTavern](https://docs.sillytavern.app/) ([⭐ 14.7k](https://github.com/SillyTavern/SillyTavern)) | An LLM frontend for power users. Pollinations permits it to generate text and... | - |
| 🖥️ [LLMS](https://yassineabou.github.io/LLMs-Wasm/) ([⭐ 88](https://github.com/yassineAbou/LLMS)) | LLMS is a Kotlin Multiplatform application that brings the power of AI to... | @yassineAbou |
| 🇨🇳 [FreeAI 🇨🇳](https://freeai.aihub.ren/) ([⭐ 44](https://github.com/Azad-sl/FreeAI)) | An AI application platform based on Pollinations.AI API, providing free and... | @Azad-sl |
| [DynaSpark AI](https://dynaspark.onrender.com) ([⭐ 20](https://github.com/Th3-C0der)) | A versatile AI assistant with advanced image and text generation capabilities. | Th3-C0der |
| [OkeyMeta](https://playground.okeymeta.com.ng/) ([⭐ 10](https://github.com/okeymeta/okeymeta)) | OkeyMeta is an AI Playground that allows you to chat with different AI models,... | @okeymeta |
| [LLM7.io](https://llm7.io) ([⭐ 7](https://github.com/chigwell/llm7.io)) | A free and open AI platform providing advanced multimodal capabilities,... | @chigwell |
| toai.chat ([⭐ 2](https://github.com/Veallym0n/toai.chat)) | An AI-client-free project dedicated to enabling AI interaction using only curl,... | @Veallym0n |
| [EvilChat 🔥🤖](https://altkriz.github.io/evilchat/) ([⭐ 2](https://github.com/altkriz/evilchat)) | An uncensored AI chat interface with dark, sleek design, smooth animations,... | @altkriz |
| 🤖 🇮🇩 [Rizqi O Chatbot 🇮🇩](https://chatbot.rizqioliveira.my.id) ([⭐ 1](https://github.com/ray23-bit/Projectenam)) | Rizqi O Chatbot adalah proyek berbasis Pollinations yang menggabungkan tiga... | @ray23-bit |
| [ Comeback AI](https://comeback-ai.pinkpixel.dev) ([⭐ 1](https://github.com/pinkpixel-dev/comeback-ai)) | AI-powered clapback machine that transforms mean comments into witty comebacks... | @sizzlebop |
| [Nuvole AI 🍎](https://routinehub.co/shortcut/18431/) | Apple Shortcut for iOS/iPadOS with 9 AI models from Pollinations. Features... | @_.mikl._ |
| [WorksparkAI [BETA] 💼](https://worksparkai-983563815856.europe-west1.run.app) | Modern ChatGPT alternative with document processing, PDF reading, image... | @obezbolen67 |
| [iTouch 💭](https://jordanpeteroliver.github.io/itouch/) ([⭐ 0](https://github.com/jordanpeteroliver/itouch)) | Chat where images and texts integrate. A poetic journey to where inspiration... | @jordanpeteroliver |
| [Petfuse Image Generator 🐾](https://petfuse.xyz/) | Chat and generate images with custom seed control. Features a public gallery... | @yasmeenanti08-cr... |
| 🖥️ [PrisimAI 💬](https://prisimai.github.io/PrisimAI) ([⭐ 0](https://github.com/PrisimAI/PrisimAI)) | A lightweight, browser-based AI chat application designed to run seamlessly as... | @CloudCompile |
| [VOHU AI 🇮🇷](https://www.vohuapp.ir) | VOHU AI is an Iranian AI that, in collaboration with Pollinations.AI, offers... | [info@vohuapp.ir](mailto:info@vohuapp.ir) |
| [Strapick Chat](https://strapick-chat.vercel.app/) ([⭐ 0](https://github.com/MMojoCoder/Strapick-Chat)) | A minimalistic chat UI for pollinations AI. | @mmojocoder |
| [Chad GPT](https://chadgpt0.vercel.app/) | AI Text, Image, and Audio Generator powered by Pollinations AI API. A... | [Link](https://sawwqib.vercel.app) |
| [チャットGPT 日本語 🇯🇵](https://chatgpt-jp.org/) | チャットGPT 日本語無料版 (Free Japanese version of ChatGPT) | [Link](https://x.com/zhugezifang) |
| [EasyGen](https://easygenme.netlify.app/) | AI-powered tool that generates Mermaid diagrams and flowcharts from... | @Ellweb3 |
| 🤖 [Botzy AI 🇵🇰](https://botzy.hexabiz.com.pk) | A free, unlimited, multilingual AI chatbot designed for Pakistani users.... | @zakrya6665 |
| [Island](https://islandai.app) ([⭐ 0](https://github.com/techcow2/Island)) | Island AI is a free, modern ChatGPT alternative featuring smart multimodal... | @techcow2 |
| [UltimaX Intelligence](https://umint-ai.hf.space) ([⭐ 0](https://huggingface.co/spaces/umint/ai/tree/main)) | UltimaX Intelligence is a free AI platform that unifies multiple premium AI... | @hadadarjt |
| 🤖 [VOID.AI](https://thevoidai.vercel.app/) ([⭐ 0](https://github.com/Ajay-Dhakad/VOID.AI)) | A humanlike AI mentor, productivity partner, and emotionally intelligent... | @Ajay-Dhakad |
| [J.A.R.V.I.S.](https://huggingface.co/spaces/hadadrjt/ai) | Just a Rather Very Intelligent System - an advanced AI language model inspired... | @hadadarjt |
| [Ai drafterplus](https://ai.drafterplus.nl/) | A ChatGPT-like interface with multiple AI models. Completely free and saves... | @dexvisser_ |
| [Unity AI Lab](https://unity.unityailab.com/) | A specialized uncensored LLM model built on Mistral Large, focused on... | - |
| [Neurix 🇷🇺](https://neurix.ru) | A website offering easy and free access to various neural networks, with... | @Igroshka |
| Echo AI | A chat interface for AI interactions and conversations. | Unknown |
| [DreamBig - Generative AI Playground](https://dreambiglabs.vercel.app/) | Interactive AI playground with chat, image generation, and voice responses for... | @opzzxsprinta._999 |
| [Pal Chat](https://apps.apple.com/us/app/pal-chat-ai-chat-client/id6447545085?platform=iphone) | An iOS app that integrates with all LLMs including Pollinations AI models in... | [Link](https://x.com/pallavmac) |
| [Pollinations AI Playground](https://pollinations-ai-playground.vercel.app/) | An AI application platform based on Pollinations.AI API, providing free and... | @playground |
| [Image Gen - Uncensored Edition](https://huggingface.co/chat/assistant/66fccce0c0fafc94ab557ef2) | An uncensored image generation tool that allows for creative freedom without... | @flowgpt |
| 🇨🇳 [Pollinations.AI 中文](https://pollinations.vercel.app) | 我们提供高质量的AI生成服务，包括图像生成、文本生成、音频生成和语音转文本服务， 让您轻松创建各种创意内容。 (We provide high-quality... | @pollinations |
| [Anisurge](https://anisurge.me) | A free anime streaming app with a public chat feature that allows users to chat... | @iotserver24 |
| 🖥️ [AI Chat](https://aichat.narendradwivedi.org) | A Windows desktop application that brings multiple AI models together in one... | @narendradwivedi |
| 🤖 [Free AI Chatbot & Image Generator](https://vercel.com/templates/ai/ai-sdk-image-generator) ([⭐ 0](https://github.com/vercel/ai/tree/main/examples/ai-image-generator)) | A web application offering both conversation with AI and image generation... | @aidevs |
| [DeepSeek Prompt](https://www.deepseekprompt.top/) | DeepSeek Prompt is a front-end application for managing and optimizing AI... | [lipengliang2...](mailto:lipengliang2012@163.com) |
| [AI Dream Girl Studio](https://www.tiktok.com/@herinyourhead) | AI Dream Girl Studio is a content creation pipeline built around... | [Link](https://www.tiktok.com/@herinyourhead) |
| [NeonSpark AI ✨](https://neonspark-ai.web.app/) | NeonSpark AI is a web app that offers AI-powered chat and image generation... | [developer.as...](mailto:developer.asaad@gmail.com) |
| 🆕 [PolliPalmTop 📱](https://aiworld.institute/server/pollipalmtopv1.apk) | Android app dedicated to Pollinations with AI chat, web search, and image... | @BiG L |
| 🆕 [Xibe-chat-cli 💬](https://pypi.org/project/xibe-chat-cli/) ([⭐ 0](https://github.com/iotserver24/xibe-chat-cli)) | AI chat and image generation directly in your terminal with a rich text UI.... | @R3AP3Redit |
| 🆕 [Fikiri Chat AI 💬](https://fikirichat.netlify.app/) | Multi-model AI chat platform with seamless LLM switching via Pollinations API.... | @brianmativo |
| 🆕 [PollinationsFreeAI 🆓](https://pollinations-free-ai.vercel.app/) ([⭐ 0](https://github.com/Poli-Chat/PollinationsFreeAI)) | Free AI platform leveraging Pollinations for text and image generation. No... | @Poli-Chat |
| 🆕 [Samaritan AI 🤖](https://samaritan-ai-web.vercel.app/) | Intelligent AI assistant platform powered by Pollinations. Offers a polished UI... | @mdarman4002 |
| 🇮🇩 [ReThink AI 🇮🇩](https://rethink.web.id) | High-performance AI platform tailored for Indonesia, blending a custom-trained... | @Djongoks |
| 🆕 [Noir Ink Tattoo Studio 🎨](https://noir-ink.netlify.app/) ([⭐ 0](https://github.com/Jairedddy/Noir-Ink-Tattoo-Studio)) | A monochrome tattoo studio featuring AI-powered design generation, booking... | @Jairedddy |
| [Artificial Intelligence Orcho 📱](https://play.google.com/store/apps/details?id=orcho.artificialintelligence) | Mobile AI app for Android with chat and image generation. Get smart chat... | @ricardoxd |
| 🤖 [DebAI 🤖](https://t.me/DebAI_bot) | Compact and free Telegram bot powered by Pollinations AI. Under development... | @FROLIAN-cell |
| [VX Project 💬](https://vortexcm.github.io/VorteX-Res/) ([⭐ 0](https://github.com/vxproject)) | VorteX Resources - A free and powerful platform for game server development... | @lfni |
| 🤖 [PixPax](https://pixpal.chat) | A user-friendly chatbot that lets you analyze images, remix existing images or... | @andreas_11 |
| 🤖 [Mirexa AI Chat](https://mirexa.vercel.app) | A state-of-the-art AI chatbot that seamlessly integrates multiple LLMs with... | @withthatway |
| [AI Chat](https://aichat.jolav.me/) | A simple and elegant chat interface for interacting with various AI models... | @jolav |
| [KoboldAI Lite](https://lite.koboldai.net/) | A lightweight version of KoboldAI that uses Pollinations for text generation,... | @kobold_dev |
| 🤖 Jenny AI | AI chatbot and character creation platform with tts and sst it also has image... | [Link](https://www.linkedin.com/in/pritam-roy-95185328a) |
| [Goalani](https://goalani.com) | Voice-enabled AI fitness coach. Using only your voice, you can communicate with... | [goalani.app@...](mailto:goalani.app@gmail.com) |
| [Pollinations Chat](https://websim.ai/@AdrianoDev1/pollinations-ai-assistant/4) | Pollinations' integrated AI for text and images, totally free and unlimited. | @adrianoprogramer |
| [LiteAI](https://liteai.chat/) | A free, fast, and anonymous AI chat and image generation platform with no login... | LiteAI Team |
| 🤖 [UR Imagine & Chat AI](https://urimagine.netlify.app/) | A versatile AI platform offering both image generation and chat... | @ur_imagine |
| 🆕 [Synapse](https://chat.aegis-plus.my.id) ([⭐ 0](https://github.com/Aegis-plus/Synapse)) | An AI-powered chat application built with Vite and React, enabling multi-model... | Aegis-plus |
| 🆕 [Debootai](https://deboott.puter.site/) | Next-gen AI chat playground with file/image uploads, real-time web search,... | Chess-Base |

### Social Bots 🤖

| Project | Description | Creator |
|---------|-------------|--------|
| 🤖 Pollinations Discord Bot ([⭐ 17](https://github.com/Zingzy/pollinations.ai-bot)) | AI Image Generation Discord Bot using Pollinations.ai. Written in Python with... | @zingy |
| 🆕 🤖 [TeleChars AI 🤖 🇪🇸](https://extras.marcosfrg.x10.mx/TGChars) | Plataforma de creación de personajes con IA para Telegram. Soporta STM, LTM, y... | @MarcosFRG |
| 🤖 [ExodusAI 🤖](https://api.whatsapp.com/send/?phone=6285150984232&text=Hi&type=phone_number&app_absent=0) | AI-powered chatbot and image generator platform on WhatsApp. Integrated with... | @FIkriBotDev |
| 🤖 [🎮 Gacha](https://discord.com/oauth2/authorize?client_id=1377330983740903586) | Your Sassy All-in-One AI Discord Bot. A powerful, sassy, and slightly... | `_dr_misterio_` |
| [Pollix AI](http://t.me/pollixrobot) | Pollix AI is your multilingual AI assistant for fast replies, image... | @bladedev |
| 🤖 Aura Chat Bot | A chat bot integrating Pollinations API for text and image generation. | @Py-Phoenix-PJS |
| 🤖 [🤖 ImageEditer](https://t.me/ImageEditer_bot) | AI Art Studio - A feature-rich Telegram bot that creates art from text prompts,... | @_dr_misterio_ |
| 🤖 [GPT_Project](https://t.me/gpt_project_official_bot) | GPT_Project Telegram AI Chatbot - A professional productivity tool that's... | @lordon4x |
| 🤖 [Pollinations WhatsApp Group](https://chat.whatsapp.com/pollinations-ai) | A WhatsApp group bot that allows members to generate AI content through simple... | @whatsapp_ai_dev |
| 🤖 [ioswbot 🤖](https://t.me/ioswbot) | Free, unlimited Telegram bot with ChatGPT 5, Gemini 2.5 Flash Lite Search, GPT... | @swtomas |
| 🤖 [Telegram AI Chars 🤖](https://t.me/MFRG_Shapes) | Plataforma en PHP para la creación de personajes (bots) con personalidad,... | @MarcosFRG |
| 🤖 [Swapna Shastra Dream Decoder 💤✨](https://t.me/Swapnashastra_dream_bot) | AI-powered Telegram bot that interprets dreams using ancient Indian Swapna... | @ShashankNagaraj |

### Learn 📚

| Project | Description | Creator |
|---------|-------------|--------|
| Connect Pollinations with Open Web UI tutorial ([⭐ 11](https://github.com/cloph-dsp/Pollinations-AI-in-OpenWebUI)) | Step-by-step guide on integrating Pollinations APIs with Open Web UI for... | @cloph-dsp |
| [Interactive GeoMap 🗺️](https://interactive-geomap.vercel.app) | AI-powered geography insights using text.pollinations.ai API. Click anywhere on... | @argyrisAEK |
| [PromptsHub 📝](https://promptshub.net/) | Dynamic platform for organizing, curating, and sharing effective AI prompts.... | @pickplugins |
| [Prompt Explorer](https://play.google.com/store/apps/details?id=com.ismafly.promptexploratorapp) | A mobile app that combines AI prompt discovery with image generation using... | [ismail.azdad...](mailto:ismail.azdad@gmail.com) |
| StoryMagic: Interactive Kids Stories | Interactive and educational tool for generating kids' stories. | - |
| [Riffle](https://riffle.ink) | A powerful tool designed to make reading English books more enjoyable and... | [gsx123@gmail...](mailto:gsx123@gmail.com) |
| [OkeyAI](https://chat.okeymeta.com.ng) ([⭐ 0](https://github.com/okeymeta)) | An LLM created by Africans to understand and have cultural awareness of African... | @okeymeta |
| [Whizzy AI](https://whizzyai.vercel.app) | An educational AI platform for students featuring AI-powered study assistance,... | @vaibhavcoding69 |
| [SearchGPT](https://huggingface.co/spaces/umint/searchgpt) | ChatGPT with real-time web search & URL reading capability. Part of the UltimaX... | @hadadarjt |
| 🇧🇷 [EduGen AI 🇧🇷](https://ensinoedugenai.online) | E uma ia voltada para professores e queria a IA pollinations.ai para criar... | [mlspfc360@gm...](mailto:mlspfc360@gmail.com) |
| [AI儿童故事 🇨🇳](https://kidss.netlify.app/) | 基于此项目 构建有趣的孩子故事书应用演示 (Based on this project, build an interesting children's... | MZ |
| [Pollinations.AI AI/Teens talk](https://www.youtube.com/live/5Rvdfr2qYGA?si=i5NLOKI49fGxNAEK&t=1034) | Session 2: ai/teens worldwide conference exploring the forces shaping AI today,... | @thomash_pollinat... |
| [MalaysiaPrompt 🇲🇾](https://malaysiaprompt.rf.gd/) | A resource for discovering and sharing creative prompts, supporting the... | - |
| [Artistic Styles Book](https://proyectodescartes.org/iCartesiLibri/materiales_didacticos/Libro_Estilos/index.html) | An interactive book showcasing 90+ artistic styles. | Juan Gmo. Rivera |
| [Proyecto Descartes](https://proyectodescartes.org/revista/Numeros/Revista_8_2024/index.html) | Educational initiative integrating Pollinations AI into STEM. | Juan Gmo. Rivera |
<|MERGE_RESOLUTION|>--- conflicted
+++ resolved
@@ -144,11 +144,8 @@
 | [PollinVerse 🚀](https://pollinverse.netlify.app) ([⭐ 0](No response)) | A rapid AI development and prototyping platform powered by Pollinations.AI.... | VearyTry |
 | [Pollinations.ai Model Comparison](https://endemicmedia.github.io/FLARE/llm-comparison-tool/) ([⭐ 0](https://github.com/EndemicMedia)) | An interactive tool designed to compare outputs from various large language... | [Link](https://github.com/dseeker) |
 | 🇨🇳 [IMyself AI 🇨🇳](https://openai.lmyself.top/) | 我们提供高质量的AI生成服务，包括图像生成、文本生成、音频生成和语音转文本服务， 让您轻松创建各种创意内容。 (We provide high-quality... | Shadownc |
-<<<<<<< HEAD
-| 🆕 [SAGE](https://starlightguardians.com) ([⭐ 0](sebastianpw/sage)) | SAGE (Storyboard Animation Generation Environment) is an open-source multimedia... | sebastianpw |
-=======
-| 🆕 🇧🇷 [ViralFlow AI](https://fabioarieira.com/viralflow) ([⭐ 0](https://github.com/FabioArieiraBaia/ViralFlow)) | An automated generator of viral videos that uses the pollinations.ai API to... | FabioArieiraBaia |
->>>>>>> 9c693617
+| 🆕 [SAGE](https://starlightguardians.com) ([⭐ 0](sebastianpw/sage)) | SAGE (Storyboard Animation Generation Environment) is an open-source multimedia... | sebastianpw |
+| 🆕 🇧🇷 [ViralFlow AI](https://fabioarieira.com/viralflow) ([⭐ 0](https://github.com/FabioArieiraBaia/ViralFlow)) | An automated generator of viral videos that uses the pollinations.ai API to... | FabioArieiraBaia |
 
 ### Games 🎲
 
