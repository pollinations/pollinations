--- conflicted
+++ resolved
@@ -289,11 +289,7 @@
 | [LiteAI](https://liteai.chat/) | A free, fast, and anonymous AI chat and image generation platform with no login... | LiteAI Team |
 | 🤖 [UR Imagine & Chat AI](https://urimagine.netlify.app/) | A versatile AI platform offering both image generation and chat... | @ur_imagine |
 | 🆕 [Synapse](https://chat.aegis-plus.my.id) ([⭐ 0](https://github.com/Aegis-plus/Synapse)) | An AI-powered chat application built with Vite and React, enabling multi-model... | Aegis-plus |
-<<<<<<< HEAD
-| 🆕 [HelpChatGPT](https://helpchatgpt.ru) | HelpChatGPT is a free web platform that provides access to ChatGPT-like models... | viaea |
-=======
 | 🆕 [Debootai](https://deboott.puter.site/) | Next-gen AI chat playground with file/image uploads, real-time web search,... | Chess-Base |
->>>>>>> 99646e5c
 
 ### Social Bots 🤖
 
