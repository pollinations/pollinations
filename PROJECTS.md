> **Note:** Some projects may be temporarily hidden from this list if they are currently broken or undergoing maintenance.

Pollinations.AI is used in various projects, including:

### Featured Apps 📱

| Project | Description | Creator |
|---------|-------------|--------|
| CatGPT Meme Generator 🐱 ([⭐ 5](https://github.com/pollinations/pollinations/tree/main/apps/example-catgpt)) | Transform your questions into sassy cat wisdom! AI-powered meme generator that... | @voodoohop |
| Elevator Challenge 🚀 ([⭐ 4](https://github.com/pollinations/pollinations/tree/main/apps/example-elevator-challenge)) | React + Vite game inspired by Hitchhiker's Guide to the Galaxy. An interactive... | @voodoohop |
| AI Dungeon Master 🐉 ([⭐ 3](https://github.com/pollinations/pollinations/tree/main/apps/ai-dungeon-master)) | Interactive text-based RPG with AI-powered storytelling. Uses Pollinations text... | @codevector-2003 |
| [🎭 Opposite Prompt Generator](https://opposite-prompt-generator.pollinations.ai) ([⭐ 0](https://github.com/pollinations/pollinations/tree/main/apps/opposite-prompt-generator)) | Transform any image prompt into its semantic opposite — flipping key attributes... | @Ank17_Developer |
| Virtual Makeup Try-On 💄 ([⭐ 0](https://github.com/pollinations/pollinations/tree/main/apps/virtual-makeup)) | AI-powered virtual makeup application tool. Uses Pollinations image generation... | @anmolsah |
| Product Packaging Designer 📦 ([⭐ 0](https://github.com/pollinations/pollinations/tree/main/apps/product-packaging-designer)) | Design custom product packaging with AI assistance. Uses Pollinations image... | @prateekverma145 |
| Map to Isometric Converter 🗺️ ([⭐ 0](https://github.com/pollinations/pollinations/tree/main/apps/map-to-isometric)) | Convert 2D maps and images into beautiful isometric 3D representations using... | @AdityaTel89 |
| Micro Pollinations AI 🔬 ([⭐ 0](https://github.com/pollinations/pollinations/tree/main/apps/micro.pollinations.ai)) | Lightweight, minimal Pollinations AI interface. A tiny but powerful frontend... | @Jay-1409 |
| Food Calorie Annotator 🍕 ([⭐ 0](https://github.com/pollinations/pollinations/tree/main/apps/food-calorie-annotator)) | AI-powered food image analyzer that estimates calories and nutritional... | @pollinations |
| Roblox NPC Creator 🎮 ([⭐ 0](https://github.com/pollinations/pollinations/tree/main/apps/roblox-npc-creator)) | Create custom Roblox NPC characters with AI-generated descriptions and... | @pollinations |

### Vibe Coding ✨

| Project | Description | Creator |
|---------|-------------|--------|
| [Berrry Computer](https://berrry.app) ([⭐ 0](https://github.com/Strawberry-Computer)) | Make tiny self-contained web apps with AI. Find a tweet with an interesting app... | @vgrichina |
| [websim-pollinations-ai](https://websim.pollinations.ai) ([⭐ 0](https://github.com/pollinations/pollinations/tree/main/websim.pollinations.ai)) | A lightweight websim for creating web simulations with AI. Usage:... | @voodoohop |
| Qwen-Agent ([⭐ 11.5k](https://github.com/QwenLM/Qwen-Agent)) | A framework for developing agentic LLM applications. | - |
| Pollinations Task Master ([⭐ 20](https://github.com/LousyBook94/pollinations-task-master)) | A task management system that uses AI to help break down and organize... | @LousyBook94 |
| [SocialScribe](https://socialscribe.pages.dev/) ([⭐ 1](https://github.com/sh20raj/socialscribe)) | An AI-powered Chrome extension that fixes grammar, rewrites text, and enhances... | @sh20raj |
| [Visiora - Image Generation using AI 🎨](https://visiora-img.netlify.app/) ([⭐ 0](https://github.com/Kandariarjun07/Visiora)) | A modern web application that transforms text prompts into stunning... | @Kandariarjun07 |
| [PairFusion](https://pair-fusion.vercel.app/) ([⭐ 0](https://github.com/auraticabhi/PairFusion)) | A real-time AI powered, scalable and feature-rich collaborative IDE built for... | @auraticabhi |
| [CraftUI](https://craftui.studio/) | An AI-powered tool that simplifies UI design by turning text prompts or images... | @imhardikdesai |
| [AI Code Generator](https://codegen.on.websim.com/) | A websim project that generates code from description, selected programming... | @Miencraft2 |
| VibeCoder | A conversational coding environment that lets you create applications by... | @Aashir__Shaikh |
| [JCode Website Builder](https://jcode-ai-website-bulder.netlify.app/) | A website generator using Pollinations text API. | @rtxpower |
| [Pollinations.DIY](https://pollinations.diy) | A browser-based coding environment based on bolt.diy, featuring integrated... | @voodoohop |
| [NetSim](https://netsim.us.to/) | websim.ai clone that's actually good | @kennet678 |
| [Pollin-Coder](https://pollin-coder.megavault.in) | A free AI-powered website builder that lets anyone create a clean site just by... | @r3ap3redit |
| [JustBuildThings](https://justbuildthings.com) | A natural language programming interface that lets users create web... | @buildmaster |
| [Websim](https://websim.ai/c/bXsmNE96e3op5rtUS) | A web simulation tool that integrates Pollinations.ai. | @voodoohop |
| [Aqua Application Programming Interface](https://aquadevs.com/) | This is an learning project for me to learn how to track users, backend check,... | kiskreforev |
| 🆕 [🔍 Polli YT Search](https://replit.com/@nojeheg897/VideoFind5) ([⭐ 0](https://github.com/Fanimazahuia/VideoFind5)) | YouTube search engine that goes beyond titles—uses Pollinations to analyze... | @Alfa |
| 🆕 [✨ Pollinations.AI Codex](https://marketplace.visualstudio.com/items?itemName=pollinations-ai-codex.pollinations-like-ai) | VS Code extension with AI-powered coding assistant. Features intelligent chat... | @Murdered_again |

### Creative 🎨

| Project | Description | Creator |
|---------|-------------|--------|
| MoneyPrinterTurbo ([⭐ 39.9k](https://github.com/harry0703/MoneyPrinterTurbo)) | Simply provide a topic or keyword for a video, and it will automatically... | @harry0703 |
| [FoldaScan](https://fs.wen.bar) ([⭐ 178](https://github.com/0010skn/WebFS-Toolkit-Local-Folder-Scan-Monitor-Versioning-AI-Prep)) | Use Natural Language to "Converse" with Your Codebase, Folda-Scan Smart Project... | @0010skn |
| [Elixpo-Art](https://elixpo-art.com) ([⭐ 18](https://github.com/elixpo/art-platform)) | A digital art platform that combines AI image generation with traditional... | @elixpo |
| Match-cut video ai ([⭐ 17](https://github.com/lrdcxdes/text-match-cut)) | This AI generates video from text in match-cut text style, uses pollinations... | @r3ap3redit |
| [POLLIPAPER](https://github.com/Tolerable/POLLIPAPER) | A dynamic wallpaper app that uses Pollinations AI. | @intolerant0ne |
| [Elixpo Art Chrome Extension](https://chromewebstore.google.com/detail/elixpo-art-select-text-an/hcjdeknbbbllfllddkbacfgehddpnhdh) ([⭐ 8](https://github.com/Circuit-Overtime/elixpo_ai_chapter/tree/main/Elixpo%20Chrome%20%20Extension)) | It uses the pollinations image endpoint to generate an image with `boltning` as... | Ayushman Bhatacharya |
| Pollinations.ai Image Generation (for Frame) ([⭐ 7](https://github.com/CitizenOneX/frame_pollinations)) | A Flutter application that listens for image generation prompts, requests... | CitizenOneX |
| [Imagen](https://altkriz.github.io/imagen/) ([⭐ 3](https://github.com/altkriz/imagen)) | A beautiful web interface for generating images using Pollinations.ai API with... | @altkriz |
| MASala ([⭐ 3](https://github.com/Naman009/MASala)) | Multi-Agent AI That Cooks Up Recipes Just for You ~ From fridge to feast,... | @Naman009 |
| [CatGPT Meme Generator 🐱](https://pollinations.github.io/catgpt/) ([⭐ 2](https://github.com/pollinations/catgpt)) | Transform your questions into sassy cat wisdom! An AI-powered meme generator... | @voodoohop |
| [Dreamscape AI](https://dreamscape.pinkpixel.dev) ([⭐ 2](https://github.com/pinkpixel-dev/dreamscape-ai)) | Dreamscape AI is a creative studio for generating, enhancing, and transforming... | @sizzlebop |
| ViralFlow AI 🎬 ([⭐ 0](https://github.com/FabioArieiraBaia/ViralFlow)) | Automated viral video generator using Gemini 2.5 for scripts/TTS and... | @FabioArieiraBaia |
| SRT Translator CLI 🎬 ([⭐ 0](https://github.com/smarques/subs-cli)) | A Python tool to translate SRT subtitle files using the Pollinations AI API... | @smarques |
| 🤖 [ImaGenz 🎨](https://imagenz.vercel.app) ([⭐ 0](https://github.com/iamkavy47/pbl-sem3)) | Free, instant AI content generation platform for creating stunning images and... | @iamkavy47 |
| [AI Image-to-Prompt Generator 🎨](https://imagetoprompt.netlify.app) | Professional AI Image-to-Prompt Generator with free unlimited prompts. Upload... | @mehediprofilebd-alt |
| [SpecAI 🎨](https://specai.pages.dev) ([⭐ 0](https://github.com/spectre365/specai)) | Interactive UI for Pollinations AI with custom resolution and seed options.... | @spectre365 |
| [SHICoPIC™ 🎨](https://shicopic.netlify.app) ([⭐ 0](https://github.com/Shervinuri/SHICoPIC)) | AI-powered creative image generation tool. Simple interface for creating images... | @Shervinuri |
| [Better Call Us: Autonomous AI Instagram System 📸](https://www.instagram.com/bettercallus.io/?hl=en) ([⭐ 0](No response)) | A fully autonomous Instagram content automation system powered by... | muzz404 |
| [Green Hope AI 🎨](https://aithumbnails.vercel.app/) | Generate stunning thumbnails with AI, then take full control. Easily edit the... | @Mustafiz82 |
| [Pollinations AI Samples 🎨](https://pollinations.godsbee.com/) ([⭐ 0](https://github.com/nyr-github/pollinations-demo)) | Comprehensive demonstration of Pollinations AI capabilities including creative... | @nyr-github |
| [Inkly AI 🎨](https://inkly-ai.vercel.app/) ([⭐ 0](https://github.com/Auspicious14/image-generator-be)) | Platform providing text-to-image and image-to-image generation with image... | @Auspicious14 |
| [Craftura AI 🎨](https://www.craftura.art/) | Freemium image generating SaaS where users can generate AI images via... | @TusharSoni014 |
| [AISTONE 🎨](https://aistone.org/) ([⭐ 0](https://github.com/peyoba/Text2Image_audio)) | Based on advanced Pollinations.AI technology, supports FLUX, Turbo, Kontext for... | @peyoba |
| [PrisimIG 🎨](https://prisimai.github.io/PrisimIG) ([⭐ 0](https://github.com/PrisimAI/PrisimIG)) | Seamless AI-generated imagery with Pollinations.AI. An intuitive web... | @CloudCompile |
| [Imagine Draw AI 🎨](https://imaginedrawai.vercel.app/) ([⭐ 0](https://github.com/TechWithAiTelugu)) | Free AI image generator for creating unlimited images with text prompts. No... | @techwithai-telugu |
| [Ai Studio 🎨](https://ai-studio-pollinations.netlify.app/) ([⭐ 0](https://github.com/sabbirhossainc/ai-studio-pollinations.git)) | React application for AI image generation with model selection, image... | @sabbirhossainc |
| [Gainzr AI 🎨](https://gainzr.my) | Web-based AI image generator for creating high-quality images from text prompts... | @bwava |
| [Dreamator-AI 💫](https://dreamator-ai.vercel.app/) | Transform your imagination into reality using Pollinations API. Clean and... | @its3li |
| [YooAI 🎨](https://yooai.co/) | All-in-one AI creation platform integrating AI-Writer, AI-Video, and free image... | [yoo_ai@outlo...](mailto:yoo_ai@outlook.com) |
| 🖥️ Image Generator by Quilix 🖼️ ([⭐ 0](https://github.com/quil1x/ImageBYquilix)) | A beautiful desktop application for generating AI images using Pollinations.AI... | @quil1x |
| [Imagen - AI Image Generator 🎨](https://altkriz.github.io/imagen/) ([⭐ 0](https://github.com/altkriz/imagen)) | A beautiful, open-source web interface for generating AI images using the... | @altkriz |
| [mayaAI 🇪🇸](https://mayaia.pages.dev/) | Maya ia es una inteligencia artificial para generar imagenes usando... | @moimoyyyy-sys |
| [GenImage 🎨](https://genimage.runasp.net/) | Text to image generation tool | @artydev |
| [Anime Comic Movie 🎬](https://petersebring.com/showcase.php) | An ambitious anime comic movie project using Pollinations' Kontext and Flux... | @sebastianpw |
| DirPixel 🎨 ([⭐ 0](https://github.com/techcow2/dir-pixel)) | Sometimes creators need to replace multiple images in a directory with new... | @techcow2 |
| [Prompt2Image 🎨](https://marketplace.visualstudio.com/items?itemName=MaazSaboowala.prompt2image-ai-generator) | Prompt2Image is a Visual Studio Code extension that brings AI-powered image... | @MaazS07 |
| [StoryWeaver AI 📚](https://storyweaver-ai-umber.vercel.app/) ([⭐ 0](https://github.com/Karannn3011/storyweaver-ai)) | A real-time, collaborative storyboarding application that empowers users to... | @Karannn3011 |
| [Mixbash.com 🛠️](https://mixbash.com) | Mixbash is a better UI layer to use SOTA AI models hosted on Pollinations, Fal,... | @jiajasper |
| 🇧🇷 [🇧🇷 CapyUniverse - CapyIMG](https://capyuniverse.pages.dev/capyimg.html) ([⭐ 0](https://github.com/faelscarpato/capyuniverse)) | Ferramenta simples para criar imagens com IA diretamente no navegador. O... | @faelscarpato |
| [🇹🇷 CVRON AI - Free İmage Generator](https://cvronai.rf.gd) | Resim Oluşturma İşlemleri İçin Pollinations API yi kullanmakta (Uses... | @cr7 |
| 🇨🇳 [🇨🇳 AI Image Generator](https://ai-pic.site/) | Create Amazing Images with AI. Generate stunning images from text descriptions... | cf12436 |
| [aitoolbox.software 🛠️](https://aitoolbox.software/) ([⭐ 0](https://github.com/huamanraj/aitoolbox.software)) | An open-source collection of AI-powered tools to boost your productivity and... | @huamanraj |
| [Evolve AI 🤖](https://evolve-ai-gamma.vercel.app/) ([⭐ 0](https://github.com/chandankumarm55/Evolve-ai)) | Evolve AI is an intelligent assistant platform that brings together a variety... | @chandankumarm55 |
| [What is this? ❔](https://whatisthis.pinkpixel.dev/) ([⭐ 0](https://github.com/pinkpixel-dev/what-is-this)) | A fun AI-powered object identification tool that helps you identify mysterious... | @sizzlebop |
| [🇷🇺 Aimpress](https://aimpress.ru/) | AIMpress is a web-based image generation platform that allows users to create... | [support@aimp...](mailto:support@aimpress.ru) |
| [Vizbo 📱](https://vizboapp.com/) | Vizbo is a mobile app for AI powered vision board creation. | [visbo.app@gm...](mailto:visbo.app@gmail.com) |
| [EzPromptla](https://ezpromptla.netlify.app) | EzPromptla is an advanced visual prompt builder and creative partner designed... | [mohamadizuan...](mailto:mohamadizuanbakar@gmail.com) |
| [Argent Script](https://perchance.org/ai-text-to-audio) | AI Voice Generator - Generate text to audio for free and without limits,... | [Link](https://github.com/withthatway) |
| [Unfoldtech](https://studio.unfoldtech.online/) | Easily generate new images inspired by the Pexels website with embedded IPTC... | [kengkreingkr...](mailto:kengkreingkrai@gmail.com) |
| [Celebrity AI Image Generator](https://www.aicelebrity.design/) ([⭐ 0](https://github.com/Colin-Zero)) | An AI-powered celebrity image generator that uses Pollinations.ai and a1.art... | @Colin-Zero |
| [Coloring AI 🎨](https://coloring-ai.com/) | An intelligent web-based coloring assistant that turns black-and-white sketches... | [962900862@qq...](mailto:962900862@qq.com) |
| [JSON Pollinations API](https://pollinations-json.deno.dev/openai) | A Deno Deploy API wrapper for Pollinations that provides JSON-formatted... | @apersonwhomakess... |
| [Image Creator](https://saepulwap.blogspot.com/p/flux-image-creator.html) | Create images with multi-language prompts, the language will be automatically... | [Link](https://facebook.com/403.frobidden) |
| [Avatar GenStudio](https://astudio-dcae4.web.app) | A system for creating custom characters that uses the Pollinations API for... | @nic-wq |
| [StoryBolt](https://storybolt.vercel.app/) ([⭐ 0](https://github.com/sahilalamgir/StoryBolt)) | Generate stories with enticing narratives and beautiful illustrations. Users... | @gumbasil |
| [CalcuBite AI](https://calcubite.vercel.app/) | CalcuBite AI is a smart tool that analyzes food from images to provide calorie... | @sugamdeol |
| 🇮🇩 [Generator AI Image 🇮🇩](https://kenthir.my.id/advanced-generator/) | Advanced AI Image Generator adalah platform inovatif yang memungkinkan Anda... | @kenthirai |
| [NailsGen](https://www.nailsgen.com/) | Create beautiful nail art designs with AI. Generate unique nail art designs... | [lipengliang2...](mailto:lipengliang2012@163.com) |
| [ImageGen AI Image](https://imagegenaiimage.com/) | Generate high-quality AI images for any purpose. Features a variety of models... | [Link](https://www.linkedin.com/in/narendradwivedi) |
| 🇮🇩 [RuangRiung AI Image 🇮🇩](https://ruangriung.my.id) ([⭐ 0](https://github.com/ruangriung)) | RuangRiung AI Image Generator is ideal for digital artists, designers, or... | @ruangriung |
| [PollinateAI](https://pollinateai.vercel.app) ([⭐ 0](https://github.com/Auspicious14/image-generator-fe.git)) | PollinateAI is an image generation platform that aims to ease the stress of... | @Auspicious14 |
| [FlowGPT](https://flowgpt.com/p/instant-image-generation-with-chatgpt-and-pollinationsai) | Generate images on-demand with ChatGPT! | - |
| [Foodie AI](https://foodie-ai.vercel.app/) | An AI application for food analysis that uses advanced artificial intelligence... | @Aashir__Shaikh |
| [AIMinistries](https://www.ai-ministries.com) | A collection of free AI tools including AI chat, writing tools, image... | @tolerantone |
| [The Promised Pen](https://promisedpen.app) | A free, feature-rich novel writing application that helps writers organize... | @soryn.san |
| 🇨🇳 [Aiphoto智能绘画 🇨🇳](https://qiyimg.3d.tc/Aiphoto) | AI艺术工坊 - 智能绘画生成器。这是一个基于AI的绘画生成工具，可以根据用户输入的中文描述自动生成相应的图片。(An AI art workshop -... | @qiyimg |
| 🖥️ AI YouTube Shorts Generator | Python desktop app that automates YouTube Shorts creation with AI-generated... | @Sami-Alsahabany |
| 🤖 [Emojiall AI Drawing Platform](https://art.emojiall.com) | A platform focused on allowing users to draw pictures according to their own... | @James-Qi |
| [PixPal](https://pixpal.chat) | PixPal is a free AI assistant that can analyze, edit, and generate images,... | @andreas_11 |
| 🇪🇸 [🇪🇸 Generador de presentaciones con imágenes y texto V2](https://proyectodescartes.org/IATools/Crea_presentaciones4/) | Una herramienta configurable que permite crear presentaciones con 3 a 20... | @juanrivera126 |
| [🇪🇸 Yo el director](https://yoeldirector.dpana.com.ve) | Web para crear peliculas y contenido para youtube, usando Pollinations (Web... | @henryecamposs |
| [Imagemate AI](https://play.google.com/store/apps/details?id=com.madameweb.imgmate) | Imagemate AI is a powerful image generation app designed to turn your... | @Shanto-Islam |
| [B&W SVG Generator](https://fluxsvggenerator.streamlit.app/) | Uses Flux (through pollinations) and potrace to create B&W Vector files | @pointsguy118 |
| [TurboReel](https://turboreel.framer.ai/) | A fast AI video generation service for social media content, leveraging... | @turbo_reels |
| [Anime Character Generator](https://perchance.org/ai-character-generator) | A dedicated AI tool for generating high-quality, unique anime-style characters.... | @AnimeArtDevs |
| [AI PPT Maker](https://slidesgpt.com) | An AI-powered presentation generator that creates PowerPoint slides from text... | @ppt_monster |
| [Promptgenerator.art](https://promptgenerator.art) | FREE Art Prompt Generator that helps you turn simple ideas into structured... | [info@promptg...](mailto:info@promptgenerator.art) |
| 🤖 [☬SHΞNΞRATOR 🎨](https://Shervinuri.github.io) ([⭐ 0](https://github.com/Shervinuri/Shervinuri.github.io)) | AI image and text generator with dual functionality. Features both image... | [Link](https://T.me/shervinuri) |
| [Image Generation Playground](https://umint-image.hf.space) ([⭐ 0](https://huggingface.co/spaces/umint/image/tree/main)) | Transform your ideas into a visual masterpiece. Part of the UltimaX... | @hadadarjt |
| [Prompt Vision 🎨](https://promptvision.jagrut.me) ([⭐ 0](https://github.com/jagrut-bhole/promptvision)) | Create and share AI-generated images with the community. Features intelligent... | @jagrut-bhole |
| [Pollinations Gallery 🖼️](https://leofy18.github.io/gallery/) ([⭐ 0](https://github.com/leofy18/gallery)) | Curated gallery of AI-generated artwork powered by Pollinations. Explore,... | @leofy18 |
| [AI Stickers Generator 🎨](https://ai-stickers-generator.vercel.app/) | Turn text prompts into unique AI-generated stickers instantly. Perfect for... | @KristijanPill |
| [StickerHub 🎨](https://stickerhub.pages.dev/) | AI-powered sticker generation platform. Create and download custom stickers... | @StickerHub |
| [GPTAI.host 🛠️](https://gptai.host/) | Completely free AI toolkit offering unlimited text, image, and audio... | @carlseo |
| 🤖 [LINE Blessing Images Bot 🇹🇼](https://line.me/R/ti/p/@blessing-ai) | Create and share personalized AI blessing images directly in LINE. Choose from... | @nickyeh611 |
| [Pollinator Android App](https://github.com/g-aggarwal/Pollinator) | An open-source Android app for text-to-image generation. | @gaurav_87680 |
| StorySight ([⭐ 14](https://github.com/tangg555/story-generation-demo)) | An AI tool that generates illustrations for stories and articles using... | @story_viz |
| [Magerun AI 🎨](https://preview--prompt-to-vision-18.lovable.app/) ([⭐ 0](No response)) | A creative image generation site that improves your prompts using AI before... | finicklagat |
| [FoilAI 🌨](https://foilai.in/) | AI image generator in beta stage. Web-based text-to-image generator powered by... | @aryanshrai3 |
| Scribe 📄 ([⭐ 0](https://github.com/nadinev6/scribe)) | Feature-rich Markdown editor for content creators, developers, and writers.... | @nadinev6 |
| [AI Answers Forms 📝](https://chromewebstore.google.com/detail/fbiccefbjbnnieofnomocjdebppanndo) | Chrome extension that helps get answers to questions on Google Forms using AI.... | @Maniii97 |
| 🤖 [Zelos AI image generator](https://websim.ai/@ISWEARIAMNOTADDICTEDTOPILLOW/ai-image-prompt-generator) | It uses Pollinations for both prompt enhancing and image generation, it was a... | [Link](https://www.roblox.com/users/4361935306/profile) |
| [Versemind 🪶](https://versemind.com) ([⭐ 0](No response)) | An AI poetry tool that analyzes a user’s tone, mood, and writing style to craft... | dk-cleanedit |
| [Own-AI](https://own-ai.pages.dev/) | An AI text-to-image generator. | Sujal Goswami |
| [PollinVerse 🚀](https://pollinverse.netlify.app) ([⭐ 0](No response)) | A rapid AI development and prototyping platform powered by Pollinations.AI.... | VearyTry |
| [Pollinations.ai Model Comparison](https://endemicmedia.github.io/FLARE/llm-comparison-tool/) ([⭐ 0](https://github.com/EndemicMedia)) | An interactive tool designed to compare outputs from various large language... | [Link](https://github.com/dseeker) |
| 🇨🇳 [IMyself AI 🇨🇳](https://openai.lmyself.top/) | 我们提供高质量的AI生成服务，包括图像生成、文本生成、音频生成和语音转文本服务， 让您轻松创建各种创意内容。 (We provide high-quality... | Shadownc |
| 🇧🇷 [Thelas.ia](https://thelasia.netlify.app/) | Thelas.ia is a Social Media Content Creation Tool that generates corporative,... | studiostein |
| [SAGE](https://starlightguardians.com) ([⭐ 0](sebastianpw/sage)) | SAGE (Storyboard Animation Generation Environment) is an open-source multimedia... | sebastianpw |
| 🇧🇷 [ViralFlow AI](https://fabioarieira.com/viralflow) ([⭐ 0](https://github.com/FabioArieiraBaia/ViralFlow)) | An automated generator of viral videos that uses the pollinations.ai API to... | FabioArieiraBaia |
| 🤖 [Gemini ai telegram-bot](https://t.me/index_bot) | Gemini ai telegram-bot: a Telegram bot offering chat (text, voice, images)... | mosavy |
| [LineSketch AI](https://linesketch-muse.lovable.app/) | LineSketch AI is a minimalist web app that turns ideas into clean... | ArslanDevelop |
| [Ecoverse AI](https://ecoverse.cc) ([⭐ 0](https://github.com/achyuth0/Ecoverse-doc)) | Ecoverse is an AI-powered waste-recognition platform that helps users instantly... | achyuth0 |
| 🇧🇷 [Cinepoca](https://cinepoca.com.br) | Cinepoca serves as a fully AI-driven hub for movie enthusiasts. Our project... | victorchiq |
<<<<<<< HEAD
| 🆕 [Flowgen](https://flowgen.puter.site/) | A high-performance, web-based AI image generation studio built on the Puter.js... | alinaaa20708-ops |
=======
| [Flowgen](https://flowgen.puter.site/) | A high-performance, web-based AI image generation studio built on the Puter.js... | alinaaa20708-ops |
>>>>>>> 0c2ad939
| [Flux AI 🇹🇼](https://koy.xx.kg/) ([⭐ 0](https://github.com/kinai9661/Flux-AI-Pro)) | Cloudflare Workers' intelligent adaptive AI image generation platform | kinai9661 |
| 🆕 🤖 [Robatika — AI Chat Platform](https://app.robatika.com) | Robatika is a rapidly growing AI chat platform that provides users with... | Robatika |
| 🆕 [🛠️ NextGenTools](https://image-gen-adobe.nextgentools.online/) | AI-powered workflow for stock photography. Generate images, vectorize them, and... | @roni123332 |
| 🆕 [📚 AI Story Illustrator](https://soft-cucurucho-6758e7.netlify.app/) | Interactive storybook creator where you write scenes and get AI-generated... | @KAmaL-senpai |
| 🆕 🎨 ChimeraStudio ([⭐ 0](https://github.com/migueland94/ChimeraStudio)) | Lightweight browser-based sandbox for testing Pollinations API capabilities.... | @migueland94 |
| 🆕 🤖 [🎨 imgs_ai_bot](https://t.me/imgs_ai_bot) | A multifunctional Telegram bot for generating images using artificial... | @lwakis |
| 🆕 [✨ Storycraft Pro](https://storycraftpro11-orpin.vercel.app/) | Create illustrated stories with consistent characters, narrated audio, and... | @souravk11318 |
| 🆕 [🎨 Sugen](https://sugen.puter.site/) | Browser-based AI art studio using Puter.js and Pollinations.ai. Features... | @red444ytchess-jpg |
| 🆕 🤖 [🎨 BinaryPH RSS AI](https://binary.ph/posts/) | WordPress plugin that transforms RSS feed items into complete blog posts using... | @amin-IT |
| 🆕 [🎨 Imagly AI](https://imaglyai.web.app/) | Free AI image generator that creates realistic photos, digital artwork, fantasy... | @imaglyai |
| 🆕 🕰️ CHRONOS - Time Machine ([⭐ 0](https://github.com/yvr98/TimeMachine)) | Immersive time-travel experience where users select any location on a 3D globe... | @yvr98 |
| 🆕 [🎬 Viral Flow](https://fabioarieira.com/viralflow) | Browser-based video production platform using Pollinations for visual... | @fabioarieira |
| 🆕 [🎬 PolliVision](https://fabioarieira.com/pollivision) ([⭐ 0](https://github.com/FabioArieiraBaia/PolliVision)) | Chat-based AI video generator using Pollinations APIs. Type a scene description... | @FabioArieiraBaia |
| 🆕 [🎄 Northpolelibrary](https://northpolelibrary.eu) | Create personalized Christmas stories for children in minutes. Enter a child's... | @bzddbz |
| 🆕 🇧🇷 [📚 IA-Books: AI Ebook Generator](https://iabooks.com.br) ([⭐ 0](https://github.com/FabioArieiraBaia/IA-Books)) | Professional ebook creation platform with AI. Auto-generates book covers and... | @FabioArieiraBaia |
| 🆕 [⛽ TuffMeter](https://tuffmeter.netlify.app/) ([⭐ 0](https://github.com/VearyTry)) | Humorous AI tool that analyzes uploaded videos to rate your aura. Based on... | @VearyTry |
<<<<<<< HEAD
| 🆕 🇧🇷 [🎨 Nosde Space](https://www.nosde.space/) | All-in-one AI platform for creating images, videos, text, and audio. Features... | @unknow_junior |
=======
| 🆕 [🎨 Imgoo](https://imgoo.netlify.app/) | AI image generator with creative controls including aspect ratio, guidance... | @redythacker-cyber |
>>>>>>> 0c2ad939

### Games 🎲

| Project | Description | Creator |
|---------|-------------|--------|
| AI Character RP (Roblox) ([⭐ 10](https://github.com/snipcola/Roblox-AI)) | A Roblox game that lets players interact with AI characters powered by... | @roblox_ai_dev |
| Minecraft AI (Python) ([⭐ 7](https://github.com/Amagash/minecraft-ai-python)) | A Python implementation that uses Pollinations AI to control a Minecraft... | @Amagash |
| 🇨🇳 [🇨🇳 云渺仙途：凡尘篇](https://ai-game.jkai.de/) ([⭐ 7](https://github.com/ZhjGo/ai-game)) | 《云渺仙途：凡尘篇》是一个由AI驱动的文字修仙沙盒游戏 (An AI-driven text cultivation sandbox game... | @ZhjGo |
| [DreamHer](https://dreamher.vercel.app/) ([⭐ 2](https://github.com/creation22/DreamGirl)) | Interactive web app that transforms your imagination of a 'dream girl' into a... | @_Creation22 |
| Sirius Cybernetics Elevator Challenge ([⭐ 1](https://github.com/pollinations/sirius-cybernetics-elevator-challenge)) | A programming challenge that uses Pollinations AI to simulate... | @sirius_dev |
| [AIStorium](https://aistorium.vercel.app/) ([⭐ 1](https://github.com/artegoser/ai-storium)) | Service for generating dynamic stories. Generates stories, images and audio by... | @artegoser |
| [Quiz Application 🎯](https://jaykmarBCET.github.io/Quiz-Application/) ([⭐ 0](https://github.com/jaykmarBCET/Quiz-Application)) | Interactive quiz application with AI-powered question generation and image... | @jaykmarBCET |
| [Chaos Canvas 🎲](https://chaoscanvas.app/) | Crowdsourced creativity experiment where each player adds just one or two words... | @eat-sleep-code |
| RoastMaster AI | No detailed description available, but likely a creative/entertainment tool (AI... | - |
| Pollinations AI Game ([⭐ 0](https://github.com/ednsinf/pollinations-ai)) | A Hitchhiker's Guide to the Galaxy themed LLM-based elevator game. | @game |
| [Favorite Puzzles](https://radbrothers.com/games/favorite-puzzles/) | A jigsaw puzzles game for Android, iOS, and web that uses Pollinations feed as... | [contact@radb...](mailto:contact@radbrothers.com) |
| [Abyss Ascending](https://interzone.art.br/abyss_ascending/) | A generative cosmic ocean adventure - text-based RPG with AI-driven... | @interzone |
| [Deep Saga](https://deepsaga.io) | An immersive role-playing game with AI-generated worlds, characters, and quests... | @saga_studios |
| [Infinite World – AI Game](https://infinite-world-game.vercel.app/) | An exploration game with procedurally generated environments and creatures... | @infinite_world_dev |
| [A Mita (Roblox)](https://www.roblox.com/games/118762581800441/A-Mita) | A Roblox game about interacting with AI with different personalities. Features... | @thespecificdev |
| [🕰️ Time Travel Selfie Portal](https://selfie-time-traveler-portal.vercel.app) | Upload your selfie, background is automatically removed. Choose a historical... | @Argyrisk21 |
| [Convince the Weird Maid to Let You Leave the House (Roblox)](https://www.roblox.com/games/120881450499910/Convince-the-Weird-Maid-to-Let-You-Leave-the-House) | A Roblox game where a weird maid traps you inside her house. Your goal is to... | @wBrowsqq |
| [Aiko AI: With You Til The End (Roblox)](https://www.roblox.com/games/91780007937760/Aiko-AI-With-You-Till-The-End-BETA) | A psychological escape room game where you're trapped by Aiko, an AI with a... | @youssefelsafi |
| [RETIME - FABRIC OF REALITY](https://rivatech-games.itch.io/retime) | A text-based, blind friendly fantasy adventure game powered by Pollinations AI.... | @TheSingleAlgeria... |
| [🧩 AI Word Search](https://play.google.com/store/apps/details?id=com.aiwords.app) | AI-powered Android app that generates unlimited, personalized word search... | [hello@island...](mailto:hello@islandapps.dev) |
| [Devil Summoner WIP](https://gamedemo-a65.pages.dev/) | Procedural driven text prompts develop characters as you explore the city. Down... | @lenankamp |
| [roastmyselfie.app](https://roastmyselfie.app) | AI Personality Analyzer - Get roasted and psychoanalyzed.. just from one... | @andres_11 |
| [Watch TV with neko (Roblox)](https://www.roblox.com/games/15087497266/UPD-Watch-TV-with-neko-AI) | Roblox game where you can talk with AI catgirls 🐾 or just have fun, talking... | [Link](https://www.roblox.com/users/3857849039/profile/) |
| Infinite Tales ([⭐ 29](https://github.com/JayJayBinks/infinite-tales-rpg)) | Interactive storytelling platform powered by AI that creates endless narrative... | @infinite_tales |
| Godville Heroic Moment ([⭐ 0](https://github.com/migueland94/Godville-Heroic-Moment)) | Firefox-only browser extension that adds a Heroic Moment block to your Godville... | migueland94 |
| 🆕 [🎮 Nikke-DB Story/Roleplaying Generator](https://nikke-db.pages.dev/) ([⭐ 0](https://github.com/Nikke-db/nikke-db-vue)) | Interactive story and roleplay generator for Goddess of Victory: NIKKE.... | @rhystic1 |
| 🆕 [🎮 Nikke-DB Story/Roleplaying Generator](https://nikke-db.pages.dev/) ([⭐ 0](https://github.com/Nikke-db/nikke-db-vue)) | Interactive story and roleplay generator for Goddess of Victory: NIKKE.... | @rhystic1 |
| 🆕 🎮 ii's Stupid Menu ([⭐ 0](https://github.com/iiDk-the-actual/iis.Stupid.Menu)) | A mod menu for Gorilla Tag featuring 1600+ mods and an AI Assistant powered by... | @iiDk-the-actual |
| 🆕 [🎮 DnD Character Sheet Helper](https://rkdn.app/dnd) ([⭐ 0](https://github.com/arcadiancomp/dnd)) | A fun tool for creating D&D character sheets with AI-generated character... | @ArcadianComp |
| 🆕 [🎮 Kinexus](https://tin2tin.github.io/Kinexus/) ([⭐ 0](https://github.com/tin2tin/Kinexus)) | Zero-code tool for creating choice-based cinematic narrative games and... | @tin2tin |
| 🆕 [🎮 Kinexus](https://tin2tin.github.io/Kinexus/) ([⭐ 0](https://github.com/tin2tin/Kinexus)) | Zero-code tool for creating choice-based narrative games and interactive... | @tin2tin |

### Hack-&-Build 🛠️

| Project | Description | Creator |
|---------|-------------|--------|
| tgpt ([⭐ 2.9k](https://github.com/aandrew-me/tgpt)) | ChatGPT in terminal without requiring API keys. Uses Pollinations API endpoints... | @aandrew-me |
| 🛠️ AI Content Describer ([⭐ 59](https://github.com/cartertemm/AI-content-describer/)) | An extension for NVDA, the free and open-source screen reader for Microsoft... | @cartertemm |
| 💻️ Windows Walker ([⭐ 14](https://github.com/SuperShivam5000/windows-walker)) | Windows Walker – What Copilot for Windows should have been. AI-powered Windows... | @supershivam |
| [Mimir AIP](https://mimir-aip.github.io/) ([⭐ 11](https://github.com/Mimir-AIP/Mimir-AIP)) | An AI integration platform for developers. | @CiaranMcAleer |
| CoNavic ([⭐ 8](https://github.com/mkantwala/CoNavic/)) | A free, open-source browser extension that brings the power of ChatGPT and... | @mkantwala |
| Pollinations.AI Enhancer ([⭐ 6](https://github.com/fisventurous/pollinationsai-enhancer)) | A frontend-based AI interface designed to deliver a smooth, multimodal, and... | @fisven |
| Server Status Dashboards ([⭐ 6](https://github.com/hverr/status-dashboard)) | A monitoring tool for tracking and visualizing server performance metrics,... | @devopper |
| [unpkg.ai](https://unpkg.ai) ([⭐ 5](https://github.com/Strawberry-Computer/unpkg.ai)) | AI-powered ESM module generation service that creates JavaScript modules... | @vgrichina |
| [WordPress AI Vision Block](https://wordpress.org/plugins/ai-vision-block/) ([⭐ 5](https://github.com/mahmood-asadi/ai-vision-block)) | A custom WordPress Gutenberg block that allows you to generate images using the... | mahmood-asadi |
| DominiSigns ([⭐ 4](https://github.com/cmunozdev/DominiSigns)) | Avatar Translator for Dominican Sign Language that uses artificial intelligence... | @cmunozdev |
| [🌱 Strain Navigator](https://www.strainnavigator.com/) ([⭐ 1](https://github.com/Tolerable/strainnavigator)) | A collection of tools to help Growers, Breeders & Seed Bankers. Free & Open... | @Tolerable |
| YankoviC ([⭐ 1](https://github.com/Sweaterdog/YankoviC)) | A programming language interpreter written in JavaScript that emulates C/C++... | @Sweaterdog |
| VisionText (VS Code Extension) 👁️ ([⭐ 0](https://github.com/techcow2/visiontext)) | VS Code extension to transform images into text descriptions and generate AI... | @techcow2 |
| [Pollinations PR Summarizer 🛠️](https://github.com/marketplace/actions/pollinations-pr-summary) ([⭐ 0](https://github.com/CloudCompile/pollinations-pr-review)) | GitHub Action that automatically analyzes pull requests using Pollinations Text... | @CloudCompile |
| [Blossom-ai (Python SDK) 🐍](https://pypistats.org/packages/eclips-blossom-ai) ([⭐ 0](https://github.com/PrimeevolutionZ/blossom-ai)) | Python SDK for Pollinations AI. Simple and easy-to-use wrapper for accessing... | @PrimeevolutionZ |
| 🤖 [Herramientas IA 🛠️](https://proyectodescartes.org/descartescms/herramientas-ia) | Comprehensive collection of 120+ AI tools and educational applications powered... | @Juanrivera126 |
| BeeCoder 🌈 ([⭐ 0](https://github.com/cemalgnlts/beecoder)) | Enables VSCode Copilot to connect to Pollinations, bringing AI-powered code... | @cemalgnlts |
| [MCP-B 🌐](https://mcp-b.ai) ([⭐ 0](https://github.com/MiguelsPizza/WebMCP)) | Browser-based Model Context Protocol that enables AI agents to interact with... | @MiguelsPizza |
| MultiAgent 🤖 ([⭐ 0](https://github.com/LKosoj/multiagent)) | Advanced multi-agent system for solving complex tasks using specialized AI... | @LKosoj |
| 🖥️ [Pollinations MCP Server (Official)](https://www.npmjs.com/package/@pollinations/model-context-protocol) ([⭐ 0](https://github.com/pollinations/pollinations/tree/main/model-context-protocol)) | Official Model Context Protocol server for Pollinations AI services. Generate... | @pollinations |
| [FoodAnaly](https://foodanaly.vercel.app/) | An AI application for food analysis that uses advanced artificial intelligence... | [liukang0120@...](mailto:liukang0120@163.com) |
| [Pollinations AI Free API](https://pollinations-ai-free-api.vercel.app/) | This project provides a free API interface supporting various text and image... | @freeapi |
| 🤖 [DynaSpark API](https://th3-ai.github.io/DynaSpark) ([⭐ 0](https://github.com/Th3-AI/DynaSpark)) | The DynaSpark API provides simple yet powerful AI capabilities for text... | @Th3-C0der |
| [Querynator5000](https://querynator5000.onrender.com/) ([⭐ 0](https://github.com/SuperShivam5000/querynator5000)) | Modern AI-first SQL interface for exploring and manipulating databases with... | @SuperShivam5000 |
| [UltimaX Intelligence CLI](https://huggingface.co/spaces/umint/cli) | Extension of the UltimaX Intelligence project based on Pollinations Python SDK. | @hadadarjt |
| [AI Agent Portal](https://agent.makululinux.com/) ([⭐ 0](https://github.com/raymerjacque/Makulu-Agent-Portal)) | A next-generation development environment that leverages a sophisticated... | @raymerjacque |
| PDF-to-Speech 🔊 ([⭐ 0](https://github.com/Ak-Yadav/pdf_to_speech)) | Convert any PDF document into natural-sounding audio using Pollinations AI TTS.... | @Ak-Yadav |
| [pollinations.ai Python SDK](https://github.com/pollinations-ai/pollinations.ai) | Official Python SDK for working with Pollinations' models. | @pollinations-ai |
| MCPollinations (Community) ([⭐ 32](https://github.com/pinkpixel-dev/MCPollinations)) | Community-maintained Model Context Protocol server with advanced features like... | @pinkpixel-dev |
| [pollinations_ai](https://pub.dev/packages/pollinations_ai) | Dart/Flutter package for Pollinations API. | @Meenapintu |
| pollinations NPM Module | JavaScript/Node.js SDK for Pollinations API. | - |
| [pypollinations](https://pypi.org/project/pypollinations/) | Comprehensive Python wrapper for Pollinations AI API. | @KTS-o7 |
| [@pollinations/react](https://www.npmjs.com/package/@pollinations/react) | React hooks for easy integration of Pollinations' features. | @pollinations |
| Polli API Dashboard | Dashboard for managing/interacting with Pollinations API. | - |
| 🇨🇳 [imggen.top 🇨🇳](https://www.imggen.top/) | Create stunning AI-generated images in seconds with our free AI image... | [lipengliang2...](mailto:lipengliang2012@163.com) |
| 🇨🇳 [Quicker Pollinations AI](https://getquicker.net/Sharedaction?code=9ac738ed-a4b2-4ded-933c-08dd5f710a8b&fromMyShare=true) | This project provides a free API interface supporting various text and image... | [Link](https://linux.do/u/s_s/summary) |
| 🆕 🛠️ Content Auto Manager ([⭐ 0](https://github.com/pptt121212/content-auto-manager)) | WordPress plugin for automated AI content production. Features scheduled task... | @pptt121212 |

### Chat 💬

| Project | Description | Creator |
|---------|-------------|--------|
| [G4F Chat UI](http://g4f.dev/chat/pollinations) ([⭐ 65.1k](https://github.com/gpt4free/g4f.dev)) | The official G4F Chat UI for Pollinations with Image & Video Generation... | @hlohaus |
| [LobeChat](https://lobechat.com) ([⭐ 21.0k](https://github.com/lobehub/lobe-chat)) | An open-source, extensible chat UI framework supporting multiple models and... | @lobehub |
| [SillyTavern](https://docs.sillytavern.app/) ([⭐ 14.7k](https://github.com/SillyTavern/SillyTavern)) | An LLM frontend for power users. Pollinations permits it to generate text and... | - |
| 🖥️ [LLMS](https://yassineabou.github.io/LLMs-Wasm/) ([⭐ 88](https://github.com/yassineAbou/LLMS)) | LLMS is a Kotlin Multiplatform application that brings the power of AI to... | @yassineAbou |
| 🇨🇳 [FreeAI 🇨🇳](https://freeai.aihub.ren/) ([⭐ 44](https://github.com/Azad-sl/FreeAI)) | An AI application platform based on Pollinations.AI API, providing free and... | @Azad-sl |
| [DynaSpark AI](https://dynaspark.onrender.com) ([⭐ 20](https://github.com/Th3-C0der)) | A versatile AI assistant with advanced image and text generation capabilities. | Th3-C0der |
| [OkeyMeta](https://playground.okeymeta.com.ng/) ([⭐ 10](https://github.com/okeymeta/okeymeta)) | OkeyMeta is an AI Playground that allows you to chat with different AI models,... | @okeymeta |
| [LLM7.io](https://llm7.io) ([⭐ 7](https://github.com/chigwell/llm7.io)) | A free and open AI platform providing advanced multimodal capabilities,... | @chigwell |
| toai.chat ([⭐ 2](https://github.com/Veallym0n/toai.chat)) | An AI-client-free project dedicated to enabling AI interaction using only curl,... | @Veallym0n |
| [EvilChat 🔥🤖](https://altkriz.github.io/evilchat/) ([⭐ 2](https://github.com/altkriz/evilchat)) | An uncensored AI chat interface with dark, sleek design, smooth animations,... | @altkriz |
| 🤖 🇮🇩 [Rizqi O Chatbot 🇮🇩](https://chatbot.rizqioliveira.my.id) ([⭐ 1](https://github.com/ray23-bit/Projectenam)) | Rizqi O Chatbot adalah proyek berbasis Pollinations yang menggabungkan tiga... | @ray23-bit |
| [ Comeback AI](https://comeback-ai.pinkpixel.dev) ([⭐ 1](https://github.com/pinkpixel-dev/comeback-ai)) | AI-powered clapback machine that transforms mean comments into witty comebacks... | @sizzlebop |
| 🆕 [Pookie AI 💕](https://pookieai.web.app/) ([⭐ 0](https://github.com/shantoislamdev/pookie-ai)) | AI-powered conversational platform for creating customizable virtual characters... | @shantoislamdev |
| [Nuvole AI 🍎](https://routinehub.co/shortcut/18431/) | Apple Shortcut for iOS/iPadOS with 9 AI models from Pollinations. Features... | @_.mikl._ |
| [WorksparkAI [BETA] 💼](https://worksparkai-983563815856.europe-west1.run.app) | Modern ChatGPT alternative with document processing, PDF reading, image... | @obezbolen67 |
| [iTouch 💭](https://jordanpeteroliver.github.io/itouch/) ([⭐ 0](https://github.com/jordanpeteroliver/itouch)) | Chat where images and texts integrate. A poetic journey to where inspiration... | @jordanpeteroliver |
| [Petfuse Image Generator 🐾](https://petfuse.xyz/) | Chat and generate images with custom seed control. Features a public gallery... | @yasmeenanti08-cr... |
| 🖥️ [PrisimAI 💬](https://prisimai.github.io/PrisimAI) ([⭐ 0](https://github.com/PrisimAI/PrisimAI)) | A lightweight, browser-based AI chat application designed to run seamlessly as... | @CloudCompile |
| [VOHU AI 🇮🇷](https://www.vohuapp.ir) | VOHU AI is an Iranian AI that, in collaboration with Pollinations.AI, offers... | [info@vohuapp.ir](mailto:info@vohuapp.ir) |
| [Strapick Chat](https://strapick-chat.vercel.app/) ([⭐ 0](https://github.com/MMojoCoder/Strapick-Chat)) | A minimalistic chat UI for pollinations AI. | @mmojocoder |
| [Chad GPT](https://chadgpt0.vercel.app/) | AI Text, Image, and Audio Generator powered by Pollinations AI API. A... | [Link](https://sawwqib.vercel.app) |
| [チャットGPT 日本語 🇯🇵](https://chatgpt-jp.org/) | チャットGPT 日本語無料版 (Free Japanese version of ChatGPT) | [Link](https://x.com/zhugezifang) |
| [EasyGen](https://easygenme.netlify.app/) | AI-powered tool that generates Mermaid diagrams and flowcharts from... | @Ellweb3 |
| 🤖 [Botzy AI 🇵🇰](https://botzy.hexabiz.com.pk) | A free, unlimited, multilingual AI chatbot designed for Pakistani users.... | @zakrya6665 |
| [Island](https://islandai.app) ([⭐ 0](https://github.com/techcow2/Island)) | Island AI is a free, modern ChatGPT alternative featuring smart multimodal... | @techcow2 |
| [UltimaX Intelligence](https://umint-ai.hf.space) ([⭐ 0](https://huggingface.co/spaces/umint/ai/tree/main)) | UltimaX Intelligence is a free AI platform that unifies multiple premium AI... | @hadadarjt |
| 🤖 [VOID.AI](https://thevoidai.vercel.app/) ([⭐ 0](https://github.com/Ajay-Dhakad/VOID.AI)) | A humanlike AI mentor, productivity partner, and emotionally intelligent... | @Ajay-Dhakad |
| [J.A.R.V.I.S.](https://huggingface.co/spaces/hadadrjt/ai) | Just a Rather Very Intelligent System - an advanced AI language model inspired... | @hadadarjt |
| [Ai drafterplus](https://ai.drafterplus.nl/) | A ChatGPT-like interface with multiple AI models. Completely free and saves... | @dexvisser_ |
| [Unity AI Lab](https://unity.unityailab.com/) | A specialized uncensored LLM model built on Mistral Large, focused on... | - |
| [Neurix 🇷🇺](https://neurix.ru) | A website offering easy and free access to various neural networks, with... | @Igroshka |
| Echo AI | A chat interface for AI interactions and conversations. | Unknown |
| [DreamBig - Generative AI Playground](https://dreambiglabs.vercel.app/) | Interactive AI playground with chat, image generation, and voice responses for... | @opzzxsprinta._999 |
| [Pal Chat](https://apps.apple.com/us/app/pal-chat-ai-chat-client/id6447545085?platform=iphone) | An iOS app that integrates with all LLMs including Pollinations AI models in... | [Link](https://x.com/pallavmac) |
| [Pollinations AI Playground](https://pollinations-ai-playground.vercel.app/) | An AI application platform based on Pollinations.AI API, providing free and... | @playground |
| [Image Gen - Uncensored Edition](https://huggingface.co/chat/assistant/66fccce0c0fafc94ab557ef2) | An uncensored image generation tool that allows for creative freedom without... | @flowgpt |
| 🇨🇳 [Pollinations.AI 中文](https://pollinations.vercel.app) | 我们提供高质量的AI生成服务，包括图像生成、文本生成、音频生成和语音转文本服务， 让您轻松创建各种创意内容。 (We provide high-quality... | @pollinations |
| [Anisurge](https://anisurge.me) | A free anime streaming app with a public chat feature that allows users to chat... | @iotserver24 |
| 🖥️ [AI Chat](https://aichat.narendradwivedi.org) | A Windows desktop application that brings multiple AI models together in one... | @narendradwivedi |
| 🤖 [Free AI Chatbot & Image Generator](https://vercel.com/templates/ai/ai-sdk-image-generator) ([⭐ 0](https://github.com/vercel/ai/tree/main/examples/ai-image-generator)) | A web application offering both conversation with AI and image generation... | @aidevs |
| [DeepSeek Prompt](https://www.deepseekprompt.top/) | DeepSeek Prompt is a front-end application for managing and optimizing AI... | [lipengliang2...](mailto:lipengliang2012@163.com) |
| [AI Dream Girl Studio](https://www.tiktok.com/@herinyourhead) | AI Dream Girl Studio is a content creation pipeline built around... | [Link](https://www.tiktok.com/@herinyourhead) |
| [NeonSpark AI ✨](https://neonspark-ai.web.app/) | NeonSpark AI is a web app that offers AI-powered chat and image generation... | [developer.as...](mailto:developer.asaad@gmail.com) |
| [PolliPalmTop 📱](https://aiworld.institute/server/pollipalmtopv1.apk) | Android app dedicated to Pollinations with AI chat, web search, and image... | @BiG L |
| [Xibe-chat-cli 💬](https://pypi.org/project/xibe-chat-cli/) ([⭐ 0](https://github.com/iotserver24/xibe-chat-cli)) | AI chat and image generation directly in your terminal with a rich text UI.... | @R3AP3Redit |
| [Fikiri Chat AI 💬](https://fikirichat.netlify.app/) | Multi-model AI chat platform with seamless LLM switching via Pollinations API.... | @brianmativo |
| [PollinationsFreeAI 🆓](https://pollinations-free-ai.vercel.app/) ([⭐ 0](https://github.com/Poli-Chat/PollinationsFreeAI)) | Free AI platform leveraging Pollinations for text and image generation. No... | @Poli-Chat |
| [Samaritan AI 🤖](https://samaritan-ai-web.vercel.app/) | Intelligent AI assistant platform powered by Pollinations. Offers a polished UI... | @mdarman4002 |
| 🇮🇩 [ReThink AI 🇮🇩](https://rethink.web.id) | High-performance AI platform tailored for Indonesia, blending a custom-trained... | @Djongoks |
| [Noir Ink Tattoo Studio 🎨](https://noir-ink.netlify.app/) ([⭐ 0](https://github.com/Jairedddy/Noir-Ink-Tattoo-Studio)) | A monochrome tattoo studio featuring AI-powered design generation, booking... | @Jairedddy |
| [Artificial Intelligence Orcho 📱](https://play.google.com/store/apps/details?id=orcho.artificialintelligence) | Mobile AI app for Android with chat and image generation. Get smart chat... | @ricardoxd |
| 🤖 [DebAI 🤖](https://t.me/DebAI_bot) | Compact and free Telegram bot powered by Pollinations AI. Under development... | @FROLIAN-cell |
| [VX Project 💬](https://vortexcm.github.io/VorteX-Res/) ([⭐ 0](https://github.com/vxproject)) | VorteX Resources - A free and powerful platform for game server development... | @lfni |
| 🤖 [PixPax](https://pixpal.chat) | A user-friendly chatbot that lets you analyze images, remix existing images or... | @andreas_11 |
| 🤖 [Mirexa AI Chat](https://mirexa.vercel.app) | A state-of-the-art AI chatbot that seamlessly integrates multiple LLMs with... | @withthatway |
| [AI Chat](https://aichat.jolav.me/) | A simple and elegant chat interface for interacting with various AI models... | @jolav |
| [KoboldAI Lite](https://lite.koboldai.net/) | A lightweight version of KoboldAI that uses Pollinations for text generation,... | @kobold_dev |
| 🤖 Jenny AI | AI chatbot and character creation platform with tts and sst it also has image... | [Link](https://www.linkedin.com/in/pritam-roy-95185328a) |
| [Goalani](https://goalani.com) | Voice-enabled AI fitness coach. Using only your voice, you can communicate with... | [goalani.app@...](mailto:goalani.app@gmail.com) |
| [Pollinations Chat](https://websim.ai/@AdrianoDev1/pollinations-ai-assistant/4) | Pollinations' integrated AI for text and images, totally free and unlimited. | @adrianoprogramer |
| [LiteAI](https://liteai.chat/) | A free, fast, and anonymous AI chat and image generation platform with no login... | LiteAI Team |
| 🤖 [UR Imagine & Chat AI](https://urimagine.netlify.app/) | A versatile AI platform offering both image generation and chat... | @ur_imagine |
| [MindFlow](https://note.aegis-plus.my.id/) ([⭐ 0](https://github.com/Aegis-plus/Mindflow)) | # MindFlow\n\n> **Capture thoughts, find clarity.** An AI-powered second brain... | Aegis-plus |
| [Synapse](https://chat.aegis-plus.my.id) ([⭐ 0](https://github.com/Aegis-plus/Synapse)) | An AI-powered chat application built with Vite and React, enabling multi-model... | Aegis-plus |
| [HelpChatGPT](https://helpchatgpt.ru) | HelpChatGPT is a free web platform that provides access to ChatGPT-like models... | viaea |
| [Debootai](https://deboott.puter.site/) | Next-gen AI chat playground with file/image uploads, real-time web search,... | Chess-Base |
| [SimplifyMind AI (ELI5)](https://simplify-eloquent-ai.lovable.app/) | A modern one-page web app that turns any complex question into a simple,... | CompaDeveloper |
| 🆕 [🍎 AI Food Guide and Track Calories](https://nutri.selfhost.io.vn/) ([⭐ 0](https://github.com/newnol/nutritrack)) | AI-powered nutrition assistant that helps identify foods and track daily... | @newnol |
| 🆕 [✨ ToneShift AI](https://toneshift-ai.lovable.app/) | Rewrite any text into different emotional tones while preserving meaning.... | @UstaDeveloper |
| 🆕 [✨ ToneShift AI](https://toneshift-ai.lovable.app/) | Instantly rewrite any text into different emotional tones while preserving... | @UstaDeveloper |
| 🆕 🤖 [💬 Chat AI](https://t.me/Chat2qai_bot) | Arabic Telegram bot serving as a versatile AI assistant. Answers questions,... | @Alhmam |
| 🆕 🤖 [SaturnAI 🪐](https://chat.xdativo.cloud) | Web-based AI chat app focused on clean UI and smooth user experience. Features... | @xdativo |
| 🆕 [💬 Yerty AI](https://yerty.xdativo.cloud) | A calm, friendly AI chat companion focused on everyday thinking, writing, and... | @losingdivine |

### Social Bots 🤖

| Project | Description | Creator |
|---------|-------------|--------|
| 🤖 Pollinations Discord Bot ([⭐ 17](https://github.com/Zingzy/pollinations.ai-bot)) | AI Image Generation Discord Bot using Pollinations.ai. Written in Python with... | @zingy |
| 🤖 [TeleChars AI 🤖 🇪🇸](https://extras.marcosfrg.x10.mx/TGChars) | Plataforma de creación de personajes con IA para Telegram. Soporta STM, LTM, y... | @MarcosFRG |
| 🤖 [ExodusAI 🤖](https://api.whatsapp.com/send/?phone=6285150984232&text=Hi&type=phone_number&app_absent=0) | AI-powered chatbot and image generator platform on WhatsApp. Integrated with... | @FIkriBotDev |
| 🤖 [🎮 Gacha](https://discord.com/oauth2/authorize?client_id=1377330983740903586) | Your Sassy All-in-One AI Discord Bot. A powerful, sassy, and slightly... | `_dr_misterio_` |
| [Pollix AI](http://t.me/pollixrobot) | Pollix AI is your multilingual AI assistant for fast replies, image... | @bladedev |
| 🤖 Aura Chat Bot | A chat bot integrating Pollinations API for text and image generation. | @Py-Phoenix-PJS |
| 🤖 [🤖 ImageEditer](https://t.me/ImageEditer_bot) | AI Art Studio - A feature-rich Telegram bot that creates art from text prompts,... | @_dr_misterio_ |
| 🤖 [GPT_Project](https://t.me/gpt_project_official_bot) | GPT_Project Telegram AI Chatbot - A professional productivity tool that's... | @lordon4x |
| 🤖 [Pollinations WhatsApp Group](https://chat.whatsapp.com/pollinations-ai) | A WhatsApp group bot that allows members to generate AI content through simple... | @whatsapp_ai_dev |
| 🤖 [ioswbot 🤖](https://t.me/ioswbot) | Free, unlimited Telegram bot with ChatGPT 5, Gemini 2.5 Flash Lite Search, GPT... | @swtomas |
| 🤖 [Telegram AI Chars 🤖](https://t.me/MFRG_Shapes) | Plataforma en PHP para la creación de personajes (bots) con personalidad,... | @MarcosFRG |
| 🤖 [Swapna Shastra Dream Decoder 💤✨](https://t.me/Swapnashastra_dream_bot) | AI-powered Telegram bot that interprets dreams using ancient Indian Swapna... | @ShashankNagaraj |
| 🆕 🤖 [Lily – AI Discord Companion](https://discord.com/oauth2/authorize?client_id=1448084290616164513&permissions=8&integration_type=0&scope=bot+applications.commands) | Lily is a next-generation conversational AI bot for Discord designed to feel... | CloudCompile |
| 🆕 🤖 [🎨 Aqua AI Generator](https://top.gg/bot/1026133323023654932) | Free Discord AI image generator bot supporting up to 8 models, including 4 from... | @shaqkao1206 |
| 🆕 [🤖 NullVector](https://discord.com/oauth2/authorize?client_id=1450613065069494423&permissions=8&integration_type=0&scope=applications.commands+bot) ([⭐ 0](https://github.com/CloudCompile/nullvector)) | Discord AI assistant with smart model routing. Evaluates each message to select... | @CloudCompile, @f... |
| 🆕 🤖 [🤖 TeleChars AI](https://telecharsai.byethost14.com) | Plataforma para crear personajes IA personalizados en Telegram. Configura... | @marcosfrgames08 |

### Learn 📚

| Project | Description | Creator |
|---------|-------------|--------|
| Connect Pollinations with Open Web UI tutorial ([⭐ 11](https://github.com/cloph-dsp/Pollinations-AI-in-OpenWebUI)) | Step-by-step guide on integrating Pollinations APIs with Open Web UI for... | @cloph-dsp |
| [Interactive GeoMap 🗺️](https://interactive-geomap.vercel.app) | AI-powered geography insights using text.pollinations.ai API. Click anywhere on... | @argyrisAEK |
| [PromptsHub 📝](https://promptshub.net/) | Dynamic platform for organizing, curating, and sharing effective AI prompts.... | @pickplugins |
| [Prompt Explorer](https://play.google.com/store/apps/details?id=com.ismafly.promptexploratorapp) | A mobile app that combines AI prompt discovery with image generation using... | [ismail.azdad...](mailto:ismail.azdad@gmail.com) |
| StoryMagic: Interactive Kids Stories | Interactive and educational tool for generating kids' stories. | - |
| [Riffle](https://riffle.ink) | A powerful tool designed to make reading English books more enjoyable and... | [gsx123@gmail...](mailto:gsx123@gmail.com) |
| [OkeyAI](https://chat.okeymeta.com.ng) ([⭐ 0](https://github.com/okeymeta)) | An LLM created by Africans to understand and have cultural awareness of African... | @okeymeta |
| [Whizzy AI](https://whizzyai.vercel.app) | An educational AI platform for students featuring AI-powered study assistance,... | @vaibhavcoding69 |
| [SearchGPT](https://huggingface.co/spaces/umint/searchgpt) | ChatGPT with real-time web search & URL reading capability. Part of the UltimaX... | @hadadarjt |
| 🇧🇷 [EduGen AI 🇧🇷](https://ensinoedugenai.online) | E uma ia voltada para professores e queria a IA pollinations.ai para criar... | [mlspfc360@gm...](mailto:mlspfc360@gmail.com) |
| 🆕 🤖 [🤖 Discord Bot Tutorial](https://gist.github.com/Tolerable/9908e626147689fe72cdab8f2e1e6743) | Comprehensive tutorial for building Discord bots with Pollinations.ai. Covers... | @Tolerable |
| [AI儿童故事 🇨🇳](https://kidss.netlify.app/) | 基于此项目 构建有趣的孩子故事书应用演示 (Based on this project, build an interesting children's... | MZ |
| [Pollinations.AI AI/Teens talk](https://www.youtube.com/live/5Rvdfr2qYGA?si=i5NLOKI49fGxNAEK&t=1034) | Session 2: ai/teens worldwide conference exploring the forces shaping AI today,... | @thomash_pollinat... |
| [MalaysiaPrompt 🇲🇾](https://malaysiaprompt.rf.gd/) | A resource for discovering and sharing creative prompts, supporting the... | - |
| [Artistic Styles Book](https://proyectodescartes.org/iCartesiLibri/materiales_didacticos/Libro_Estilos/index.html) | An interactive book showcasing 90+ artistic styles. | Juan Gmo. Rivera |
| 🆕 [📚 Word Master](https://equal-grouse-feasible.ngrok-free.app/) ([⭐ 0](https://github.com/rudotcom/WordMaster)) | Django app for mastering foreign vocabulary with AI-powered features. Create... | @rudotcom |
| [Proyecto Descartes](https://proyectodescartes.org/revista/Numeros/Revista_8_2024/index.html) | Educational initiative integrating Pollinations AI into STEM. | Juan Gmo. Rivera |
<|MERGE_RESOLUTION|>--- conflicted
+++ resolved
@@ -149,11 +149,7 @@
 | [LineSketch AI](https://linesketch-muse.lovable.app/) | LineSketch AI is a minimalist web app that turns ideas into clean... | ArslanDevelop |
 | [Ecoverse AI](https://ecoverse.cc) ([⭐ 0](https://github.com/achyuth0/Ecoverse-doc)) | Ecoverse is an AI-powered waste-recognition platform that helps users instantly... | achyuth0 |
 | 🇧🇷 [Cinepoca](https://cinepoca.com.br) | Cinepoca serves as a fully AI-driven hub for movie enthusiasts. Our project... | victorchiq |
-<<<<<<< HEAD
-| 🆕 [Flowgen](https://flowgen.puter.site/) | A high-performance, web-based AI image generation studio built on the Puter.js... | alinaaa20708-ops |
-=======
 | [Flowgen](https://flowgen.puter.site/) | A high-performance, web-based AI image generation studio built on the Puter.js... | alinaaa20708-ops |
->>>>>>> 0c2ad939
 | [Flux AI 🇹🇼](https://koy.xx.kg/) ([⭐ 0](https://github.com/kinai9661/Flux-AI-Pro)) | Cloudflare Workers' intelligent adaptive AI image generation platform | kinai9661 |
 | 🆕 🤖 [Robatika — AI Chat Platform](https://app.robatika.com) | Robatika is a rapidly growing AI chat platform that provides users with... | Robatika |
 | 🆕 [🛠️ NextGenTools](https://image-gen-adobe.nextgentools.online/) | AI-powered workflow for stock photography. Generate images, vectorize them, and... | @roni123332 |
@@ -170,11 +166,8 @@
 | 🆕 [🎄 Northpolelibrary](https://northpolelibrary.eu) | Create personalized Christmas stories for children in minutes. Enter a child's... | @bzddbz |
 | 🆕 🇧🇷 [📚 IA-Books: AI Ebook Generator](https://iabooks.com.br) ([⭐ 0](https://github.com/FabioArieiraBaia/IA-Books)) | Professional ebook creation platform with AI. Auto-generates book covers and... | @FabioArieiraBaia |
 | 🆕 [⛽ TuffMeter](https://tuffmeter.netlify.app/) ([⭐ 0](https://github.com/VearyTry)) | Humorous AI tool that analyzes uploaded videos to rate your aura. Based on... | @VearyTry |
-<<<<<<< HEAD
 | 🆕 🇧🇷 [🎨 Nosde Space](https://www.nosde.space/) | All-in-one AI platform for creating images, videos, text, and audio. Features... | @unknow_junior |
-=======
 | 🆕 [🎨 Imgoo](https://imgoo.netlify.app/) | AI image generator with creative controls including aspect ratio, guidance... | @redythacker-cyber |
->>>>>>> 0c2ad939
 
 ### Games 🎲
 
