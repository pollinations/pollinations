--- conflicted
+++ resolved
@@ -288,12 +288,8 @@
 | [Pollinations Chat](https://websim.ai/@AdrianoDev1/pollinations-ai-assistant/4) | Pollinations' integrated AI for text and images, totally free and unlimited. | @adrianoprogramer |
 | [LiteAI](https://liteai.chat/) | A free, fast, and anonymous AI chat and image generation platform with no login... | LiteAI Team |
 | 🤖 [UR Imagine & Chat AI](https://urimagine.netlify.app/) | A versatile AI platform offering both image generation and chat... | @ur_imagine |
-<<<<<<< HEAD
-| 🆕 [MindFlow](https://note.aegis-plus.my.id/) ([⭐ 0](https://github.com/Aegis-plus/Mindflow)) | # MindFlow\n\n> **Capture thoughts, find clarity.** An AI-powered second brain... | Aegis-plus |
-=======
 | 🆕 [Synapse](https://chat.aegis-plus.my.id) ([⭐ 0](https://github.com/Aegis-plus/Synapse)) | An AI-powered chat application built with Vite and React, enabling multi-model... | Aegis-plus |
 | 🆕 [Debootai](https://deboott.puter.site/) | Next-gen AI chat playground with file/image uploads, real-time web search,... | Chess-Base |
->>>>>>> 71c55f84
 
 ### Social Bots 🤖
 
