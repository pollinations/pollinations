<div align="center">
  <img src="shared/assets/logo-text.svg" alt="pollinations.ai" width="100%"/>
</div>

## 📢 Hacktoberfest 2025 — Recap

![Hacktoberfest 2025 Banner](https://media.discordapp.net/attachments/1364293694030614640/1433905240586850364/hacktoberfest_x_pollinations.jpg?ex=690b0112&is=6909af92&hm=ba954c4d0f705b6ef3a3b1c4da0baeefd544d952e269a4dcbf16185c6ee4eb2b&=&format=webp&width=1209&height=653)
 Hacktoberfest 2025 has concluded. Thanks to everyone who contributed — please continue following our [Code of Conduct](./CODE_OF_CONDUCT.md) and [Contributing Guidelines](./CONTRIBUTING.md).
 
### Event highlights

We opened 67 issues and closed 38, created 25 PRs with 22 merged (30 total contributions), added 8 new projects, gained 131 stars (Oct 10–31), partnered with GDG JIS University (Kolkata, India), and hosted a virtual Hacktoberfest meetup.

> Thank you to contributors and project maintainers.


## 🆕 Latest News

- **2025-12-07** – **🎥 Video Generation** Text-to-video and Image-to-video are here! Try the new `veo` and `seedance` models in [Chat](https://text.pollinations.ai) or via API.
- **2025-12-07** – **🚀 Major Model Update** Added support for **Claude Opus 4.5**, **Kimi k2**, **Amazon Nova Micro**, and updated **Seedream 4.5**.
- **2025-12-07** – **🔍 Web Search Enabled** Real-time web search is now enabled for `perplexity` and `gemini-search` models for up-to-date answers.
- **2025-12-07** – **🎨 Flux Quality Boost** Flux image generation now defaults to maximum quality steps for sharper, more detailed results.
---

[![Pollinations.AI Logo](https://pollinations.ai/p/3D_wireframe_blueprint_of_the_conceptual_isometric_world_of_Pollinations_AI_a_surreal_hyperrealistic_digital_garden_Elements_emerge_partially_from_all_sides?width=3000&height=1000&seed=-1)](https://pollinations.ai/p/3D_wireframe_blueprint_of_the_conceptual_isometric_world_of_Pollinations_AI_a_surreal_hyperrealistic_digital_garden_Elements_emerge_partially_from_all_sides?width=3000&height=1000&seed=-1)

## 🌟 Introduction

[Pollinations.AI](https://pollinations.ai) is an open-source gen AI platform based in Berlin, powering 500+ community projects with accessible text and image generation APIs. We build in the open and keep AI accessible to everyone—thanks to our amazing supporters.

## 🚀 Key Features

- 🔓 **100% Open Source** — code, decisions, roadmap all public
- 🤝 **Community-Built** — 500+ projects already using our APIs
- 🔒 **Privacy-Respecting** — no accounts needed to get started
- 🖼️ **Embed like any normal image or text**
- 🎵 **Audio generation:** Text-to-speech and speech-to-text capabilities
- 🌱 **Supporter-Funded** — daily Pollen keeps AI accessible for everyone
- 🎣 **_Easy-to-use React hooks_** ([React Hooks Examples](https://react-hooks.pollinations.ai/))

<a href="https://star-history.com/#pollinations/pollinations&Date">
 <picture>
   <source media="(prefers-color-scheme: dark)" srcset="https://api.star-history.com/svg?repos=pollinations/pollinations&type=Date&theme=dark" width="600" />
   <source media="(prefers-color-scheme: light)" srcset="https://api.star-history.com/svg?repos=pollinations/pollinations&type=Date" width="600" />
   <img alt="Star History Chart" src="https://api.star-history.com/svg?repos=pollinations/pollinations&type=Date" width="600" />
 </picture>
</a>

## 🚀 Getting Started

[![Ask DeepWiki](https://deepwiki.com/badge.svg)](https://deepwiki.com/pollinations/pollinations)

### Image Generation

1. Visit [https://pollinations.ai](https://pollinations.ai)
2. Type your description in the text box
3. Click "Generate" and watch the magic happen!

### Text Generation

1. Visit [https://text.pollinations.ai](https://text.pollinations.ai)
2. Start chatting with the AI

### Audio Generation

1. Use the `openai-audio` model with our API ([explore voices at OpenAI.fm](https://www.openai.fm/))
2. Generate speech from text or transcribe audio to text

### MCP Server for AI Assistants

Our MCP (Model Context Protocol) server enables AI assistants like Claude to generate images and audio directly. [Learn more](./model-context-protocol/README.md)

#### Configuration

Add this to your MCP client configuration:

```json
{
  "mcpServers": {
    "pollinations": {
      "command": "npx",
      "args": [
        "@pollinations/model-context-protocol"
      ]
    }
  }
}
```

### Run with npx (no installation required)
```bash
npx @pollinations/model-context-protocol
```

Community alternatives like [MCPollinations](https://github.com/pinkpixel-dev/MCPollinations) and [Sequa MCP Server](https://mcp.sequa.ai/v1/pollinations/contribute) are also available.

AI assistants can:
- Generate images from text descriptions
- Create text-to-speech audio with various voice options
- Play audio responses through the system speakers
- Access all Pollinations.AI models and services
- List available models, voices, and capabilities

For more advanced usage, check out our [API documentation](APIDOCS.md).

## 🖥️ How to Use

### Web Interface

Our web interface is user-friendly and doesn't require any technical knowledge. Simply visit [https://pollinations.ai](https://pollinations.ai) and start creating!

### API

Use our API directly in your browser or applications:

    https://pollinations.ai/p/conceptual_isometric_world_of_pollinations_ai_surreal_hyperrealistic_digital_garden

Replace the description with your own, and you'll get a unique image based on your words!

## 🎨 Examples

### Image Generation

Here's an example of a generated image:

[![Conceptual Isometric World](https://pollinations.ai/p/3d_wireframe_blueprint_for_the_prompt_conceptual%20isometric%20world%20of%20pollinations%20ai%20surreal%20hyperrealistic%20digital%20garden?width=2000&height=500&nologo=true&seed=-1)](https://pollinations.ai/p/3d_wireframe_blueprint_for_the_prompt_conceptual%20isometric%20world%20of%20pollinations%20ai%20surreal%20hyperrealistic%20digital%20garden?width=2000&height=500&nologo=true&seed=-1)

Python code to download the generated image:

    import requests

    def download_image(prompt):
        url = f"https://pollinations.ai/p/{prompt}"
        response = requests.get(url)
        with open('generated_image.jpg', 'wb') as file:
            file.write(response.content)
        print('Image downloaded!')

    download_image("conceptual_isometric_world_of_pollinations_ai_surreal_hyperrealistic_digital_garden")

### Text Generation

To generate text, use this URL:

    https://text.pollinations.ai/What%20is%20artificial%20intelligence?

### Audio Generation

To generate audio from text, use this URL:

    https://text.pollinations.ai/Welcome%20to%20Pollinations?model=openai-audio&voice=nova

## 🛠️ Integration

### React Hooks

We offer React hooks for easy integration. Example usage:

    import React from 'react';
    import { usePollinationsImage, usePollinationsText } from '@pollinations/react';
    import ReactMarkdown from 'react-markdown';

    const AIGeneratedContent = () => {
      const imageUrl = usePollinationsImage("Beautiful landscape of Paris with Eiffel Tower", { width: 800, height: 600, seed: 42 });
      const markdown = usePollinationsText("Write a brief travel guide for Paris, including top attractions and local cuisine in markdown", { seed: 42 });

      return (
        <div>
          <h2>AI-Generated Travel Guide</h2>
          <img src={imageUrl} alt="AI Generated" />
          {markdown ? (
            <ReactMarkdown>{markdown}</ReactMarkdown>
          ) : (
            <p>Loading markdown content...</p>
          )}
        </div>
      );
    };

    export default AIGeneratedContent;

Check out our [Pollinations React Hooks](./pollinations-react/README.md) for more details.

## Architecture
```mermaid
graph LR
    Q[Bots - Discord, Telegram, WhatsApp] --> L1
    
    N[30+ Mobile and Web Apps] --> L1
    N --> L2
    
    A[pollinations.ai Web Frontend] --> L1
    A --> L2
    
    R[AI Agents - Qwen, Sillytavern, ...] --> L1
    
    AI[AI Assistants - Claude] --> MCP[MCP Server]
    MCP --> L1
    
    L1[Image CDN] --> CF[Cloudflare Worker with R2 Cache]
    L2[Text CDN] --> C
    
    CF --> B
    
    B[image-origin.pollinations.ai - AWS EC2 CPU] --> F[Azure OpenAI - Prompt Enhancing]
    B --> S[LlamaGuard - Safety Checker]
    F --> E[Translation Service - 1 GPU VM]
    E --> D[FLUX image generation model - 2-6 GPU VMs on AWS]
    
    C[text.pollinations.ai - AWS EC2 CPU] --> P[karma.yt - Realtime News]
    C --> SC[Scaleway API]
    C --> DS[Deepseek API]
    C --> G[Azure-hosted Serverless LLMs]
    C --> CFM[Cloudflare AI]
    SC --> MI[Mistral Models]
    SC --> QW[Qwen Models]
    SC --> LL[Llama Models]
    DS --> DM[Deepseek Models]
    G --> H[OpenAI]
    G --> K[Claude]
    CFM --> CFL[Llama & Deepseek Models]
```

## Projects Using Pollinations.AI

> **⭐ GitHub Star Counts:** Projects with GitHub repositories include star counts to help you gauge their popularity.
> 
> **🆕 NEW Tag:** Projects are marked with the 🆕 emoji when they are recently added. This tag is automatically removed after 15 days from the submission date or if no date is specified.
> 
<!-- AUTO-GENERATED-CONTENT:START -->

> **Note:** Some projects may be temporarily hidden from this list if they are currently broken or undergoing maintenance.

Pollinations.AI is used in various projects, including:

### Hacktoberfest 2025 🎃

| Project | Description | Creator |
|---------|-------------|--------|
| CatGPT Meme Generator 🐱 ([⭐ 5](https://github.com/pollinations/pollinations/tree/main/hacktoberfest-2025/example-catgpt)) | Transform your questions into sassy cat wisdom! AI-powered meme generator that... | @voodoohop |
| Elevator Challenge 🚀 ([⭐ 4](https://github.com/pollinations/pollinations/tree/main/hacktoberfest-2025/example-elevator-challenge)) | React + Vite game inspired by Hitchhiker's Guide to the Galaxy. An interactive... | @voodoohop |
| AI Dungeon Master 🐉 ([⭐ 3](https://github.com/pollinations/pollinations/tree/main/hacktoberfest-2025/ai-dungeon-master)) | Interactive text-based RPG with AI-powered storytelling. Uses Pollinations text... | @codevector-2003 |
| [🎭 Opposite Prompt Generator](https://opposite-prompt-generator.pollinations.ai) ([⭐ 0](https://github.com/pollinations/pollinations/tree/main/hacktoberfest-2025/opposite-prompt-generator)) | Transform any image prompt into its semantic opposite — flipping key attributes... | @Ank17_Developer |
| Virtual Makeup Try-On 💄 ([⭐ 0](https://github.com/pollinations/pollinations/tree/main/hacktoberfest-2025/virtual-makeup)) | AI-powered virtual makeup application tool. Uses Pollinations image generation... | @anmolsah |
| Product Packaging Designer 📦 ([⭐ 0](https://github.com/pollinations/pollinations/tree/main/hacktoberfest-2025/product-packaging-designer)) | Design custom product packaging with AI assistance. Uses Pollinations image... | @prateekverma145 |
| Map to Isometric Converter 🗺️ ([⭐ 0](https://github.com/pollinations/pollinations/tree/main/hacktoberfest-2025/map-to-isometric)) | Convert 2D maps and images into beautiful isometric 3D representations using... | @AdityaTel89 |
| Micro Pollinations AI 🔬 ([⭐ 0](https://github.com/pollinations/pollinations/tree/main/hacktoberfest-2025/micro.pollinations.ai)) | Lightweight, minimal Pollinations AI interface. A tiny but powerful frontend... | @Jay-1409 |
| Food Calorie Annotator 🍕 ([⭐ 0](https://github.com/pollinations/pollinations/tree/main/hacktoberfest-2025/food-calorie-annotator)) | AI-powered food image analyzer that estimates calories and nutritional... | @pollinations |
| Roblox NPC Creator 🎮 ([⭐ 0](https://github.com/pollinations/pollinations/tree/main/hacktoberfest-2025/roblox-npc-creator)) | Create custom Roblox NPC characters with AI-generated descriptions and... | @pollinations |

### Vibe Coding ✨

| Project | Description | Creator |
|---------|-------------|--------|
| [Berrry Computer](https://berrry.app) ([⭐ 0](https://github.com/Strawberry-Computer)) | Make tiny self-contained web apps with AI. Find a tweet with an interesting app... | @vgrichina |
| [websim-pollinations-ai](https://websim.pollinations.ai) ([⭐ 0](https://github.com/pollinations/pollinations/tree/main/websim.pollinations.ai)) | A lightweight websim for creating web simulations with AI. Usage:... | @voodoohop |
| Qwen-Agent ([⭐ 11.5k](https://github.com/QwenLM/Qwen-Agent)) | A framework for developing agentic LLM applications. | - |
| Pollinations Task Master ([⭐ 20](https://github.com/LousyBook94/pollinations-task-master)) | A task management system that uses AI to help break down and organize... | @LousyBook94 |
| [SocialScribe](https://socialscribe.pages.dev/) ([⭐ 1](https://github.com/sh20raj/socialscribe)) | An AI-powered Chrome extension that fixes grammar, rewrites text, and enhances... | @sh20raj |
| [Visiora - Image Generation using AI 🎨](https://visiora-img.netlify.app/) ([⭐ 0](https://github.com/Kandariarjun07/Visiora)) | A modern web application that transforms text prompts into stunning... | @Kandariarjun07 |
| [PairFusion](https://pair-fusion.vercel.app/) ([⭐ 0](https://github.com/auraticabhi/PairFusion)) | A real-time AI powered, scalable and feature-rich collaborative IDE built for... | @auraticabhi |
| [CraftUI](https://craftui.studio/) | An AI-powered tool that simplifies UI design by turning text prompts or images... | @imhardikdesai |
| [AI Code Generator](https://codegen.on.websim.com/) | A websim project that generates code from description, selected programming... | @Miencraft2 |
| VibeCoder | A conversational coding environment that lets you create applications by... | @Aashir__Shaikh |
| [JCode Website Builder](https://jcode-ai-website-bulder.netlify.app/) | A website generator using Pollinations text API. | @rtxpower |
| [Pollinations.DIY](https://pollinations.diy) | A browser-based coding environment based on bolt.diy, featuring integrated... | @voodoohop |
| [NetSim](https://netsim.us.to/) | websim.ai clone that's actually good | @kennet678 |
| [Pollin-Coder](https://pollin-coder.megavault.in) | A free AI-powered website builder that lets anyone create a clean site just by... | @r3ap3redit |
| [JustBuildThings](https://justbuildthings.com) | A natural language programming interface that lets users create web... | @buildmaster |
| [Websim](https://websim.ai/c/bXsmNE96e3op5rtUS) | A web simulation tool that integrates Pollinations.ai. | @voodoohop |
| 🆕 [Aqua Application Programming Interface](https://aquadevs.com/) | This is an learning project for me to learn how to track users, backend check,... | kiskreforev |

### Creative 🎨

| Project | Description | Creator |
|---------|-------------|--------|
| MoneyPrinterTurbo ([⭐ 39.9k](https://github.com/harry0703/MoneyPrinterTurbo)) | Simply provide a topic or keyword for a video, and it will automatically... | @harry0703 |
| [FoldaScan](https://fs.wen.bar) ([⭐ 178](https://github.com/0010skn/WebFS-Toolkit-Local-Folder-Scan-Monitor-Versioning-AI-Prep)) | Use Natural Language to "Converse" with Your Codebase, Folda-Scan Smart Project... | @0010skn |
| [Elixpo-Art](https://elixpo-art.com) ([⭐ 18](https://github.com/elixpo/art-platform)) | A digital art platform that combines AI image generation with traditional... | @elixpo |
| Match-cut video ai ([⭐ 17](https://github.com/lrdcxdes/text-match-cut)) | This AI generates video from text in match-cut text style, uses pollinations... | @r3ap3redit |
| [POLLIPAPER](https://github.com/Tolerable/POLLIPAPER) | A dynamic wallpaper app that uses Pollinations AI. | @intolerant0ne |
| [Elixpo Art Chrome Extension](https://chromewebstore.google.com/detail/elixpo-art-select-text-an/hcjdeknbbbllfllddkbacfgehddpnhdh) ([⭐ 8](https://github.com/Circuit-Overtime/elixpo_ai_chapter/tree/main/Elixpo%20Chrome%20%20Extension)) | It uses the pollinations image endpoint to generate an image with `boltning` as... | Ayushman Bhatacharya |
| Pollinations.ai Image Generation (for Frame) ([⭐ 7](https://github.com/CitizenOneX/frame_pollinations)) | A Flutter application that listens for image generation prompts, requests... | CitizenOneX |
| [Imagen](https://altkriz.github.io/imagen/) ([⭐ 3](https://github.com/altkriz/imagen)) | A beautiful web interface for generating images using Pollinations.ai API with... | @altkriz |
| MASala ([⭐ 3](https://github.com/Naman009/MASala)) | Multi-Agent AI That Cooks Up Recipes Just for You ~ From fridge to feast,... | @Naman009 |
| [CatGPT Meme Generator 🐱](https://pollinations.github.io/catgpt/) ([⭐ 2](https://github.com/pollinations/catgpt)) | Transform your questions into sassy cat wisdom! An AI-powered meme generator... | @voodoohop |
| [Dreamscape AI](https://dreamscape.pinkpixel.dev) ([⭐ 2](https://github.com/pinkpixel-dev/dreamscape-ai)) | Dreamscape AI is a creative studio for generating, enhancing, and transforming... | @sizzlebop |
| 🆕 ViralFlow AI 🎬 ([⭐ 0](https://github.com/FabioArieiraBaia/ViralFlow)) | Automated viral video generator using Gemini 2.5 for scripts/TTS and... | @FabioArieiraBaia |
| SRT Translator CLI 🎬 ([⭐ 0](https://github.com/smarques/subs-cli)) | A Python tool to translate SRT subtitle files using the Pollinations AI API... | @smarques |
| 🤖 [ImaGenz 🎨](https://imagenz.vercel.app) ([⭐ 0](https://github.com/iamkavy47/pbl-sem3)) | Free, instant AI content generation platform for creating stunning images and... | @iamkavy47 |
| [AI Image-to-Prompt Generator 🎨](https://imagetoprompt.netlify.app) | Professional AI Image-to-Prompt Generator with free unlimited prompts. Upload... | @mehediprofilebd-alt |
| [SpecAI 🎨](https://specai.pages.dev) ([⭐ 0](https://github.com/spectre365/specai)) | Interactive UI for Pollinations AI with custom resolution and seed options.... | @spectre365 |
| [SHICoPIC™ 🎨](https://shicopic.netlify.app) ([⭐ 0](https://github.com/Shervinuri/SHICoPIC)) | AI-powered creative image generation tool. Simple interface for creating images... | @Shervinuri |
| [Better Call Us: Autonomous AI Instagram System 📸](https://www.instagram.com/bettercallus.io/?hl=en) ([⭐ 0](No response)) | A fully autonomous Instagram content automation system powered by... | muzz404 |
| [Green Hope AI 🎨](https://aithumbnails.vercel.app/) | Generate stunning thumbnails with AI, then take full control. Easily edit the... | @Mustafiz82 |
| [Pollinations AI Samples 🎨](https://pollinations.godsbee.com/) ([⭐ 0](https://github.com/nyr-github/pollinations-demo)) | Comprehensive demonstration of Pollinations AI capabilities including creative... | @nyr-github |
| [Inkly AI 🎨](https://inkly-ai.vercel.app/) ([⭐ 0](https://github.com/Auspicious14/image-generator-be)) | Platform providing text-to-image and image-to-image generation with image... | @Auspicious14 |
| [Craftura AI 🎨](https://www.craftura.art/) | Freemium image generating SaaS where users can generate AI images via... | @TusharSoni014 |
| [AISTONE 🎨](https://aistone.org/) ([⭐ 0](https://github.com/peyoba/Text2Image_audio)) | Based on advanced Pollinations.AI technology, supports FLUX, Turbo, Kontext for... | @peyoba |
| [PrisimIG 🎨](https://prisimai.github.io/PrisimIG) ([⭐ 0](https://github.com/PrisimAI/PrisimIG)) | Seamless AI-generated imagery with Pollinations.AI. An intuitive web... | @CloudCompile |
| [Imagine Draw AI 🎨](https://imaginedrawai.vercel.app/) ([⭐ 0](https://github.com/TechWithAiTelugu)) | Free AI image generator for creating unlimited images with text prompts. No... | @techwithai-telugu |
| [Ai Studio 🎨](https://ai-studio-pollinations.netlify.app/) ([⭐ 0](https://github.com/sabbirhossainc/ai-studio-pollinations.git)) | React application for AI image generation with model selection, image... | @sabbirhossainc |
| [Gainzr AI 🎨](https://gainzr.my) | Web-based AI image generator for creating high-quality images from text prompts... | @bwava |
| [Dreamator-AI 💫](https://dreamator-ai.vercel.app/) | Transform your imagination into reality using Pollinations API. Clean and... | @its3li |
| [YooAI 🎨](https://yooai.co/) | All-in-one AI creation platform integrating AI-Writer, AI-Video, and free image... | [yoo_ai@outlo...](mailto:yoo_ai@outlook.com) |
| 🖥️ Image Generator by Quilix 🖼️ ([⭐ 0](https://github.com/quil1x/ImageBYquilix)) | A beautiful desktop application for generating AI images using Pollinations.AI... | @quil1x |
| [Imagen - AI Image Generator 🎨](https://altkriz.github.io/imagen/) ([⭐ 0](https://github.com/altkriz/imagen)) | A beautiful, open-source web interface for generating AI images using the... | @altkriz |
| [mayaAI 🇪🇸](https://mayaia.pages.dev/) | Maya ia es una inteligencia artificial para generar imagenes usando... | @moimoyyyy-sys |
| [GenImage 🎨](https://genimage.runasp.net/) | Text to image generation tool | @artydev |
| [Anime Comic Movie 🎬](https://petersebring.com/showcase.php) | An ambitious anime comic movie project using Pollinations' Kontext and Flux... | @sebastianpw |
| DirPixel 🎨 ([⭐ 0](https://github.com/techcow2/dir-pixel)) | Sometimes creators need to replace multiple images in a directory with new... | @techcow2 |
| [Prompt2Image 🎨](https://marketplace.visualstudio.com/items?itemName=MaazSaboowala.prompt2image-ai-generator) | Prompt2Image is a Visual Studio Code extension that brings AI-powered image... | @MaazS07 |
| [StoryWeaver AI 📚](https://storyweaver-ai-umber.vercel.app/) ([⭐ 0](https://github.com/Karannn3011/storyweaver-ai)) | A real-time, collaborative storyboarding application that empowers users to... | @Karannn3011 |
| [Mixbash.com 🛠️](https://mixbash.com) | Mixbash is a better UI layer to use SOTA AI models hosted on Pollinations, Fal,... | @jiajasper |
| 🇧🇷 [🇧🇷 CapyUniverse - CapyIMG](https://capyuniverse.pages.dev/capyimg.html) ([⭐ 0](https://github.com/faelscarpato/capyuniverse)) | Ferramenta simples para criar imagens com IA diretamente no navegador. O... | @faelscarpato |
| [🇹🇷 CVRON AI - Free İmage Generator](https://cvronai.rf.gd) | Resim Oluşturma İşlemleri İçin Pollinations API yi kullanmakta (Uses... | @cr7 |
| 🇨🇳 [🇨🇳 AI Image Generator](https://ai-pic.site/) | Create Amazing Images with AI. Generate stunning images from text descriptions... | cf12436 |
| [aitoolbox.software 🛠️](https://aitoolbox.software/) ([⭐ 0](https://github.com/huamanraj/aitoolbox.software)) | An open-source collection of AI-powered tools to boost your productivity and... | @huamanraj |
| [Evolve AI 🤖](https://evolve-ai-gamma.vercel.app/) ([⭐ 0](https://github.com/chandankumarm55/Evolve-ai)) | Evolve AI is an intelligent assistant platform that brings together a variety... | @chandankumarm55 |
| [What is this? ❔](https://whatisthis.pinkpixel.dev/) ([⭐ 0](https://github.com/pinkpixel-dev/what-is-this)) | A fun AI-powered object identification tool that helps you identify mysterious... | @sizzlebop |
| [🇷🇺 Aimpress](https://aimpress.ru/) | AIMpress is a web-based image generation platform that allows users to create... | [support@aimp...](mailto:support@aimpress.ru) |
| [Vizbo 📱](https://vizboapp.com/) | Vizbo is a mobile app for AI powered vision board creation. | [visbo.app@gm...](mailto:visbo.app@gmail.com) |
| [EzPromptla](https://ezpromptla.netlify.app) | EzPromptla is an advanced visual prompt builder and creative partner designed... | [mohamadizuan...](mailto:mohamadizuanbakar@gmail.com) |
| [Argent Script](https://perchance.org/ai-text-to-audio) | AI Voice Generator - Generate text to audio for free and without limits,... | [Link](https://github.com/withthatway) |
| [Unfoldtech](https://studio.unfoldtech.online/) | Easily generate new images inspired by the Pexels website with embedded IPTC... | [kengkreingkr...](mailto:kengkreingkrai@gmail.com) |
| [Celebrity AI Image Generator](https://www.aicelebrity.design/) ([⭐ 0](https://github.com/Colin-Zero)) | An AI-powered celebrity image generator that uses Pollinations.ai and a1.art... | @Colin-Zero |
| [Coloring AI 🎨](https://coloring-ai.com/) | An intelligent web-based coloring assistant that turns black-and-white sketches... | [962900862@qq...](mailto:962900862@qq.com) |
| [JSON Pollinations API](https://pollinations-json.deno.dev/openai) | A Deno Deploy API wrapper for Pollinations that provides JSON-formatted... | @apersonwhomakess... |
| [Image Creator](https://saepulwap.blogspot.com/p/flux-image-creator.html) | Create images with multi-language prompts, the language will be automatically... | [Link](https://facebook.com/403.frobidden) |
| [Avatar GenStudio](https://astudio-dcae4.web.app) | A system for creating custom characters that uses the Pollinations API for... | @nic-wq |
| [StoryBolt](https://storybolt.vercel.app/) ([⭐ 0](https://github.com/sahilalamgir/StoryBolt)) | Generate stories with enticing narratives and beautiful illustrations. Users... | @gumbasil |
| [CalcuBite AI](https://calcubite.vercel.app/) | CalcuBite AI is a smart tool that analyzes food from images to provide calorie... | @sugamdeol |
| 🇮🇩 [Generator AI Image 🇮🇩](https://kenthir.my.id/advanced-generator/) | Advanced AI Image Generator adalah platform inovatif yang memungkinkan Anda... | @kenthirai |
| [NailsGen](https://www.nailsgen.com/) | Create beautiful nail art designs with AI. Generate unique nail art designs... | [lipengliang2...](mailto:lipengliang2012@163.com) |
| [ImageGen AI Image](https://imagegenaiimage.com/) | Generate high-quality AI images for any purpose. Features a variety of models... | [Link](https://www.linkedin.com/in/narendradwivedi) |
| 🇮🇩 [RuangRiung AI Image 🇮🇩](https://ruangriung.my.id) ([⭐ 0](https://github.com/ruangriung)) | RuangRiung AI Image Generator is ideal for digital artists, designers, or... | @ruangriung |
| [PollinateAI](https://pollinateai.vercel.app) ([⭐ 0](https://github.com/Auspicious14/image-generator-fe.git)) | PollinateAI is an image generation platform that aims to ease the stress of... | @Auspicious14 |
| [FlowGPT](https://flowgpt.com/p/instant-image-generation-with-chatgpt-and-pollinationsai) | Generate images on-demand with ChatGPT! | - |
| [Foodie AI](https://foodie-ai.vercel.app/) | An AI application for food analysis that uses advanced artificial intelligence... | @Aashir__Shaikh |
| [AIMinistries](https://www.ai-ministries.com) | A collection of free AI tools including AI chat, writing tools, image... | @tolerantone |
| [The Promised Pen](https://promisedpen.app) | A free, feature-rich novel writing application that helps writers organize... | @soryn.san |
| 🇨🇳 [Aiphoto智能绘画 🇨🇳](https://qiyimg.3d.tc/Aiphoto) | AI艺术工坊 - 智能绘画生成器。这是一个基于AI的绘画生成工具，可以根据用户输入的中文描述自动生成相应的图片。(An AI art workshop -... | @qiyimg |
| 🖥️ AI YouTube Shorts Generator | Python desktop app that automates YouTube Shorts creation with AI-generated... | @Sami-Alsahabany |
| 🤖 [Emojiall AI Drawing Platform](https://art.emojiall.com) | A platform focused on allowing users to draw pictures according to their own... | @James-Qi |
| [PixPal](https://pixpal.chat) | PixPal is a free AI assistant that can analyze, edit, and generate images,... | @andreas_11 |
| 🇪🇸 [🇪🇸 Generador de presentaciones con imágenes y texto V2](https://proyectodescartes.org/IATools/Crea_presentaciones4/) | Una herramienta configurable que permite crear presentaciones con 3 a 20... | @juanrivera126 |
| [🇪🇸 Yo el director](https://yoeldirector.dpana.com.ve) | Web para crear peliculas y contenido para youtube, usando Pollinations (Web... | @henryecamposs |
| [Imagemate AI](https://play.google.com/store/apps/details?id=com.madameweb.imgmate) | Imagemate AI is a powerful image generation app designed to turn your... | @Shanto-Islam |
| [B&W SVG Generator](https://fluxsvggenerator.streamlit.app/) | Uses Flux (through pollinations) and potrace to create B&W Vector files | @pointsguy118 |
| [TurboReel](https://turboreel.framer.ai/) | A fast AI video generation service for social media content, leveraging... | @turbo_reels |
| [Anime Character Generator](https://perchance.org/ai-character-generator) | A dedicated AI tool for generating high-quality, unique anime-style characters.... | @AnimeArtDevs |
| [AI PPT Maker](https://slidesgpt.com) | An AI-powered presentation generator that creates PowerPoint slides from text... | @ppt_monster |
| [Promptgenerator.art](https://promptgenerator.art) | FREE Art Prompt Generator that helps you turn simple ideas into structured... | [info@promptg...](mailto:info@promptgenerator.art) |
| 🤖 [☬SHΞNΞRATOR 🎨](https://Shervinuri.github.io) ([⭐ 0](https://github.com/Shervinuri/Shervinuri.github.io)) | AI image and text generator with dual functionality. Features both image... | [Link](https://T.me/shervinuri) |
| [Image Generation Playground](https://umint-image.hf.space) ([⭐ 0](https://huggingface.co/spaces/umint/image/tree/main)) | Transform your ideas into a visual masterpiece. Part of the UltimaX... | @hadadarjt |
| [Prompt Vision 🎨](https://promptvision.jagrut.me) ([⭐ 0](https://github.com/jagrut-bhole/promptvision)) | Create and share AI-generated images with the community. Features intelligent... | @jagrut-bhole |
| [Pollinations Gallery 🖼️](https://leofy18.github.io/gallery/) ([⭐ 0](https://github.com/leofy18/gallery)) | Curated gallery of AI-generated artwork powered by Pollinations. Explore,... | @leofy18 |
| [AI Stickers Generator 🎨](https://ai-stickers-generator.vercel.app/) | Turn text prompts into unique AI-generated stickers instantly. Perfect for... | @KristijanPill |
| [StickerHub 🎨](https://stickerhub.pages.dev/) | AI-powered sticker generation platform. Create and download custom stickers... | @StickerHub |
| [GPTAI.host 🛠️](https://gptai.host/) | Completely free AI toolkit offering unlimited text, image, and audio... | @carlseo |
| 🤖 [LINE Blessing Images Bot 🇹🇼](https://line.me/R/ti/p/@blessing-ai) | Create and share personalized AI blessing images directly in LINE. Choose from... | @nickyeh611 |
| [Pollinator Android App](https://github.com/g-aggarwal/Pollinator) | An open-source Android app for text-to-image generation. | @gaurav_87680 |
| StorySight ([⭐ 14](https://github.com/tangg555/story-generation-demo)) | An AI tool that generates illustrations for stories and articles using... | @story_viz |
| [Magerun AI 🎨](https://preview--prompt-to-vision-18.lovable.app/) ([⭐ 0](No response)) | A creative image generation site that improves your prompts using AI before... | finicklagat |
| [FoilAI 🌨](https://foilai.in/) | AI image generator in beta stage. Web-based text-to-image generator powered by... | @aryanshrai3 |
| Scribe 📄 ([⭐ 0](https://github.com/nadinev6/scribe)) | Feature-rich Markdown editor for content creators, developers, and writers.... | @nadinev6 |
| [AI Answers Forms 📝](https://chromewebstore.google.com/detail/fbiccefbjbnnieofnomocjdebppanndo) | Chrome extension that helps get answers to questions on Google Forms using AI.... | @Maniii97 |
| 🤖 [Zelos AI image generator](https://websim.ai/@ISWEARIAMNOTADDICTEDTOPILLOW/ai-image-prompt-generator) | It uses Pollinations for both prompt enhancing and image generation, it was a... | [Link](https://www.roblox.com/users/4361935306/profile) |
| [Versemind 🪶](https://versemind.com) ([⭐ 0](No response)) | An AI poetry tool that analyzes a user’s tone, mood, and writing style to craft... | dk-cleanedit |
| [Own-AI](https://own-ai.pages.dev/) | An AI text-to-image generator. | Sujal Goswami |
| [PollinVerse 🚀](https://pollinverse.netlify.app) ([⭐ 0](No response)) | A rapid AI development and prototyping platform powered by Pollinations.AI.... | VearyTry |
| [Pollinations.ai Model Comparison](https://endemicmedia.github.io/FLARE/llm-comparison-tool/) ([⭐ 0](https://github.com/EndemicMedia)) | An interactive tool designed to compare outputs from various large language... | [Link](https://github.com/dseeker) |
| 🇨🇳 [IMyself AI 🇨🇳](https://openai.lmyself.top/) | 我们提供高质量的AI生成服务，包括图像生成、文本生成、音频生成和语音转文本服务， 让您轻松创建各种创意内容。 (We provide high-quality... | Shadownc |
| 🆕 🇧🇷 [Thelas.ia](https://thelasia.netlify.app/) | Thelas.ia is a Social Media Content Creation Tool that generates corporative,... | studiostein |
| 🆕 [SAGE](https://starlightguardians.com) ([⭐ 0](sebastianpw/sage)) | SAGE (Storyboard Animation Generation Environment) is an open-source multimedia... | sebastianpw |
| 🆕 🇧🇷 [ViralFlow AI](https://fabioarieira.com/viralflow) ([⭐ 0](https://github.com/FabioArieiraBaia/ViralFlow)) | An automated generator of viral videos that uses the pollinations.ai API to... | FabioArieiraBaia |
| 🆕 🤖 [Gemini ai telegram-bot](https://t.me/index_bot) | Gemini ai telegram-bot: a Telegram bot offering chat (text, voice, images)... | mosavy |
| 🆕 [LineSketch AI](https://linesketch-muse.lovable.app/) | LineSketch AI is a minimalist web app that turns ideas into clean... | ArslanDevelop |
| 🆕 [Ecoverse AI](https://ecoverse.cc) ([⭐ 0](https://github.com/achyuth0/Ecoverse-doc)) | Ecoverse is an AI-powered waste-recognition platform that helps users instantly... | achyuth0 |
| 🆕 🇧🇷 [Cinepoca](https://cinepoca.com.br) | Cinepoca serves as a fully AI-driven hub for movie enthusiasts. Our project... | victorchiq |
| 🆕 [Flowgen](https://flowgen.puter.site/) | A high-performance, web-based AI image generation studio built on the Puter.js... | alinaaa20708-ops |
| 🆕 [Flux AI 🇹🇼](https://koy.xx.kg/) ([⭐ 0](https://github.com/kinai9661/Flux-AI-Pro)) | Cloudflare Workers' intelligent adaptive AI image generation platform | kinai9661 |
| 🆕 🤖 [Robatika — AI Chat Platform](https://app.robatika.com) | Robatika is a rapidly growing AI chat platform that provides users with... | Robatika |
| 🆕 [🛠️ NextGenTools](https://image-gen-adobe.nextgentools.online/) | AI-powered workflow for stock photography. Generate images, vectorize them, and... | @roni123332 |
| 🆕 [📚 AI Story Illustrator](https://soft-cucurucho-6758e7.netlify.app/) | Interactive storybook creator where you write scenes and get AI-generated... | @KAmaL-senpai |
| 🆕 🤖 [🎨 imgs_ai_bot](https://t.me/imgs_ai_bot) | A multifunctional Telegram bot for generating images using artificial... | @lwakis |

### Games 🎲

| Project | Description | Creator |
|---------|-------------|--------|
| AI Character RP (Roblox) ([⭐ 10](https://github.com/snipcola/Roblox-AI)) | A Roblox game that lets players interact with AI characters powered by... | @roblox_ai_dev |
| Minecraft AI (Python) ([⭐ 7](https://github.com/Amagash/minecraft-ai-python)) | A Python implementation that uses Pollinations AI to control a Minecraft... | @Amagash |
| 🇨🇳 [🇨🇳 云渺仙途：凡尘篇](https://ai-game.jkai.de/) ([⭐ 7](https://github.com/ZhjGo/ai-game)) | 《云渺仙途：凡尘篇》是一个由AI驱动的文字修仙沙盒游戏 (An AI-driven text cultivation sandbox game... | @ZhjGo |
| [DreamHer](https://dreamher.vercel.app/) ([⭐ 2](https://github.com/creation22/DreamGirl)) | Interactive web app that transforms your imagination of a 'dream girl' into a... | @_Creation22 |
| Sirius Cybernetics Elevator Challenge ([⭐ 1](https://github.com/pollinations/sirius-cybernetics-elevator-challenge)) | A programming challenge that uses Pollinations AI to simulate... | @sirius_dev |
| [AIStorium](https://aistorium.vercel.app/) ([⭐ 1](https://github.com/artegoser/ai-storium)) | Service for generating dynamic stories. Generates stories, images and audio by... | @artegoser |
| [Quiz Application 🎯](https://jaykmarBCET.github.io/Quiz-Application/) ([⭐ 0](https://github.com/jaykmarBCET/Quiz-Application)) | Interactive quiz application with AI-powered question generation and image... | @jaykmarBCET |
| [Chaos Canvas 🎲](https://chaoscanvas.app/) | Crowdsourced creativity experiment where each player adds just one or two words... | @eat-sleep-code |
| RoastMaster AI | No detailed description available, but likely a creative/entertainment tool (AI... | - |
| Pollinations AI Game ([⭐ 0](https://github.com/ednsinf/pollinations-ai)) | A Hitchhiker's Guide to the Galaxy themed LLM-based elevator game. | @game |
| [Favorite Puzzles](https://radbrothers.com/games/favorite-puzzles/) | A jigsaw puzzles game for Android, iOS, and web that uses Pollinations feed as... | [contact@radb...](mailto:contact@radbrothers.com) |
| [Abyss Ascending](https://interzone.art.br/abyss_ascending/) | A generative cosmic ocean adventure - text-based RPG with AI-driven... | @interzone |
| [Deep Saga](https://deepsaga.io) | An immersive role-playing game with AI-generated worlds, characters, and quests... | @saga_studios |
| [Infinite World – AI Game](https://infinite-world-game.vercel.app/) | An exploration game with procedurally generated environments and creatures... | @infinite_world_dev |
| [A Mita (Roblox)](https://www.roblox.com/games/118762581800441/A-Mita) | A Roblox game about interacting with AI with different personalities. Features... | @thespecificdev |
| [🕰️ Time Travel Selfie Portal](https://selfie-time-traveler-portal.vercel.app) | Upload your selfie, background is automatically removed. Choose a historical... | @Argyrisk21 |
| [Convince the Weird Maid to Let You Leave the House (Roblox)](https://www.roblox.com/games/120881450499910/Convince-the-Weird-Maid-to-Let-You-Leave-the-House) | A Roblox game where a weird maid traps you inside her house. Your goal is to... | @wBrowsqq |
| [Aiko AI: With You Til The End (Roblox)](https://www.roblox.com/games/91780007937760/Aiko-AI-With-You-Till-The-End-BETA) | A psychological escape room game where you're trapped by Aiko, an AI with a... | @youssefelsafi |
| [RETIME - FABRIC OF REALITY](https://rivatech-games.itch.io/retime) | A text-based, blind friendly fantasy adventure game powered by Pollinations AI.... | @TheSingleAlgeria... |
| [🧩 AI Word Search](https://play.google.com/store/apps/details?id=com.aiwords.app) | AI-powered Android app that generates unlimited, personalized word search... | [hello@island...](mailto:hello@islandapps.dev) |
| [Devil Summoner WIP](https://gamedemo-a65.pages.dev/) | Procedural driven text prompts develop characters as you explore the city. Down... | @lenankamp |
| [roastmyselfie.app](https://roastmyselfie.app) | AI Personality Analyzer - Get roasted and psychoanalyzed.. just from one... | @andres_11 |
| [Watch TV with neko (Roblox)](https://www.roblox.com/games/15087497266/UPD-Watch-TV-with-neko-AI) | Roblox game where you can talk with AI catgirls 🐾 or just have fun, talking... | [Link](https://www.roblox.com/users/3857849039/profile/) |
| Infinite Tales ([⭐ 29](https://github.com/JayJayBinks/infinite-tales-rpg)) | Interactive storytelling platform powered by AI that creates endless narrative... | @infinite_tales |
| 🆕 Godville Heroic Moment ([⭐ 0](https://github.com/migueland94/Godville-Heroic-Moment)) | Firefox-only browser extension that adds a Heroic Moment block to your Godville... | migueland94 |
| 🆕 [🎮 Nikke-DB Story/Roleplaying Generator](https://nikke-db.pages.dev/) ([⭐ 0](https://github.com/Nikke-db/nikke-db-vue)) | Interactive story and roleplay generator for Goddess of Victory: NIKKE.... | @rhystic1 |
| 🆕 [🎮 Nikke-DB Story/Roleplaying Generator](https://nikke-db.pages.dev/) ([⭐ 0](https://github.com/Nikke-db/nikke-db-vue)) | Interactive story and roleplay generator for Goddess of Victory: NIKKE.... | @rhystic1 |
| 🆕 🎮 ii's Stupid Menu ([⭐ 0](https://github.com/iiDk-the-actual/iis.Stupid.Menu)) | A mod menu for Gorilla Tag featuring 1600+ mods and an AI Assistant powered by... | @iiDk-the-actual |
<<<<<<< HEAD
=======
| 🆕 [🎮 DnD Character Sheet Helper](https://rkdn.app/dnd) ([⭐ 0](https://github.com/arcadiancomp/dnd)) | A fun tool for creating D&D character sheets with AI-generated character... | @ArcadianComp |
>>>>>>> d269e6a1

### Hack-&-Build 🛠️

| Project | Description | Creator |
|---------|-------------|--------|
| tgpt ([⭐ 2.9k](https://github.com/aandrew-me/tgpt)) | ChatGPT in terminal without requiring API keys. Uses Pollinations API endpoints... | @aandrew-me |
| 🛠️ AI Content Describer ([⭐ 59](https://github.com/cartertemm/AI-content-describer/)) | An extension for NVDA, the free and open-source screen reader for Microsoft... | @cartertemm |
| 💻️ Windows Walker ([⭐ 14](https://github.com/SuperShivam5000/windows-walker)) | Windows Walker – What Copilot for Windows should have been. AI-powered Windows... | @supershivam |
| [Mimir AIP](https://mimir-aip.github.io/) ([⭐ 11](https://github.com/Mimir-AIP/Mimir-AIP)) | An AI integration platform for developers. | @CiaranMcAleer |
| CoNavic ([⭐ 8](https://github.com/mkantwala/CoNavic/)) | A free, open-source browser extension that brings the power of ChatGPT and... | @mkantwala |
| Pollinations.AI Enhancer ([⭐ 6](https://github.com/fisventurous/pollinationsai-enhancer)) | A frontend-based AI interface designed to deliver a smooth, multimodal, and... | @fisven |
| Server Status Dashboards ([⭐ 6](https://github.com/hverr/status-dashboard)) | A monitoring tool for tracking and visualizing server performance metrics,... | @devopper |
| [unpkg.ai](https://unpkg.ai) ([⭐ 5](https://github.com/Strawberry-Computer/unpkg.ai)) | AI-powered ESM module generation service that creates JavaScript modules... | @vgrichina |
| [WordPress AI Vision Block](https://wordpress.org/plugins/ai-vision-block/) ([⭐ 5](https://github.com/mahmood-asadi/ai-vision-block)) | A custom WordPress Gutenberg block that allows you to generate images using the... | mahmood-asadi |
| DominiSigns ([⭐ 4](https://github.com/cmunozdev/DominiSigns)) | Avatar Translator for Dominican Sign Language that uses artificial intelligence... | @cmunozdev |
| [🌱 Strain Navigator](https://www.strainnavigator.com/) ([⭐ 1](https://github.com/Tolerable/strainnavigator)) | A collection of tools to help Growers, Breeders & Seed Bankers. Free & Open... | @Tolerable |
| YankoviC ([⭐ 1](https://github.com/Sweaterdog/YankoviC)) | A programming language interpreter written in JavaScript that emulates C/C++... | @Sweaterdog |
| VisionText (VS Code Extension) 👁️ ([⭐ 0](https://github.com/techcow2/visiontext)) | VS Code extension to transform images into text descriptions and generate AI... | @techcow2 |
| [Pollinations PR Summarizer 🛠️](https://github.com/marketplace/actions/pollinations-pr-summary) ([⭐ 0](https://github.com/CloudCompile/pollinations-pr-review)) | GitHub Action that automatically analyzes pull requests using Pollinations Text... | @CloudCompile |
| [Blossom-ai (Python SDK) 🐍](https://pypistats.org/packages/eclips-blossom-ai) ([⭐ 0](https://github.com/PrimeevolutionZ/blossom-ai)) | Python SDK for Pollinations AI. Simple and easy-to-use wrapper for accessing... | @PrimeevolutionZ |
| 🤖 [Herramientas IA 🛠️](https://proyectodescartes.org/descartescms/herramientas-ia) | Comprehensive collection of 120+ AI tools and educational applications powered... | @Juanrivera126 |
| BeeCoder 🌈 ([⭐ 0](https://github.com/cemalgnlts/beecoder)) | Enables VSCode Copilot to connect to Pollinations, bringing AI-powered code... | @cemalgnlts |
| [MCP-B 🌐](https://mcp-b.ai) ([⭐ 0](https://github.com/MiguelsPizza/WebMCP)) | Browser-based Model Context Protocol that enables AI agents to interact with... | @MiguelsPizza |
| MultiAgent 🤖 ([⭐ 0](https://github.com/LKosoj/multiagent)) | Advanced multi-agent system for solving complex tasks using specialized AI... | @LKosoj |
| 🖥️ [Pollinations MCP Server (Official)](https://www.npmjs.com/package/@pollinations/model-context-protocol) ([⭐ 0](https://github.com/pollinations/pollinations/tree/main/model-context-protocol)) | Official Model Context Protocol server for Pollinations AI services. Generate... | @pollinations |
| [FoodAnaly](https://foodanaly.vercel.app/) | An AI application for food analysis that uses advanced artificial intelligence... | [liukang0120@...](mailto:liukang0120@163.com) |
| [Pollinations AI Free API](https://pollinations-ai-free-api.vercel.app/) | This project provides a free API interface supporting various text and image... | @freeapi |
| 🤖 [DynaSpark API](https://th3-ai.github.io/DynaSpark) ([⭐ 0](https://github.com/Th3-AI/DynaSpark)) | The DynaSpark API provides simple yet powerful AI capabilities for text... | @Th3-C0der |
| [Querynator5000](https://querynator5000.onrender.com/) ([⭐ 0](https://github.com/SuperShivam5000/querynator5000)) | Modern AI-first SQL interface for exploring and manipulating databases with... | @SuperShivam5000 |
| [UltimaX Intelligence CLI](https://huggingface.co/spaces/umint/cli) | Extension of the UltimaX Intelligence project based on Pollinations Python SDK. | @hadadarjt |
| [AI Agent Portal](https://agent.makululinux.com/) ([⭐ 0](https://github.com/raymerjacque/Makulu-Agent-Portal)) | A next-generation development environment that leverages a sophisticated... | @raymerjacque |
| PDF-to-Speech 🔊 ([⭐ 0](https://github.com/Ak-Yadav/pdf_to_speech)) | Convert any PDF document into natural-sounding audio using Pollinations AI TTS.... | @Ak-Yadav |
| [pollinations.ai Python SDK](https://github.com/pollinations-ai/pollinations.ai) | Official Python SDK for working with Pollinations' models. | @pollinations-ai |
| MCPollinations (Community) ([⭐ 32](https://github.com/pinkpixel-dev/MCPollinations)) | Community-maintained Model Context Protocol server with advanced features like... | @pinkpixel-dev |
| [pollinations_ai](https://pub.dev/packages/pollinations_ai) | Dart/Flutter package for Pollinations API. | @Meenapintu |
| pollinations NPM Module | JavaScript/Node.js SDK for Pollinations API. | - |
| [pypollinations](https://pypi.org/project/pypollinations/) | Comprehensive Python wrapper for Pollinations AI API. | @KTS-o7 |
| [@pollinations/react](https://www.npmjs.com/package/@pollinations/react) | React hooks for easy integration of Pollinations' features. | @pollinations |
| Polli API Dashboard | Dashboard for managing/interacting with Pollinations API. | - |
| 🇨🇳 [imggen.top 🇨🇳](https://www.imggen.top/) | Create stunning AI-generated images in seconds with our free AI image... | [lipengliang2...](mailto:lipengliang2012@163.com) |
| 🇨🇳 [Quicker Pollinations AI](https://getquicker.net/Sharedaction?code=9ac738ed-a4b2-4ded-933c-08dd5f710a8b&fromMyShare=true) | This project provides a free API interface supporting various text and image... | [Link](https://linux.do/u/s_s/summary) |
| 🆕 🛠️ Content Auto Manager ([⭐ 0](https://github.com/pptt121212/content-auto-manager)) | WordPress plugin for automated AI content production. Features scheduled task... | @pptt121212 |

### Chat 💬

| Project | Description | Creator |
|---------|-------------|--------|
| [G4F Chat UI](http://g4f.dev/chat/pollinations) ([⭐ 65.1k](https://github.com/gpt4free/g4f.dev)) | The official G4F Chat UI for Pollinations with Image & Video Generation... | @hlohaus |
| [LobeChat](https://lobechat.com) ([⭐ 21.0k](https://github.com/lobehub/lobe-chat)) | An open-source, extensible chat UI framework supporting multiple models and... | @lobehub |
| [SillyTavern](https://docs.sillytavern.app/) ([⭐ 14.7k](https://github.com/SillyTavern/SillyTavern)) | An LLM frontend for power users. Pollinations permits it to generate text and... | - |
| 🖥️ [LLMS](https://yassineabou.github.io/LLMs-Wasm/) ([⭐ 88](https://github.com/yassineAbou/LLMS)) | LLMS is a Kotlin Multiplatform application that brings the power of AI to... | @yassineAbou |
| 🇨🇳 [FreeAI 🇨🇳](https://freeai.aihub.ren/) ([⭐ 44](https://github.com/Azad-sl/FreeAI)) | An AI application platform based on Pollinations.AI API, providing free and... | @Azad-sl |
| [DynaSpark AI](https://dynaspark.onrender.com) ([⭐ 20](https://github.com/Th3-C0der)) | A versatile AI assistant with advanced image and text generation capabilities. | Th3-C0der |
| [OkeyMeta](https://playground.okeymeta.com.ng/) ([⭐ 10](https://github.com/okeymeta/okeymeta)) | OkeyMeta is an AI Playground that allows you to chat with different AI models,... | @okeymeta |
| [LLM7.io](https://llm7.io) ([⭐ 7](https://github.com/chigwell/llm7.io)) | A free and open AI platform providing advanced multimodal capabilities,... | @chigwell |
| toai.chat ([⭐ 2](https://github.com/Veallym0n/toai.chat)) | An AI-client-free project dedicated to enabling AI interaction using only curl,... | @Veallym0n |
| [EvilChat 🔥🤖](https://altkriz.github.io/evilchat/) ([⭐ 2](https://github.com/altkriz/evilchat)) | An uncensored AI chat interface with dark, sleek design, smooth animations,... | @altkriz |
| 🤖 🇮🇩 [Rizqi O Chatbot 🇮🇩](https://chatbot.rizqioliveira.my.id) ([⭐ 1](https://github.com/ray23-bit/Projectenam)) | Rizqi O Chatbot adalah proyek berbasis Pollinations yang menggabungkan tiga... | @ray23-bit |
| [ Comeback AI](https://comeback-ai.pinkpixel.dev) ([⭐ 1](https://github.com/pinkpixel-dev/comeback-ai)) | AI-powered clapback machine that transforms mean comments into witty comebacks... | @sizzlebop |
| 🆕 [Pookie AI 💕](https://pookieai.web.app/) ([⭐ 0](https://github.com/shantoislamdev/pookie-ai)) | AI-powered conversational platform for creating customizable virtual characters... | @shantoislamdev |
| [Nuvole AI 🍎](https://routinehub.co/shortcut/18431/) | Apple Shortcut for iOS/iPadOS with 9 AI models from Pollinations. Features... | @_.mikl._ |
| [WorksparkAI [BETA] 💼](https://worksparkai-983563815856.europe-west1.run.app) | Modern ChatGPT alternative with document processing, PDF reading, image... | @obezbolen67 |
| [iTouch 💭](https://jordanpeteroliver.github.io/itouch/) ([⭐ 0](https://github.com/jordanpeteroliver/itouch)) | Chat where images and texts integrate. A poetic journey to where inspiration... | @jordanpeteroliver |
| [Petfuse Image Generator 🐾](https://petfuse.xyz/) | Chat and generate images with custom seed control. Features a public gallery... | @yasmeenanti08-cr... |
| 🖥️ [PrisimAI 💬](https://prisimai.github.io/PrisimAI) ([⭐ 0](https://github.com/PrisimAI/PrisimAI)) | A lightweight, browser-based AI chat application designed to run seamlessly as... | @CloudCompile |
| [VOHU AI 🇮🇷](https://www.vohuapp.ir) | VOHU AI is an Iranian AI that, in collaboration with Pollinations.AI, offers... | [info@vohuapp.ir](mailto:info@vohuapp.ir) |
| [Strapick Chat](https://strapick-chat.vercel.app/) ([⭐ 0](https://github.com/MMojoCoder/Strapick-Chat)) | A minimalistic chat UI for pollinations AI. | @mmojocoder |
| [Chad GPT](https://chadgpt0.vercel.app/) | AI Text, Image, and Audio Generator powered by Pollinations AI API. A... | [Link](https://sawwqib.vercel.app) |
| [チャットGPT 日本語 🇯🇵](https://chatgpt-jp.org/) | チャットGPT 日本語無料版 (Free Japanese version of ChatGPT) | [Link](https://x.com/zhugezifang) |
| [EasyGen](https://easygenme.netlify.app/) | AI-powered tool that generates Mermaid diagrams and flowcharts from... | @Ellweb3 |
| 🤖 [Botzy AI 🇵🇰](https://botzy.hexabiz.com.pk) | A free, unlimited, multilingual AI chatbot designed for Pakistani users.... | @zakrya6665 |
| [Island](https://islandai.app) ([⭐ 0](https://github.com/techcow2/Island)) | Island AI is a free, modern ChatGPT alternative featuring smart multimodal... | @techcow2 |
| [UltimaX Intelligence](https://umint-ai.hf.space) ([⭐ 0](https://huggingface.co/spaces/umint/ai/tree/main)) | UltimaX Intelligence is a free AI platform that unifies multiple premium AI... | @hadadarjt |
| 🤖 [VOID.AI](https://thevoidai.vercel.app/) ([⭐ 0](https://github.com/Ajay-Dhakad/VOID.AI)) | A humanlike AI mentor, productivity partner, and emotionally intelligent... | @Ajay-Dhakad |
| [J.A.R.V.I.S.](https://huggingface.co/spaces/hadadrjt/ai) | Just a Rather Very Intelligent System - an advanced AI language model inspired... | @hadadarjt |
| [Ai drafterplus](https://ai.drafterplus.nl/) | A ChatGPT-like interface with multiple AI models. Completely free and saves... | @dexvisser_ |
| [Unity AI Lab](https://unity.unityailab.com/) | A specialized uncensored LLM model built on Mistral Large, focused on... | - |
| [Neurix 🇷🇺](https://neurix.ru) | A website offering easy and free access to various neural networks, with... | @Igroshka |
| Echo AI | A chat interface for AI interactions and conversations. | Unknown |
| [DreamBig - Generative AI Playground](https://dreambiglabs.vercel.app/) | Interactive AI playground with chat, image generation, and voice responses for... | @opzzxsprinta._999 |
| [Pal Chat](https://apps.apple.com/us/app/pal-chat-ai-chat-client/id6447545085?platform=iphone) | An iOS app that integrates with all LLMs including Pollinations AI models in... | [Link](https://x.com/pallavmac) |
| [Pollinations AI Playground](https://pollinations-ai-playground.vercel.app/) | An AI application platform based on Pollinations.AI API, providing free and... | @playground |
| [Image Gen - Uncensored Edition](https://huggingface.co/chat/assistant/66fccce0c0fafc94ab557ef2) | An uncensored image generation tool that allows for creative freedom without... | @flowgpt |
| 🇨🇳 [Pollinations.AI 中文](https://pollinations.vercel.app) | 我们提供高质量的AI生成服务，包括图像生成、文本生成、音频生成和语音转文本服务， 让您轻松创建各种创意内容。 (We provide high-quality... | @pollinations |
| [Anisurge](https://anisurge.me) | A free anime streaming app with a public chat feature that allows users to chat... | @iotserver24 |
| 🖥️ [AI Chat](https://aichat.narendradwivedi.org) | A Windows desktop application that brings multiple AI models together in one... | @narendradwivedi |
| 🤖 [Free AI Chatbot & Image Generator](https://vercel.com/templates/ai/ai-sdk-image-generator) ([⭐ 0](https://github.com/vercel/ai/tree/main/examples/ai-image-generator)) | A web application offering both conversation with AI and image generation... | @aidevs |
| [DeepSeek Prompt](https://www.deepseekprompt.top/) | DeepSeek Prompt is a front-end application for managing and optimizing AI... | [lipengliang2...](mailto:lipengliang2012@163.com) |
| [AI Dream Girl Studio](https://www.tiktok.com/@herinyourhead) | AI Dream Girl Studio is a content creation pipeline built around... | [Link](https://www.tiktok.com/@herinyourhead) |
| [NeonSpark AI ✨](https://neonspark-ai.web.app/) | NeonSpark AI is a web app that offers AI-powered chat and image generation... | [developer.as...](mailto:developer.asaad@gmail.com) |
| 🆕 [PolliPalmTop 📱](https://aiworld.institute/server/pollipalmtopv1.apk) | Android app dedicated to Pollinations with AI chat, web search, and image... | @BiG L |
| 🆕 [Xibe-chat-cli 💬](https://pypi.org/project/xibe-chat-cli/) ([⭐ 0](https://github.com/iotserver24/xibe-chat-cli)) | AI chat and image generation directly in your terminal with a rich text UI.... | @R3AP3Redit |
| [Fikiri Chat AI 💬](https://fikirichat.netlify.app/) | Multi-model AI chat platform with seamless LLM switching via Pollinations API.... | @brianmativo |
| [PollinationsFreeAI 🆓](https://pollinations-free-ai.vercel.app/) ([⭐ 0](https://github.com/Poli-Chat/PollinationsFreeAI)) | Free AI platform leveraging Pollinations for text and image generation. No... | @Poli-Chat |
| [Samaritan AI 🤖](https://samaritan-ai-web.vercel.app/) | Intelligent AI assistant platform powered by Pollinations. Offers a polished UI... | @mdarman4002 |
| 🇮🇩 [ReThink AI 🇮🇩](https://rethink.web.id) | High-performance AI platform tailored for Indonesia, blending a custom-trained... | @Djongoks |
| 🆕 [Noir Ink Tattoo Studio 🎨](https://noir-ink.netlify.app/) ([⭐ 0](https://github.com/Jairedddy/Noir-Ink-Tattoo-Studio)) | A monochrome tattoo studio featuring AI-powered design generation, booking... | @Jairedddy |
| [Artificial Intelligence Orcho 📱](https://play.google.com/store/apps/details?id=orcho.artificialintelligence) | Mobile AI app for Android with chat and image generation. Get smart chat... | @ricardoxd |
| 🤖 [DebAI 🤖](https://t.me/DebAI_bot) | Compact and free Telegram bot powered by Pollinations AI. Under development... | @FROLIAN-cell |
| [VX Project 💬](https://vortexcm.github.io/VorteX-Res/) ([⭐ 0](https://github.com/vxproject)) | VorteX Resources - A free and powerful platform for game server development... | @lfni |
| 🤖 [PixPax](https://pixpal.chat) | A user-friendly chatbot that lets you analyze images, remix existing images or... | @andreas_11 |
| 🤖 [Mirexa AI Chat](https://mirexa.vercel.app) | A state-of-the-art AI chatbot that seamlessly integrates multiple LLMs with... | @withthatway |
| [AI Chat](https://aichat.jolav.me/) | A simple and elegant chat interface for interacting with various AI models... | @jolav |
| [KoboldAI Lite](https://lite.koboldai.net/) | A lightweight version of KoboldAI that uses Pollinations for text generation,... | @kobold_dev |
| 🤖 Jenny AI | AI chatbot and character creation platform with tts and sst it also has image... | [Link](https://www.linkedin.com/in/pritam-roy-95185328a) |
| [Goalani](https://goalani.com) | Voice-enabled AI fitness coach. Using only your voice, you can communicate with... | [goalani.app@...](mailto:goalani.app@gmail.com) |
| [Pollinations Chat](https://websim.ai/@AdrianoDev1/pollinations-ai-assistant/4) | Pollinations' integrated AI for text and images, totally free and unlimited. | @adrianoprogramer |
| [LiteAI](https://liteai.chat/) | A free, fast, and anonymous AI chat and image generation platform with no login... | LiteAI Team |
| 🤖 [UR Imagine & Chat AI](https://urimagine.netlify.app/) | A versatile AI platform offering both image generation and chat... | @ur_imagine |
| 🆕 [MindFlow](https://note.aegis-plus.my.id/) ([⭐ 0](https://github.com/Aegis-plus/Mindflow)) | # MindFlow\n\n> **Capture thoughts, find clarity.** An AI-powered second brain... | Aegis-plus |
| 🆕 [Synapse](https://chat.aegis-plus.my.id) ([⭐ 0](https://github.com/Aegis-plus/Synapse)) | An AI-powered chat application built with Vite and React, enabling multi-model... | Aegis-plus |
| 🆕 [HelpChatGPT](https://helpchatgpt.ru) | HelpChatGPT is a free web platform that provides access to ChatGPT-like models... | viaea |
| 🆕 [Debootai](https://deboott.puter.site/) | Next-gen AI chat playground with file/image uploads, real-time web search,... | Chess-Base |
| 🆕 [SimplifyMind AI (ELI5)](https://simplify-eloquent-ai.lovable.app/) | A modern one-page web app that turns any complex question into a simple,... | CompaDeveloper |

### Social Bots 🤖

| Project | Description | Creator |
|---------|-------------|--------|
| 🤖 Pollinations Discord Bot ([⭐ 17](https://github.com/Zingzy/pollinations.ai-bot)) | AI Image Generation Discord Bot using Pollinations.ai. Written in Python with... | @zingy |
| 🤖 [TeleChars AI 🤖 🇪🇸](https://extras.marcosfrg.x10.mx/TGChars) | Plataforma de creación de personajes con IA para Telegram. Soporta STM, LTM, y... | @MarcosFRG |
| 🤖 [ExodusAI 🤖](https://api.whatsapp.com/send/?phone=6285150984232&text=Hi&type=phone_number&app_absent=0) | AI-powered chatbot and image generator platform on WhatsApp. Integrated with... | @FIkriBotDev |
| 🤖 [🎮 Gacha](https://discord.com/oauth2/authorize?client_id=1377330983740903586) | Your Sassy All-in-One AI Discord Bot. A powerful, sassy, and slightly... | `_dr_misterio_` |
| [Pollix AI](http://t.me/pollixrobot) | Pollix AI is your multilingual AI assistant for fast replies, image... | @bladedev |
| 🤖 Aura Chat Bot | A chat bot integrating Pollinations API for text and image generation. | @Py-Phoenix-PJS |
| 🤖 [🤖 ImageEditer](https://t.me/ImageEditer_bot) | AI Art Studio - A feature-rich Telegram bot that creates art from text prompts,... | @_dr_misterio_ |
| 🤖 [GPT_Project](https://t.me/gpt_project_official_bot) | GPT_Project Telegram AI Chatbot - A professional productivity tool that's... | @lordon4x |
| 🤖 [Pollinations WhatsApp Group](https://chat.whatsapp.com/pollinations-ai) | A WhatsApp group bot that allows members to generate AI content through simple... | @whatsapp_ai_dev |
| 🤖 [ioswbot 🤖](https://t.me/ioswbot) | Free, unlimited Telegram bot with ChatGPT 5, Gemini 2.5 Flash Lite Search, GPT... | @swtomas |
| 🤖 [Telegram AI Chars 🤖](https://t.me/MFRG_Shapes) | Plataforma en PHP para la creación de personajes (bots) con personalidad,... | @MarcosFRG |
| 🤖 [Swapna Shastra Dream Decoder 💤✨](https://t.me/Swapnashastra_dream_bot) | AI-powered Telegram bot that interprets dreams using ancient Indian Swapna... | @ShashankNagaraj |
| 🆕 🤖 [Lily – AI Discord Companion](https://discord.com/oauth2/authorize?client_id=1448084290616164513&permissions=8&integration_type=0&scope=bot+applications.commands) | Lily is a next-generation conversational AI bot for Discord designed to feel... | CloudCompile |
| 🆕 🤖 [🎨 Aqua AI Generator](https://top.gg/bot/1026133323023654932) | Free Discord AI image generator bot supporting up to 8 models, including 4 from... | @shaqkao1206 |

### Learn 📚

| Project | Description | Creator |
|---------|-------------|--------|
| Connect Pollinations with Open Web UI tutorial ([⭐ 11](https://github.com/cloph-dsp/Pollinations-AI-in-OpenWebUI)) | Step-by-step guide on integrating Pollinations APIs with Open Web UI for... | @cloph-dsp |
| [Interactive GeoMap 🗺️](https://interactive-geomap.vercel.app) | AI-powered geography insights using text.pollinations.ai API. Click anywhere on... | @argyrisAEK |
| [PromptsHub 📝](https://promptshub.net/) | Dynamic platform for organizing, curating, and sharing effective AI prompts.... | @pickplugins |
| [Prompt Explorer](https://play.google.com/store/apps/details?id=com.ismafly.promptexploratorapp) | A mobile app that combines AI prompt discovery with image generation using... | [ismail.azdad...](mailto:ismail.azdad@gmail.com) |
| StoryMagic: Interactive Kids Stories | Interactive and educational tool for generating kids' stories. | - |
| [Riffle](https://riffle.ink) | A powerful tool designed to make reading English books more enjoyable and... | [gsx123@gmail...](mailto:gsx123@gmail.com) |
| [OkeyAI](https://chat.okeymeta.com.ng) ([⭐ 0](https://github.com/okeymeta)) | An LLM created by Africans to understand and have cultural awareness of African... | @okeymeta |
| [Whizzy AI](https://whizzyai.vercel.app) | An educational AI platform for students featuring AI-powered study assistance,... | @vaibhavcoding69 |
| [SearchGPT](https://huggingface.co/spaces/umint/searchgpt) | ChatGPT with real-time web search & URL reading capability. Part of the UltimaX... | @hadadarjt |
| 🇧🇷 [EduGen AI 🇧🇷](https://ensinoedugenai.online) | E uma ia voltada para professores e queria a IA pollinations.ai para criar... | [mlspfc360@gm...](mailto:mlspfc360@gmail.com) |
| [AI儿童故事 🇨🇳](https://kidss.netlify.app/) | 基于此项目 构建有趣的孩子故事书应用演示 (Based on this project, build an interesting children's... | MZ |
| [Pollinations.AI AI/Teens talk](https://www.youtube.com/live/5Rvdfr2qYGA?si=i5NLOKI49fGxNAEK&t=1034) | Session 2: ai/teens worldwide conference exploring the forces shaping AI today,... | @thomash_pollinat... |
| [MalaysiaPrompt 🇲🇾](https://malaysiaprompt.rf.gd/) | A resource for discovering and sharing creative prompts, supporting the... | - |
| [Artistic Styles Book](https://proyectodescartes.org/iCartesiLibri/materiales_didacticos/Libro_Estilos/index.html) | An interactive book showcasing 90+ artistic styles. | Juan Gmo. Rivera |
| 🆕 [📚 Word Master](https://equal-grouse-feasible.ngrok-free.app/) ([⭐ 0](https://github.com/rudotcom/WordMaster)) | Django app for mastering foreign vocabulary with AI-powered features. Create... | @rudotcom |
| [Proyecto Descartes](https://proyectodescartes.org/revista/Numeros/Revista_8_2024/index.html) | Educational initiative integrating Pollinations AI into STEM. | Juan Gmo. Rivera |


<!-- AUTO-GENERATED-CONTENT:END -->

Have you created a project using Pollinations.AI? [Submit it through our project submission form](https://github.com/pollinations/pollinations/issues/new?template=project-submission.yml) to get it listed here! We use a structured GitHub issue template (labeled as **APPS**) to make the submission process easy and organized.

## 🔮 Future Developments

We're constantly exploring new ways to push the boundaries of AI-driven content creation. Some areas we're excited about include:

- Digital Twins: Creating interactive AI-driven avatars
- Music Video Generation: Combining AI-generated visuals with music for unique video experiences
- Real-time AI-driven Visual Experiences: Projects like our Dreamachine, which create immersive, personalized visual journeys

## 🌍 Our Vision

Pollinations.AI envisions a future where AI technology is:

- **Open & Accessible**: We believe AI should be available to everyone, not locked behind paywalls or restricted access

- **Transparent & Ethical**: Our open-source approach ensures transparency in how our models work and behave

- **Community-Driven**: We're building a platform where developers, creators, and AI enthusiasts can collaborate and innovate

- **Interconnected**: We're creating an ecosystem where AI services can seamlessly work together, fostering innovation through composability

- **Evolving**: We embrace the rapid evolution of AI technology while maintaining our commitment to openness and accessibility

We're committed to developing AI technology that serves humanity while respecting ethical boundaries and promoting responsible innovation. Join us in shaping the future of AI.

## 🤝 Community and Development

We believe in community-driven development. You can contribute to Pollinations.AI in several ways:

1. **Coding Assistant**: The easiest way to contribute! Just [create a GitHub issue](https://github.com/pollinations/pollinations/issues/new) describing the feature you'd like to see implemented. The [MentatBot AI assistant](https://mentat.ai/) will analyze and implement it directly! No coding required - just describe what you want.

2. **Project Submissions**: Have you built something with Pollinations.AI? [Use our project submission template](https://github.com/pollinations/pollinations/issues/new?template=project-submission.yml) (labeled as **APPS**) to share it with the community and get it featured in our README.

3. **Feature Requests & Bug Reports**: Have an idea or found a bug? [Open an issue](https://github.com/pollinations/pollinations/issues/new) and let us know. Our team and the MentatBot assistant will review it.

4. **Community Engagement**: Join our vibrant [Discord community](https://discord.gg/k9F7SyTgqn) to:
   - Share your creations
   - Get support and help others
   - Collaborate with fellow AI enthusiasts
   - Discuss feature ideas before creating issues

For any questions or support, please visit our [Discord channel](https://discord.gg/k9F7SyTgqn) or create an issue on our [GitHub repository](https://github.com/pollinations/pollinations).

## 🗂️ Project Structure

Our codebase is organized into several key folders, each serving a specific purpose in the Pollinations.AI ecosystem:

- [`pollinations.ai/`](./app/): The main React application for the Pollinations.ai website.

- [`image.pollinations.ai/`](./image.pollinations.ai/): Backend service for image generation and caching with Cloudflare Workers and R2 storage.

- [`pollinations-react/`](./pollinations-react/): React component library for Pollinations.ai.

- [`text.pollinations.ai/`](./text.pollinations.ai/): Backend service for text generation.

- [`model-context-protocol/`](./model-context-protocol/): Model Context Protocol (MCP) server for AI assistants like Claude to generate images directly.

This structure encompasses the frontend website, backend services for image and text generation, and integrations like the Discord bot and MCP server, providing a comprehensive framework for the Pollinations.AI platform.

For development setup and environment management, see [DEVELOP.md](./DEVELOP.md).

## 🏢 Supported By

Pollinations.AI is proud to be supported by:

[![Supported Companies](https://pollinations.ai/p/Logos_of_AWS_Activate,_Google_Cloud_for_Startups,_NVIDIA_Inception,_Azure,_Cloudflare,_Scaleway,_and_Modal_arranged_in_a_2_rows_and_4_columns_grid?width=400&height=200&nologo=true&seed=-1)](https://pollinations.ai/p/Logos_of_AWS_Activate,_Google_Cloud_for_Startups,_NVIDIA_Inception,_Azure,_Cloudflare,_Scaleway,_and_Modal_arranged_in_a_2_rows_and_4_columns_grid?width=400&height=200&nologo=true&seed=-1)

- [Portkey AI Gateway](https://github.com/Portkey-AI/gateway): AI Gateway for LLM routing and fallbacks
- [io.net](https://io.net/): Decentralized GPU network for AI compute
- [BytePlus](https://www.byteplus.com/): Official ByteDance cloud services and AI solutions
- [AWS Activate](https://aws.amazon.com/): GPU Cloud Credits
- [Google Cloud for Startups](https://cloud.google.com/): GPU Cloud Credits
- [NVIDIA Inception](https://www.nvidia.com/en-us/deep-learning-ai/startups/): AI startup support
- [Azure (MS for Startups)](https://azure.microsoft.com/): OpenAI credits
- [Cloudflare](https://developers.cloudflare.com/workers-ai/): Put the connectivity cloud to work for you.
- [Scaleway](https://www.scaleway.com/): Europe's empowering cloud provider
- [Modal](https://modal.com/): High-performance AI infrastructure

## 📜 License

Pollinations.AI is open-source software licensed under the [MIT license](LICENSE).

---

Made with ❤️ by the Pollinations.AI team

## Contributors

<!-- ALL-CONTRIBUTORS-LIST:START - Do not remove or modify this section -->
<!-- prettier-ignore-start -->
<!-- markdownlint-disable -->

<!-- markdownlint-restore -->
<!-- prettier-ignore-end -->
<!-- ALL-CONTRIBUTORS-LIST:END --><|MERGE_RESOLUTION|>--- conflicted
+++ resolved
@@ -417,10 +417,7 @@
 | 🆕 [🎮 Nikke-DB Story/Roleplaying Generator](https://nikke-db.pages.dev/) ([⭐ 0](https://github.com/Nikke-db/nikke-db-vue)) | Interactive story and roleplay generator for Goddess of Victory: NIKKE.... | @rhystic1 |
 | 🆕 [🎮 Nikke-DB Story/Roleplaying Generator](https://nikke-db.pages.dev/) ([⭐ 0](https://github.com/Nikke-db/nikke-db-vue)) | Interactive story and roleplay generator for Goddess of Victory: NIKKE.... | @rhystic1 |
 | 🆕 🎮 ii's Stupid Menu ([⭐ 0](https://github.com/iiDk-the-actual/iis.Stupid.Menu)) | A mod menu for Gorilla Tag featuring 1600+ mods and an AI Assistant powered by... | @iiDk-the-actual |
-<<<<<<< HEAD
-=======
 | 🆕 [🎮 DnD Character Sheet Helper](https://rkdn.app/dnd) ([⭐ 0](https://github.com/arcadiancomp/dnd)) | A fun tool for creating D&D character sheets with AI-generated character... | @ArcadianComp |
->>>>>>> d269e6a1
 
 ### Hack-&-Build 🛠️
 
