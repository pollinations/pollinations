--- conflicted
+++ resolved
@@ -6,9 +6,7 @@
 
 | Name | Description | Author |
 |------|-------------|--------|
-<<<<<<< HEAD
-| [AquaMind](https://aqua-mind-gray.vercel.app/) | Explore and learn about the aquatic world with AquaMind | @LuquinhasAMC |
-=======
+| [AquaMind](https://aquamind.app) | AI-powered aquarium management and fish care assistant | @aquamind |
 | [Word Wagon](https://wordwagon.app) | AI-powered vocabulary learning app with spaced repetition | @wordwagon |
 | [nusanexus](https://nusanexus.com) | AI-powered chat platform for Indonesian users | @nusanexus |
 | [Nuvole AI Lite](https://nuvoleai.com) | Lightweight AI chat app with clean UI and fast responses | @nuvoleai |
@@ -18,7 +16,6 @@
 | [IA Bob Goods - Coloring Book Generator](https://ia.gmtec.tec.br) | AI tool to generate kids' coloring books with stories, line art & PDFs | @adeniltogracheki |
 | [DOPPYai](https://doppyai.ir) | AI mobile app that generates high-quality images from text prompts | @hosi1996 |
 | [n8n-grok](https://perchance.org/n8n-style) | Node-based image gen: prompt+styles, sampler, I2P, drag layout save/load | @aikhusus2025-ctrl |
->>>>>>> 0fa63bb1
 | [Shaper AI](https://getshaper.app/) | AI Chrome extension to edit pages, chat, write, and summarize PDFs | @stanica |
 | [Asive AI](https://asive.duckdns.org) | Gen-Z chatbot with smooth UI and animations. Uses Pollinations text and vision m... | @flyinqe |
 | [Multi Image Generator](https://perchance.org/multi-image-generator) | Perchance image generator with img2img and multi-model comparison. Generate with... | @itzGlitch-AS |
@@ -27,10 +24,6 @@
 | [Zuhri](https://github.com/humair-m/zuhri.rs) | High-performance Rust CLI AI assistant with interactive chat, code generation wi... | @Humair-025 |
 | [Imgoo](https://imgoo.netlify.app/) | AI image generator with creative controls including aspect ratio, guidance scale... | @redythacker-cyber |
 | [TeleChars AI](https://telecharsai.byethost14.com) | Plataforma para crear personajes IA personalizados en Telegram. Configura person... | @marcosfrgames08 |
-<<<<<<< HEAD
-| [Nosde Space](https://www.nosde.space/) | All-in-one AI platform for creating images, videos, text, and audio. Features co... | @unknow_junior |
-=======
->>>>>>> 0fa63bb1
 
 [View all apps →](apps/APPS.md)
 ## 🚀 New Unified API — Now Live
