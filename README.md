--- conflicted
+++ resolved
@@ -4,9 +4,10 @@
 
 ## 🆕 Recent Apps
 
-<<<<<<< HEAD
 | Name                                                                                                            | Description                                                                                            | Author            |
 | --------------------------------------------------------------------------------------------------------------- | ------------------------------------------------------------------------------------------------------ | ----------------- |
+| [Pollinations VisionAI](https://superheroghost.github.io/VisionAI/)                                             | Public AI image generator UI for Pollinations models; supports API keys                                | @Superheroghost   |
+| [Donjon.studio](https://donjon.studio/)                                                                         | AI-generated interactive adventures with evolving stories and images                                   | @PassepartoutFR   |
 | [Insight Engine](https://erbharatmalhotra.github.io/insight-engine/)                                            | Experimental frontend app that turns a single idea into refined text insights and AI-generated visuals | @ErBharatMalhotra |
 | [IDPhotoGen](https://id-photo-gen.thangoffer91.workers.dev)                                                     | Create professional ID photos in 30 seconds with AI                                                    | @thangoffer91     |
 | [AquaMind](https://aquamind.app)                                                                                | AI-powered aquarium management and fish care assistant                                                 | @aquamind         |
@@ -15,22 +16,6 @@
 | [Nuvole AI Lite](https://nuvoleai.com)                                                                          | Lightweight AI chat app with clean UI and fast responses                                               | @nuvoleai         |
 | [BCA Nepal](https://play.google.com/store/apps/details/BCA_Nepal_BCA_Notes_Course?id=com.bcanepal&hl=en_IN)     | BCA Nepal: Notes, courses, AI chat & PDF AI tools for smarter study                                    | @sushilbalami     |
 | [PromptPi!](https://chromewebstore.google.com/detail/promptpi-image-to-prompt/dmcckiclfondnkgncnajmdcblimekgbk) | Reverse-engineer images into pro AI prompts with batch & multi-model support                           | @dreamm160        |
-| [AI Logo and Business Name Generators](https://bilgu.com/tools/ai-generated-names)                              | Pollinations-powered AI logo + business name generators                                                | @m4jor101         |
-| [IA Bob Goods - Coloring Book Generator](https://ia.gmtec.tec.br)                                               | AI tool to generate kids' coloring books with stories, line art & PDFs                                 | @adeniltogracheki |
-=======
-| Name | Description | Author |
-|------|-------------|--------|
-| [Pollinations VisionAI](https://superheroghost.github.io/VisionAI/) | Public AI image generator UI for Pollinations models; supports API keys | @Superheroghost |
-| [Donjon.studio](https://donjon.studio/) | AI-generated interactive adventures with evolving stories and images | @PassepartoutFR |
-| [Insight Engine](https://erbharatmalhotra.github.io/insight-engine/) | Experimental frontend app that turns a single idea into refined text insights and AI-generated visuals | @ErBharatMalhotra |
-| [IDPhotoGen](https://id-photo-gen.thangoffer91.workers.dev) | Create professional ID photos in 30 seconds with AI | @thangoffer91 |
-| [AquaMind](https://aquamind.app) | AI-powered aquarium management and fish care assistant | @aquamind |
-| [Word Wagon](https://wordwagon.app) | AI-powered vocabulary learning app with spaced repetition | @wordwagon |
-| [nusanexus](https://nusanexus.com) | AI-powered chat platform for Indonesian users | @nusanexus |
-| [Nuvole AI Lite](https://nuvoleai.com) | Lightweight AI chat app with clean UI and fast responses | @nuvoleai |
-| [BCA Nepal](https://play.google.com/store/apps/details/BCA_Nepal_BCA_Notes_Course?id=com.bcanepal&hl=en_IN) | BCA Nepal: Notes, courses, AI chat & PDF AI tools for smarter study | @sushilbalami |
-| [PromptPi!](https://chromewebstore.google.com/detail/promptpi-image-to-prompt/dmcckiclfondnkgncnajmdcblimekgbk) | Reverse-engineer images into pro AI prompts with batch & multi-model support | @dreamm160 |
->>>>>>> a869b627
 
 [View all apps →](apps/APPS.md)
 
