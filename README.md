# [Pollinations.AI](https://pollinations.ai)

---

## 🆕 Latest News

- **🔍 Special Bee** - New "Special Bee" issue template! Projects can now request referrer verification by submitting a [Domain Verification Request](https://github.com/pollinations/pollinations/issues/new?template=special-bee-request.yml)[More info](https://github.com/pollinations/pollinations/blob/master/APIDOCS.md#special-bee-)
- **📚 API Documentation** - Major API documentation improvements! We've completely revamped our API docs with better examples, clearer explanations, and interactive code snippets. [Check it out](https://github.com/pollinations/pollinations/blob/master/APIDOCS.md).
- **🤖 MCP Server** - New Model Context Protocol (MCP) server for AI assistants like Claude to generate images directly! [Learn more](./model-context-protocol/README.md).  
  [![MCP Server Interface](https://github.com/user-attachments/assets/7311a7df-6b6a-4da5-94f8-7d57baca0ba3)](./model-context-protocol/README.md)
- **💲 Support Us** - You can now support us with our new **Tip Us** button. Optionally connect your Discord account to **Ko-Fi** to get premium Discord roles!
- **🎵 Audio Generation** - New text-to-speech and speech-to-text capabilities are now available! Try the `openai-audio` model - see our [API documentation](APIDOCS.md#audio-generation-api) for details.
- **🤖 AI Code Assistant** - We're excited to announce MentatBot, the autonomous AI coding assistant that implements new features directly from GitHub issues! Simply [create an issue](https://github.com/pollinations/pollinations/issues/new) describing what you'd like to see, and MentatBot will analyze and implement it. [Learn more](https://mentat.ai/).

---

[![Pollinations.AI Logo](https://pollinations.ai/p/3D_wireframe_blueprint_of_the_conceptual_isometric_world_of_Pollinations_AI_a_surreal_hyperrealistic_digital_garden_Elements_emerge_partially_from_all_sides?width=3000&height=1000&seed=-1)](https://pollinations.ai/p/3D_wireframe_blueprint_of_the_conceptual_isometric_world_of_Pollinations_AI_a_surreal_hyperrealistic_digital_garden_Elements_emerge_partially_from_all_sides?width=3000&height=1000&seed=-1)

## 🌟 Introduction

[Pollinations.AI](https://pollinations.ai) is an open-source gen AI startup based in Berlin, providing the most easy-to-use, free text and image generation API available. No signups or API keys required. We prioritize your privacy with zero data storage and completely anonymous usage.

## 🚀 Key Features

- 🔓 **100% Open Source**
- 🆓 **_Free to use_**
- 🔒 **Simplicity and privacy:** No logins, no keys, no data stored
- 🖼️ **Embed like any normal image or text**
- 🎵 **Audio generation:** Text-to-speech and speech-to-text capabilities
- 🌍 Over **50,000 active users** and > **_20 million images generated per month_**
- 🤝 Used by various **open-source LLMs**, **bots**, and **communities**
- 🎣 **_Easy-to-use React hooks_** ([React Hooks Examples](https://react-hooks.pollinations.ai/))
- 🤖 **Autonomous Development:** Features implemented by our MentatBot coding assistant through GitHub issues

<a href="https://star-history.com/#pollinations/pollinations&Date">
 <picture>
   <source media="(prefers-color-scheme: dark)" srcset="https://api.star-history.com/svg?repos=pollinations/pollinations&type=Date&theme=dark" width="600" />
   <source media="(prefers-color-scheme: light)" srcset="https://api.star-history.com/svg?repos=pollinations/pollinations&type=Date" width="600" />
   <img alt="Star History Chart" src="https://api.star-history.com/svg?repos=pollinations/pollinations&type=Date" width="600" />
 </picture>
</a>

## 🚀 Getting Started

### Image Generation

1. Visit [https://pollinations.ai](https://pollinations.ai)
2. Type your description in the text box
3. Click "Generate" and watch the magic happen!

### Text Generation

1. Visit [https://text.pollinations.ai](https://text.pollinations.ai)
2. Start chatting with the AI

### Audio Generation

1. Use the `openai-audio` model with our API ([explore voices at OpenAI.fm](https://www.openai.fm/))
2. Generate speech from text or transcribe audio to text

### MCP Server for AI Assistants

Our MCP (Model Context Protocol) server enables AI assistants like Claude to generate images and audio directly. [Learn more](./model-context-protocol/README.md)

```bash
# Run with npx (no installation required)
npx @pollinations/model-context-protocol
```

AI assistants can:
- Generate images from text descriptions
- Create text-to-speech audio with various voice options
- Play audio responses through the system speakers
- Access all Pollinations.AI models and services seamlessly
- List available models, voices, and capabilities

For more advanced usage, check out our [API documentation](APIDOCS.md).

## 🖥️ How to Use

### Web Interface

Our web interface is user-friendly and doesn't require any technical knowledge. Simply visit [https://pollinations.ai](https://pollinations.ai) and start creating!

### API

Use our API directly in your browser or applications:

    https://pollinations.ai/p/conceptual_isometric_world_of_pollinations_ai_surreal_hyperrealistic_digital_garden

Replace the description with your own, and you'll get a unique image based on your words!

## 🎨 Examples

### Image Generation

Here's an example of a generated image:

[![Conceptual Isometric World](https://pollinations.ai/p/3d_wireframe_blueprint_for_the_prompt_conceptual%20isometric%20world%20of%20pollinations%20ai%20surreal%20hyperrealistic%20digital%20garden?width=2000&height=500&nologo=true&seed=-1)](https://pollinations.ai/p/3d_wireframe_blueprint_for_the_prompt_conceptual%20isometric%20world%20of%20pollinations%20ai%20surreal%20hyperrealistic%20digital%20garden?width=2000&height=500&nologo=true&seed=-1)

Python code to download the generated image:

    import requests

    def download_image(prompt):
        url = f"https://pollinations.ai/p/{prompt}"
        response = requests.get(url)
        with open('generated_image.jpg', 'wb') as file:
            file.write(response.content)
        print('Image downloaded!')

    download_image("conceptual_isometric_world_of_pollinations_ai_surreal_hyperrealistic_digital_garden")

### Text Generation

To generate text, use this URL:

    https://text.pollinations.ai/What%20is%20artificial%20intelligence?

### Audio Generation

To generate audio from text, use this URL:

    https://text.pollinations.ai/Welcome%20to%20Pollinations?model=openai-audio&voice=nova

## 🛠️ Integration

### React Hooks

We offer React hooks for easy integration. Example usage:

    import React from 'react';
    import { usePollinationsImage, usePollinationsText } from '@pollinations/react';
    import ReactMarkdown from 'react-markdown';

    const AIGeneratedContent = () => {
      const imageUrl = usePollinationsImage("Beautiful landscape of Paris with Eiffel Tower", { width: 800, height: 600, seed: 42 });
      const markdown = usePollinationsText("Write a brief travel guide for Paris, including top attractions and local cuisine in markdown", { seed: 42 });

      return (
        <div>
          <h2>AI-Generated Travel Guide</h2>
          <img src={imageUrl} alt="AI Generated" />
          {markdown ? (
            <ReactMarkdown>{markdown}</ReactMarkdown>
          ) : (
            <p>Loading markdown content...</p>
          )}
        </div>
      );
    };

    export default AIGeneratedContent;

Check out our [Pollinations React Hooks](./pollinations-react/README.md) for more details.

## Architecture
```mermaid
graph LR
    Q[Bots - Discord, Telegram, WhatsApp] --> L1
    
    N[30+ Mobile and Web Apps] --> L1
    N --> L2
    
    A[pollinations.ai Web Frontend] --> L1
    A --> L2
    
    R[AI Agents - Qwen, Sillytavern, ...] --> L1
    
    AI[AI Assistants - Claude] --> MCP[MCP Server]
    MCP --> L1
    
    L1[Image CDN] --> CF[Cloudflare Worker with R2 Cache]
    L2[Text CDN] --> C
    
    CF --> B
    
    B[image-origin.pollinations.ai - AWS EC2 CPU] --> F[Azure OpenAI - Prompt Enhancing]
    B --> S[LlamaGuard - Safety Checker]
    F --> E[Translation Service - 1 GPU VM]
    E --> D[FLUX image generation model - 2-6 GPU VMs on AWS]
    
    C[text.pollinations.ai - AWS EC2 CPU] --> P[karma.yt - Realtime News]
    C --> SC[Scaleway API]
    C --> DS[Deepseek API]
    C --> G[Azure-hosted Serverless LLMs]
    C --> CFM[Cloudflare AI]
    SC --> MI[Mistral Models]
    SC --> QW[Qwen Models]
    SC --> LL[Llama Models]
    DS --> DM[Deepseek Models]
    G --> H[OpenAI]
    G --> K[Claude]
    CFM --> CFL[Llama & Deepseek Models]
```

## Projects Using Pollinations.AI

Pollinations.AI is used in various projects, including:

### LLM Integrations

| Project | Description | Creator | Links |
|---------|-------------|---------|-------|
<<<<<<< HEAD
| 🆕 🤖 DesmondBot | A snarky bot based on Llama that is 100% free, powered by the Pollinations text API and OpenWebUI. Other models are available as well. | @mcgdj | [Website](https://cities-tomato-strong-peoples.trycloudflare.com/) |
=======
| 🆕 OkeyAI | An LLM created by Africans to understand and have cultural awareness of African contexts and languages, OkeyAI outperforms many LLM models based on size and intelligence, OkeyMeta uses pollination image generating API to train it's LLM (OkeyAI) on images in real time. | @okeymeta | [Website](https://chat.okeymeta.com.ng), [GitHub](https://github.com/okeymeta) |
>>>>>>> 2abe4d99
| 🆕 🤖 Raftar.xyz | A Discord multi-purpose bot with over 100+ commands, including AI image generation, ChatGPT, and SearchGPT powered by Pollinations.AI | @goodgamerhere | [Website](https://raftar.xyz) |
| 🆕 DreamBig - Generative AI Playground | Interactive AI playground with chat, image generation, and voice responses for creative exploration | @opzzxsprinta._999 | [Website](https://dreambiglabs.vercel.app/) |
| 🆕 Goalani | Voice-enabled AI fitness coach that helps with fitness tracking, nutrition logging, and personalized coaching using voice commands | goalani.app@gmail.com | [Website](https://goalani.com) |
| 🆕 IMyself AI 🇨🇳 | 我们提供高质量的AI生成服务，包括图像生成、文本生成、音频生成和语音转文本服务， 让您轻松创建各种创意内容。 (We provide high-quality AI generation services, including image generation, text generation, audio generation, and speech to text services, allowing you to easily create various creative content.) | Shadownc | [Website](https://openai.lmyself.top/) |
| 🆕 AI Chat Assistant | A comprehensive AI Chat Assistant designed to provide users with an interactive chat interface that supports both text and image generation. Features multiple AI models (GPT-4o, Claude, Qwen-Coder, Llama, Mistral, etc.), image generation from text prompts, image-to-image processing, and a responsive UI with desktop and mobile support | @_dr_misterio_ | [Website](https://seed-ashy.vercel.app/) |
| 🆕 FreeAI 🇨🇳 | An AI application platform based on Pollinations.AI API, providing free and unlimited AI chat assistant, image generation, and voice synthesis services | @Azad-sl | [Website](https://freeai.aihub.ren/), [GitHub](https://github.com/Azad-sl/FreeAI) |
| 🆕 AI Unlimited Customizable Feature Module 🇨🇳 | This project provides a free API interface supporting various text and image generation models, including OpenAI's GPT-4, Gemini 2.0, etc. Users can access these models without an API key to perform text generation, image generation, translation, text polishing, and more | [S_S](https://linux.do/u/s_s/summary) | [Website](https://getquicker.net/Sharedaction?code=9ac738ed-a4b2-4ded-933c-08dd5f710a8b&fromMyShare=true) |
| 🆕 PrivatePollenAI | A privacy-focused chat assistant app that securely stores data locally, integrates with PollinationAI for text and image generation, features a minimalistic UI, and allows users to choose models and write their own system instructions | [tenacious_humming_bird](https://discordapp.com/users/tenacious_humming_bird) | [Website](https://mmojocoder.github.io/PrivatePollenAI/chat.html), [GitHub](https://github.com/MMojoCoder/PrivatePollenAI) |
| 🆕 Zelos AI image generator | It uses Pollinations for both prompt enhancing and image generation, it was a easy to make project due to pollinations services being easy to use | [Roblox Profile](https://www.roblox.com/users/4361935306/profile) | [Website](https://websim.ai/@ISWEARIAMNOTADDICTEDTOPILLOW/ai-image-prompt-generator) |
| 🆕 MiReXa AI | A state-of-the-art chatbot integrating multiple LLMs with advanced features including audio generation, image generation, mathematical proficiency, and real-time web search | withthatway | [Website](https://mirexa.vercel.app) |
| Pollinations Chat | Pollinations' integrated AI for text and images, totally free and unlimited | @adrianoprogramer | [Website](https://websim.ai/@AdrianoDev1/pollinations-ai-assistant/4), [Instagram](https://www.instagram.com/adrianop_761?igshid=MmxwNnRsajVnZmMy) |
| LobeChat | An open-source, modern-design ChatGPT/LLMs UI/Framework with speech-synthesis, multi-modal, and extensible plugin system | - | [Website](https://lobehub.com/plugins/pollinations-drawing), [GitHub](https://github.com/lobehub/lobe-chat) |
| Qwen-Agent | A framework for developing agentic LLM applications | - | [GitHub](https://github.com/QwenLM/Qwen-Agent) |
| SillyTavern | An LLM frontend for power users. Pollinations permits it to generate images | - | [Docs](https://docs.sillytavern.app/extensions/stable-diffusion/), [GitHub](https://github.com/SillyTavern/SillyTavern) |
| FlowGPT | Generate images on-demand with ChatGPT | - | [Website](https://flowgpt.com/p/instant-image-generation-with-chatgpt-and-pollinationsai) |
| gpt4free | The official gpt4free repository - various collection of powerful language models | xtekky | [GitHub](https://github.com/xtekky/gpt4free) |
| Unity AI Lab | A specialized uncensored LLM model built on Mistral Large, focused on unrestricted conversations | - | [Website](https://blog.unityailab.com/unity.html) |
| DynaSpark AI | A versatile AI assistant with advanced image and text generation capabilities | Th3-C0der | [Website](https://dynaspark.onrender.com), [GitHub](https://github.com/Th3-C0der) |


### Creative & Interactive Applications

| App | Description | Creator | Links |
|-----|-------------|---------|-------|
| 🆕 BlackWave | An AI image generator that creates unique images from text prompts. Fast, easy and free! | @metimol | [Website](https://blackwave.studio/) |
| 🆕 Generator Text AI 🇮🇩 | Generator Teks AI canggih dengan berbagai model AI seperti OpenAI, Llama, Mistral, dan DeepSeek. Hasilkan jawaban instan, dukung mode gelap/fokus, riwayat percakapan, dan contoh pertanyaan acak. Alat sempurna untuk kreativitas dan produktivitas. (Advanced AI Text Generator with various AI models like OpenAI, Llama, Mistral, and DeepSeek. Generate instant answers, support dark/focus mode, conversation history, and random question examples. Perfect tool for creativity and productivity.) | @ayick13 | [Website](https://app.ariftirtana.my.id/), [GitHub](https://github.com/ayick13/app) |
| 🆕 🌱 Strain Navigator | A collection of tools to help Growers, Breeders & Seed Bankers. Free & Open Source powered by Pollinations.ai. | @Tolerable | [Website](https://www.strainnavigator.com/), [GitHub](https://github.com/Tolerable/strainnavigator) |
| 🆕 MalaysiaPrompt 🇲🇾 | A free and fun platform for creating unique AI-generated images. No fancy skills needed – just your ideas and a few clicks to bring them to life. Features image generation, text-to-prompt conversion, and image-to-text capabilities. | @enciksnow | [Website](https://malaysiaprompt.rf.gd/) |
| 🆕 Generator AI Image 🇮🇩 | Advanced AI Image Generator adalah platform inovatif yang memungkinkan Anda membuat gambar digital menakjubkan dengan kecerdasan buatan by pollinations.ai. (An innovative platform that allows you to create amazing digital images with artificial intelligence powered by pollinations.ai.) | @kenthirai | [Website](https://kenthir.my.id/advanced-generator/) |
| 🆕 Pollinations.ai Image Generation (for Frame) | A Flutter application that listens for image generation prompts, requests images from Pollinations.AI, and displays them on the Frame wearable device | CitizenOneX | [GitHub](https://github.com/CitizenOneX/frame_pollinations) |
| 🆕 Podcast #1500 | Podcast project featuring dialogues among LLMs, with first episode featuring 3o-mini and DeepSeek R1 70B discussing Vibe Coding | @brain.diver | [Spotify](https://open.spotify.com/show/1wu4ngb1dclyTwoNN4cZzK) |
| 🆕 LAHGen | An advanced AI-driven text-to-image generation platform designed to provide users with high-quality and realistic AI-generated images based on textual prompts | working7816@gmail.com | [Website](https://image.aixboost.com/) |
| 🆕 Elixpo Art | A Web interface to create thematic images from prompts, with multiple aspect ratios and also image reference inputs | Ayushman Bhattacharya | [Website](https://elixpoart.vercel.app), [GitHub](https://github.com/Circuit-Overtime/elixpo_ai_chapter) |
| 🆕 Riffle | A powerful tool designed to make reading English books more enjoyable and effective while helping you build your vocabulary naturally. Using Pollinations AI to create content that incorporates your own vocabulary words allows you to learn them in a vivid, engaging context. | gsx123@gmail.com | [Website](https://riffle.ink) |
| 🆕 AI 文本转音频 🇨🇳 | 输入文本，选择语音风格，一键将文字转换为自然流畅的语音。 支持多种声音特征，帮您创建专业水准的音频内容。 (Input text, select voice style, and instantly convert text to natural, fluid speech. Supports various voice characteristics to help you create professional-grade audio content.) | https://github.com/Azad-sl | [Website](https://tts-gules-theta.vercel.app/), [GitHub](https://github.com/Azad-sl/tts) |
| 🆕 Case Me 🇧🇷 | O projeto consiste em uma vending machine que criará capinhas para celular personalizadas com fotos ou outras imagens e cores de escolha do cliente final. (A vending machine that creates customized phone cases with photos or other images and colors chosen by the end customer.) | anaboxmania@gmail.com | - |
| 🆕 PixPax | A user-friendly chatbot that lets you analyze images, remix existing images or create new images, all through simple chat. | @andreas_11 | [Website](https://pixpal.chat) |
| 🆕 Watch TV with neko (Roblox) | Roblox game where you can talk with AI catgirls 🐾 or just have fun, talking with other players in cozy rooms ⭐️ | @mangofoxplay | [Roblox](https://www.roblox.com/games/15087497266/UPD-Watch-TV-with-neko-AI) |
| 🆕 Jenny AI | An AI chatbot and character creation platform with tts and sst it also has image generation and vision ability which are powered by pollinations. | HiiiiiPritam | [Website](https://jenny-two.vercel.app/) |
| 🆕 CalcuBite AI | A smart tool that analyzes food from images to provide calorie and nutrient details. Just take a photo, and it quickly gives you an estimate of your meal's nutritional value. It uses AI for accurate analysis, and if you run out of free scans, you can watch an ad to get more! | @sugamdeol | [Website](https://calcubite.vercel.app/) |
| 🆕 RoastMaster AI | An AI-powered roast generator that allows users to upload selfies for savage AI-generated roasts, enter text for brutal critiques, or engage in roast battles. Images are processed securely on the device, protecting user privacy | @sugamdeol | [Website](https://roastmaster-ai.vercel.app/) |
| 🆕 roastmyselfie.app | AI Personality Analyzer - Get roasted and psychoanalyzed.. just from one selfie! Dare to try? | @andres_11 | [Website](https://roastmyselfie.app) |
| 🆕 StoryMagic: Interactive Kids Stories | An interactive web application designed to create engaging and customizable stories for children. Features AI-powered story generation, customizable themes, interactive elements, visual customization, web search integration, and a user-friendly interface | @_dr_misterio_ | [Website](https://storyai-wizard.vercel.app) |
| 🆕 PromptPix (Android) | An AI-powered image generation platform for Android designed to create stunning visuals from text prompts. Features dynamic image generation as users scroll, save to gallery, favorites, and a user-friendly interface | @taylorsnupe | [Expo](https://expo.dev/accounts/aminmusah/projects/image-generator/builds/ed32c5d0-83c0-416b-889f-e36b997dd706), [GitHub](https://github.com/AminMusah/ai-image-generator) |
| 🆕 AI儿童故事 🇨🇳 | 基于此项目 构建有趣的孩子故事书应用演示 (Based on this project, build an interesting children's storybook application demo) | MZ | [Website](https://kidss.netlify.app/) |
| 🆕 Herramientas IA | Tools designed with Pollinations.AI and the DescartesJS editor, including tools from other Pollinations.AI community members | @juanrivera126 | [Website](https://proyectodescartes.org/descartescms/herramientas-ia) |
| 🆕 AvatarStudio | A system for creating custom characters that uses the Pollinations API for totally free and unlimited image generation | @nic-wq | [Website](https://astudio-dcae4.web.app) |
| 🆕 Musify - AI Enhanced Music Streaming | Musify is your AI-powered music buddy, making your jam sessions smarter and more fun. It is powered by pollinations api, it offers a slick and intuitive music experience with features like AI Music Assistant, Voice Commands, AI Playlist Creator, and Responsive Design. | @Sugamdeol | [Website](https://musify-sd.vercel.app/) |
| 🆕 image1gen | Website to easily create images via pollinations.ai API | @oopshnik | [Website](https://image1gen.streamlit.app/), [GitHub](https://github.com/oopshnik/image1gen), [HuggingFace](https://huggingface.co/spaces/oopshnik/image_gen) |
| 🆕 AI Image Generator | A web-based AI image generator powered by Pollinations.ai, featuring multi-model support, customizable parameters, and real-time preview | @hrisjeui | [Website](https://fvai.infinityfreeapp.com/my-apps/pollicb09.html), [GitHub](https://github.com/hrisjeui/Multi-text-image-model-pollinations) |
| 🆕 🎵 PolliSonic Generator | An AI-driven tool that transforms text prompts using MidiJourney into MIDI-based melodies through browser oscillators | @brain.diver | [Website](https://interzone.art.br/pollisonic_generator/), [GitHub](https://github.com/rafabez/pollisonic_generator) |
| 🆕 Abyss Ascending | A web-based generative interactive fiction (text adventure) set in a sci-fi underwater world | @brain.diver | [Website](https://interzone.art.br/abyss_ascending/), [GitHub](https://github.com/rafabez/abyss_ascending) |
| 🆕 🎮 Deep Saga | A text based RPG with AI-generated scene images | @jr_7_77 | [Play Store](https://play.google.com/store/apps/details?id=com.cestrian.deepsaga.android&pcampaignid=pollinations) |
| [AI] Character RP (Roblox) | A popular Roblox game for AI character roleplay | @renewed | [Roblox](https://www.roblox.com/games/108463136689847/) |
| MIDIjourney | An AI-powered plugin for Ableton Live that turns text descriptions into music | KORUS Labs | [GitHub](https://github.com/korus-labs/MIDIjourney) |
| TurboReel | An open-source video generation system using AI | @pedroriosa | [Website](https://turboreelgpt.tech/), [GitHub](https://github.com/TurboReel/TurboReel_studio) |
| Rangrez AI | A web platform for inspiring, creating, and customizing designs | @saadaryf | [Website](https://rangrezai.com) |
| Infinite Tales | A Choose Your Own Adventure RPG, dynamically narrated by AI | JayJayBinks | [Website](https://infinite-tales-rpg.vercel.app/), [GitHub](https://github.com/JayJayBinks/infinite-tales-rpg) |
| StorySight | An app to help children with learning disabilities | - | [GitHub](https://github.com/abiral-manandhar/storySight) |
| StoryWeaver | Crafts personalized picture books for children | Multiple Authors | [Devpost](https://devpost.com/software/storyweaver-013xdw) |
| Sirius Cybernetics Elevator Challenge | A Hitchhiker's Guide to the Galaxy themed LLM-based elevator game | @thomash_pollinations | [Demo](https://sirius-cybernetics.pollinations.ai/), [GitHub](https://github.com/voodoohop/sirius-cybernetics-elevator-challenge) |
| POLLIPAPER | A dynamic wallpaper app that uses Pollinations AI | @intolerant0ne | [GitHub](https://github.com/Tolerable/POLLIPAPER) |
| AI PPT Maker | Create AI-powered presentations using Pollinations' API | @k_ush | [Website](https://sites.google.com/view/kushai) |
| UR Imagine & Chat AI | A free and limitless image generator with companion AI chat/roleplay system | withthatway | [Website](https://perchance.org/ur-imagine-ai) |
| Pollinations Gallery | A clean and simple gallery showcasing community's AI-generated images | @deng-xian-sheng | [Website](https://deng-xian-sheng.github.io/pollinations-img-page/) |
| AI-Bloom | A minimal creative showcase of AI-powered content generation | @diepdo1810 | [Website](https://ai-bloom.vercel.app/) |

### Tools & Interfaces

| App | Description | Creator | Links |
|-----|-------------|---------|-------|
| 🆕 NetSim | websim.ai clone that's actually good | @kennet678 | [Website](https://netsim.us.to/) |
| 🆕 B&W SVG Generator | Uses Flux (through pollinations) and potrace to create B&W Vector files | @pointsguy118 | [Website](https://fluxsvggenerator.streamlit.app/) |
| 🆕 Imagen | A beautiful web interface for generating images using Pollinations.ai API with only the "flux" and "turbo" models | @altkriz | [Website](https://altkriz.github.io/imagen/), [GitHub](https://github.com/altkriz/imagen) |
| 🆕 DominiSigns | Avatar Translator for Dominican Sign Language that uses AI to translate text and audio into Dominican sign language (LSRD), creating a communication bridge for approximately 100,000 deaf people in the Dominican Republic | @cmunozdev | [GitHub](https://github.com/cmunozdev/DominiSigns) |
| 🆕 WordPress AI Vision Block | A custom WordPress Gutenberg block that allows you to generate images using the Pollinations API | mahmood-asadi | [Website](https://wordpress.org/plugins/ai-vision-block/), [GitHub](https://github.com/mahmood-asadi/ai-vision-block) |
| 🆕 toai.chat | An AI chat service that operates exclusively via Curl commands, specifically designed for users working in terminal environments without the need for a standalone AI client | kevin@kevin1986.com | [Website](https://toai.chat), [GitHub](https://github.com/Veallym0n/toai.chat) |
| 🆕 VibeCoder | A web app for coding with vibes, created using Pollinations.AI Open Source API without coding syntax. | @Aashir__Shaikh | [Website](https://vibecoderbyaashir.netlify.app/), [Twitter](https://x.com/Aashir__Shaikh) |
| Pollinations Feed | A web interface that showcases the realtime feed of pollinations with a bento-grid | Ayushman Bhattacharya | [Website](https://elixpoart.vercel.app/src/feed), [GitHub](https://github.com/Circuit-Overtime/elixpo_ai_chapter) |
| Elixpo Art | A web interface for easy image generation with theme selection | Ayushman Bhattacharya | [Website](https://circuit-overtime.github.io/Elixpo_ai_pollinations), [GitHub](https://github.com/Circuit-Overtime/elixpo_ai_chapter) |
| Elixpo Art Chrome Extension | An Open Source Chrome Extension for easy image generation from selected texts |Ayushman Bhattacharya | [Chrome Extension](https://chromewebstore.google.com/detail/elixpo-art-select-text-an/hcjdeknbbbllfllddkbacfgehddpnhdh), [GitHub](https://github.com/Circuit-Overtime/elixpo_ai_chapter) |
| 🆕 Pollinations.ai Model Comparison | An interactive tool designed to compare outputs from various large language models with customizable timeout settings and real-time testing capabilities. | @dseeker | [Website](https://endemicmedia.github.io/FLARE/llm-comparison-tool/), [GitHub](https://github.com/EndemicMedia) |
| 🆕 Anime AI Generation | Create professional-quality anime characters with powerful AI technology. No artistic skills required. | @shreyas281898 | [Website](https://www.animeaigeneration.com/) |
| 🆕 Pollinations.DIY | A browser-based coding environment based on bolt.diy, featuring integrated Pollinations AI services, visual code editing, and project management tools | @thomash_pollinations | [Website](https://pollinations.diy), [GitHub](https://github.com/pollinations/pollinations.diy) |
| 🆕 Pal Chat | An iOS app that integrates with all LLMs including Pollinations AI models in one unified simple interface | @pallavmac | [App Store](https://apps.apple.com/us/app/pal-chat-ai-chat-client/id6447545085?platform=iphone) |
| Pollinator Android App | An open-source Android app for text-to-image generation | @gaurav_87680 | [GitHub](https://github.com/g-aggarwal/Pollinator) |
| Own-AI | An AI text-to-image generator | Sujal Goswami | [Website](https://own-ai.pages.dev/), [GitHub](https://github.com/sujal-goswami/Own-AI) |
| JustBuildThings | A collection of AI tools for image generation, character chat, and writing | rasit | [Website](https://justbuildthings.com) |
| Image Gen - Uncensored Edition | A powerful image generation assistant on HuggingChat | @DeFactOfficial | [HuggingChat](https://huggingface.co/chat/assistant/66fccce0c0fafc94ab557ef2) |
| Free AI Chatbot & Image Generator | A mobile app for unlimited AI chat and image generation | @andreas_11 | [Website](https://freeaichat.app) |
| JCode Website Builder | A website generator using Pollinations text API | @rtxpower | [Website](https://jcode-ai-website-bulder.netlify.app/) |
| Server Status Dashboards | Real-time monitoring dashboards for Pollinations text and image servers | @tolerantone | [Text Status](https://www.ai-ministries.com/serverstatus.html), [Image Status](https://www.ai-ministries.com/imagestatus.html) |
| Websim | A web simulation tool that integrates Pollinations.ai | @thomash | [Website](https://websim.ai/c/bXsmNE96e3op5rtUS) |

### Social Bots

| Bot | Description | Creator | Links |
|-----|-------------|---------|-------|
| 🆕 🤖 Raftar.xyz | A Discord multi-purpose bot with over 100+ commands, including AI image generation, ChatGPT, and SearchGPT powered by Pollinations.AI | @goodgamerhere | [Website](https://raftar.xyz) |
| 🆕 AlphaLLM - AI Discord Bot | Discord bot that uses several APIs (Pollinations AI and Cerebras AI), to offer a variety of features, including advanced text generation with a history of your conversations, image and voice generation | @the_yerminator | [Website](https://alphallm.fr.nf), [GitHub](https://github.com/YoannDev90/AlphaLLM) |
| 🆕 🤖 pollinations-tg-bot 🇨🇳 | A Telegram bot deployed on Cloudflare Workers, allowing users to generate images, text-to-speech, transcribe voice messages, chat with AI models, and more through Pollinations API | @Shadownc | [Telegram](https://t.me/AipolBot), [GitHub](https://github.com/Shadownc/pollinations-tg-bot) |
| 🆕 Gacha | A versatile AI chat-bot and image generator powered by Pollinations.AI, featuring web search, image generation with model selection, and character-aware image generation through !webgen command | @_dr_misterio_ | [Website](https://shapes.inc/gacha-gachu/public), [Install](https://shapes.inc/gacha-gachu/install) |
| 🆕 One Word | A Telegram bot for a word-matching game where players try to write the same word simultaneously, featuring image generation from game words using Pollinations.AI | @Dimaq21 | [Telegram](https://t.me/OdnoSlovoBot) |
| 🆕 Titan-GPT | Free Telegram bot providing access to neural networks including image and text generation powered by Pollinations.AI | @titangpt_support | [Telegram](https://t.me/titangpt_channel) |
| Discord Bot | A Discord bot for generating images based on user prompts | @Zngzy | [Discord](https://discord.gg/D9xGg8mq3D), [GitHub](https://github.com/Zingzy/pollinations.ai-bot) |
| Telegram Bot | A Telegram bot for generating images based on user prompts | Wong Wei Hao | [Telegram](http://t.me/pollinationsbot) |
| WhatsApp Group | A WhatsApp group for image generation | @dg_karma | [Join Group](https://chat.whatsapp.com/KI37JqT5aYdL9WBYMyyjDV) |
| OpenHive | A Discord server bridging Discord and AI, featuring Beebot | @creativegpt | [Discord](https://discord.gg/Zv3SXTF5xy) |
| Anyai | A Discord bot and community for AI-driven content | @meow_18838 | [Discord](https://discord.gg/anyai) |

### SDK & Libraries

| Library | Description | Creator | Links |
|---------|-------------|---------|-------|
| 🆕 Smpldev | Create, deploy, and scale full-stack web and mobile applications in minutes. | @kennet678 | [Website](https://smpldev.ftp.sh/) |
| 🆕 MCPollinations | A Model Context Protocol (MCP) server that enables AI assistants to generate images, text, and audio through the Pollinations APIs | Pink Pixel | [GitHub](https://github.com/pinkpixel-dev/MCPollinations), [NPM](https://www.npmjs.com/package/@pinkpixel/mcpollinations) |
| 🆕 pollinations_ai | A Flutter/Dart SDK package for accessing all features of pollinations.ai including text generation, image generation, audio, and listing all supported models | @Meenapintu | [pub.dev](https://pub.dev/packages/pollinations_ai), [GitHub](https://github.com/yehigo/pollinations.ai) |
| 🆕 Node.js Client Library | A TypeScript/Node.js client for accessing Pollinations AI services including image generation, text processing, and speech synthesis. Features full TypeScript typings, dual CJS/ESM module support, 100% test coverage and feed/streams support, builder pattern API and axios-based HTTP client implementation | @fqueis | [NPM](https://www.npmjs.com/package/pollinationsai), [GitHub](https://github.com/fqueis/pollinationsai) |
| 🆕 ComfyUI-Pollinations | A custom node for ComfyUI that utilizes the Pollinations API to generate images and text based on user prompts, supporting multiple image and text generation models | 1038lab | [GitHub](https://github.com/1038lab/ComfyUI-Pollinations) |
| pollinations NPM Module | A Node.js package for accessing all Pollinations features | @maxencexz | [NPM](https://www.npmjs.com/package/pollinations) |
| pypollinations | Comprehensive Python wrapper for Pollinations AI API | @KTS-o7 | [PyPI](https://pypi.org/project/pypollinations/) |
| @pollinations/react | React hooks for easy integration of Pollinations' features | @pollinations | [NPM](https://www.npmjs.com/package/@pollinations/react), [Docs](https://react-hooks.pollinations.ai/) |
| Polli API Dashboard | Real-time dashboard monitoring text.pollinations.ai/feed | @Sugamdeol | [Website](https://polli-api.vercel.app), [GitHub](https://github.com/Sugamdeol/Polli-api) |
| pollinations.ai Python SDK | Official Python SDK for working with Pollinations' models | @pollinations-ai | [GitHub](https://github.com/pollinations-ai/pollinations.ai) |

### Tutorials

| Tutorial | Description | Creator | Links |
|----------|-------------|---------|-------|
| 🆕 Pollinations.AI AI/Teens talk | Session 2: ai/teens worldwide conference exploring the forces shaping AI today, diving into governance, virtual connections, and decision-making with voices from multiple European cities | @thomash_pollinations | [YouTube](https://www.youtube.com/live/5Rvdfr2qYGA?si=i5NLOKI49fGxNAEK&t=1034) |
| 🆕 Connect Pollinations with Open Web UI tutorial | How to add Pollinations AI Text Models to OpenWebUI for free access to top language models like GPT-4o, Mistral, Claude, and Gemini without signups or API keys | @cloph-dsp | [GitHub](https://github.com/cloph-dsp/Pollinations-AI-in-OpenWebUI) |
| 🆕 Chinese DeepSeek Tutorial | A tutorial showing how to make DeepSeek AI support image generation by leveraging Pollinations.ai's API | isinry | [Forum Post](https://linux.do/t/topic/447840/235), [Profile](https://linux.do/u/isinry) |
| Artistic Styles Book | An interactive book showcasing 90+ artistic styles | Juan Gmo. Rivera | [HTML](https://proyectodescartes.org/iCartesiLibri/materiales_didacticos/Libro_Estilos/index.html), [PDF](https://proyectodescartes.org/iCartesiLibri/PDF/Libro_Estilos.pdf) |
| Proyecto Descartes | Educational initiative integrating Pollinations AI into STEM | Juan Gmo. Rivera | [Website](https://proyectodescartes.org/revista/Numeros/Revista_8_2024/index.html) |
| Tutorial | An in-depth Portuguese tutorial on using Pollinations AI | Janderson de Sales | [Website](https://guiadehospedagem.com.br/pollinations-ai/) |
| Apple Shortcuts Guide | Video guide on creating AI images using Apple Shortcuts | RoutineHub | [YouTube](https://www.youtube.com/watch?v=-bS41VTzh_s), [Shortcut](https://routinehub.co/shortcut/19953/) |

Have you created a project using Pollinations.AI? [Submit it through our project submission form](https://github.com/pollinations/pollinations/issues/new?template=project-submission.yml) to get it listed here! We use a structured GitHub issue template to make the submission process easy and organized.

## 🔮 Future Developments

We're constantly exploring new ways to push the boundaries of AI-driven content creation. Some areas we're excited about include:

- Digital Twins: Creating interactive AI-driven avatars
- Music Video Generation: Combining AI-generated visuals with music for unique video experiences
- Real-time AI-driven Visual Experiences: Projects like our Dreamachine, which create immersive, personalized visual journeys

## 🌍 Our Vision

Pollinations.AI envisions a future where AI technology is:

- **Open & Accessible**: We believe AI should be available to everyone, not locked behind paywalls or restricted access

- **Transparent & Ethical**: Our open-source approach ensures transparency in how our models work and behave

- **Community-Driven**: We're building a platform where developers, creators, and AI enthusiasts can collaborate and innovate

- **Interconnected**: We're creating an ecosystem where AI services can seamlessly work together, fostering innovation through composability

- **Evolving**: We embrace the rapid evolution of AI technology while maintaining our commitment to openness and accessibility

We're committed to developing AI technology that serves humanity while respecting ethical boundaries and promoting responsible innovation. Join us in shaping the future of AI.

## 🤝 Community and Development

We believe in community-driven development. You can contribute to Pollinations.AI in several ways:

1. **Coding Assistant**: The easiest way to contribute! Just [create a GitHub issue](https://github.com/pollinations/pollinations/issues/new) describing the feature you'd like to see implemented. The [MentatBot AI assistant](https://mentat.ai/) will analyze and implement it directly! No coding required - just describe what you want.

2. **Project Submissions**: Have you built something with Pollinations.AI? [Use our project submission template](https://github.com/pollinations/pollinations/issues/new?template=project-submission.yml) to share it with the community and get it featured in our README.

3. **Feature Requests & Bug Reports**: Have an idea or found a bug? [Open an issue](https://github.com/pollinations/pollinations/issues/new) and let us know. Our team and the MentatBot assistant will review it.

4. **Community Engagement**: Join our vibrant [Discord community](https://discord.gg/k9F7SyTgqn) to:
   - Share your creations
   - Get support and help others
   - Collaborate with fellow AI enthusiasts
   - Discuss feature ideas before creating issues

For any questions or support, please visit our [Discord channel](https://discord.gg/k9F7SyTgqn) or create an issue on our [GitHub repository](https://github.com/pollinations/pollinations).

## 🗂️ Project Structure

Our codebase is organized into several key folders, each serving a specific purpose in the Pollinations.AI ecosystem:

- [`pollinations.ai/`](./app/): The main React application for the Pollinations.ai website.

- [`image.pollinations.ai/`](./image.pollinations.ai/): Backend service for image generation and caching with Cloudflare Workers and R2 storage.

- [`pollinations-react/`](./pollinations-react/): React component library for Pollinations.ai.

- [`text.pollinations.ai/`](./text.pollinations.ai/): Backend service for text generation.

- [`model-context-protocol/`](./model-context-protocol/): Model Context Protocol (MCP) server for AI assistants like Claude to generate images directly.

This structure encompasses the frontend website, backend services for image and text generation, and integrations like the Discord bot and MCP server, providing a comprehensive framework for the Pollinations.AI platform.

## 🏢 Supported By

Pollinations.AI is proud to be supported by:

[![Supported Companies](https://pollinations.ai/p/Logos_of_AWS_Activate,_Google_Cloud_for_Startups,_NVIDIA_Inception,_Azure,_Cloudflare,_Scaleway,_and_Modal_arranged_in_a_2_rows_and_4_columns_grid?width=400&height=200&nologo=true&seed=-1)](https://pollinations.ai/p/Logos_of_AWS_Activate,_Google_Cloud_for_Startups,_NVIDIA_Inception,_Azure,_Cloudflare,_Scaleway,_and_Modal_arranged_in_a_2_rows_and_4_columns_grid?width=400&height=200&nologo=true&seed=-1)

- [Portkey AI Gateway](https://github.com/Portkey-AI/gateway): AI Gateway for LLM routing and fallbacks
- [AWS Activate](https://aws.amazon.com/): GPU Cloud Credits
- [Google Cloud for Startups](https://cloud.google.com/): GPU Cloud Credits
- [NVIDIA Inception](https://www.nvidia.com/en-us/deep-learning-ai/startups/): AI startup support
- [Azure (MS for Startups)](https://azure.microsoft.com/): OpenAI credits
- [Cloudflare](https://developers.cloudflare.com/workers-ai/): Put the connectivity cloud to work for you.
- [Scaleway](https://www.scaleway.com/): Europe's empowering cloud provider
- [Modal](https://modal.com/): High-performance AI infrastructure

## 📜 License

Pollinations.AI is open-source software licensed under the [MIT license](LICENSE).

---

Made with ❤️ by the Pollinations.AI team

## Contributors

<!-- ALL-CONTRIBUTORS-LIST:START - Do not remove or modify this section -->
<!-- prettier-ignore-start -->
<!-- markdownlint-disable -->

<!-- markdownlint-restore -->
<!-- prettier-ignore-end -->
<!-- ALL-CONTRIBUTORS-LIST:END --><|MERGE_RESOLUTION|>--- conflicted
+++ resolved
@@ -202,11 +202,8 @@
 
 | Project | Description | Creator | Links |
 |---------|-------------|---------|-------|
-<<<<<<< HEAD
+| 🆕 OkeyAI | An LLM created by Africans to understand and have cultural awareness of African contexts and languages, OkeyAI outperforms many LLM models based on size and intelligence, OkeyMeta uses pollination image generating API to train it's LLM (OkeyAI) on images in real time. | @okeymeta | [Website](https://chat.okeymeta.com.ng), [GitHub](https://github.com/okeymeta) |
 | 🆕 🤖 DesmondBot | A snarky bot based on Llama that is 100% free, powered by the Pollinations text API and OpenWebUI. Other models are available as well. | @mcgdj | [Website](https://cities-tomato-strong-peoples.trycloudflare.com/) |
-=======
-| 🆕 OkeyAI | An LLM created by Africans to understand and have cultural awareness of African contexts and languages, OkeyAI outperforms many LLM models based on size and intelligence, OkeyMeta uses pollination image generating API to train it's LLM (OkeyAI) on images in real time. | @okeymeta | [Website](https://chat.okeymeta.com.ng), [GitHub](https://github.com/okeymeta) |
->>>>>>> 2abe4d99
 | 🆕 🤖 Raftar.xyz | A Discord multi-purpose bot with over 100+ commands, including AI image generation, ChatGPT, and SearchGPT powered by Pollinations.AI | @goodgamerhere | [Website](https://raftar.xyz) |
 | 🆕 DreamBig - Generative AI Playground | Interactive AI playground with chat, image generation, and voice responses for creative exploration | @opzzxsprinta._999 | [Website](https://dreambiglabs.vercel.app/) |
 | 🆕 Goalani | Voice-enabled AI fitness coach that helps with fitness tracking, nutrition logging, and personalized coaching using voice commands | goalani.app@gmail.com | [Website](https://goalani.com) |
