<div align="center">
  <img src="shared/assets/logo-text.svg" alt="pollinations.ai" width="100%"/>
</div>

## 📢 Hacktoberfest 2025 — Recap

![Hacktoberfest 2025 Banner](https://media.discordapp.net/attachments/1364293694030614640/1433905240586850364/hacktoberfest_x_pollinations.jpg?ex=690b0112&is=6909af92&hm=ba954c4d0f705b6ef3a3b1c4da0baeefd544d952e269a4dcbf16185c6ee4eb2b&=&format=webp&width=1209&height=653)
 Hacktoberfest 2025 has concluded. Thanks to everyone who contributed — please continue following our [Code of Conduct](./CODE_OF_CONDUCT.md) and [Contributing Guidelines](./CONTRIBUTING.md).
 
### Event highlights

We opened 67 issues and closed 38, created 25 PRs with 22 merged (30 total contributions), added 8 new projects, gained 131 stars (Oct 10–31), partnered with GDG JIS University (Kolkata, India), and hosted a virtual Hacktoberfest meetup.

> Thank you to contributors and project maintainers.


## 🆕 Latest News

- **2025-12-07** – **🎥 Video Generation** Text-to-video and Image-to-video are here! Try the new `veo` and `seedance` models in [Chat](https://text.pollinations.ai) or via API.
- **2025-12-07** – **🚀 Major Model Update** Added support for **Claude Opus 4.5**, **Kimi k2**, **Amazon Nova Micro**, and updated **Seedream 4.5**.
- **2025-12-07** – **🔍 Web Search Enabled** Real-time web search is now enabled for `perplexity` and `gemini-search` models for up-to-date answers.
- **2025-12-07** – **🎨 Flux Quality Boost** Flux image generation now defaults to maximum quality steps for sharper, more detailed results.
---

[![Pollinations.AI Logo](https://pollinations.ai/p/3D_wireframe_blueprint_of_the_conceptual_isometric_world_of_Pollinations_AI_a_surreal_hyperrealistic_digital_garden_Elements_emerge_partially_from_all_sides?width=3000&height=1000&seed=-1)](https://pollinations.ai/p/3D_wireframe_blueprint_of_the_conceptual_isometric_world_of_Pollinations_AI_a_surreal_hyperrealistic_digital_garden_Elements_emerge_partially_from_all_sides?width=3000&height=1000&seed=-1)

## 🌟 Introduction

[Pollinations.AI](https://pollinations.ai) is an open-source gen AI platform based in Berlin, powering 500+ community projects with accessible text and image generation APIs. We build in the open and keep AI accessible to everyone—thanks to our amazing supporters.

## 🚀 Key Features

- 🔓 **100% Open Source** — code, decisions, roadmap all public
- 🤝 **Community-Built** — 500+ projects already using our APIs
- 🔒 **Privacy-Respecting** — no accounts needed to get started
- 🖼️ **Embed like any normal image or text**
- 🎵 **Audio generation:** Text-to-speech and speech-to-text capabilities
- 🌱 **Supporter-Funded** — daily Pollen keeps AI accessible for everyone
- 🎣 **_Easy-to-use React hooks_** ([React Hooks Examples](https://react-hooks.pollinations.ai/))

<a href="https://star-history.com/#pollinations/pollinations&Date">
 <picture>
   <source media="(prefers-color-scheme: dark)" srcset="https://api.star-history.com/svg?repos=pollinations/pollinations&type=Date&theme=dark" width="600" />
   <source media="(prefers-color-scheme: light)" srcset="https://api.star-history.com/svg?repos=pollinations/pollinations&type=Date" width="600" />
   <img alt="Star History Chart" src="https://api.star-history.com/svg?repos=pollinations/pollinations&type=Date" width="600" />
 </picture>
</a>

## 🚀 Getting Started

[![Ask DeepWiki](https://deepwiki.com/badge.svg)](https://deepwiki.com/pollinations/pollinations)

### Image Generation

1. Visit [https://pollinations.ai](https://pollinations.ai)
2. Type your description in the text box
3. Click "Generate" and watch the magic happen!

### Text Generation

1. Visit [https://text.pollinations.ai](https://text.pollinations.ai)
2. Start chatting with the AI

### Audio Generation

1. Use the `openai-audio` model with our API ([explore voices at OpenAI.fm](https://www.openai.fm/))
2. Generate speech from text or transcribe audio to text

### MCP Server for AI Assistants

Our MCP (Model Context Protocol) server enables AI assistants like Claude to generate images and audio directly. [Learn more](./model-context-protocol/README.md)

#### Configuration

Add this to your MCP client configuration:

```json
{
  "mcpServers": {
    "pollinations": {
      "command": "npx",
      "args": [
        "@pollinations/model-context-protocol"
      ]
    }
  }
}
```

### Run with npx (no installation required)
```bash
npx @pollinations/model-context-protocol
```

Community alternatives like [MCPollinations](https://github.com/pinkpixel-dev/MCPollinations) and [Sequa MCP Server](https://mcp.sequa.ai/v1/pollinations/contribute) are also available.

AI assistants can:
- Generate images from text descriptions
- Create text-to-speech audio with various voice options
- Play audio responses through the system speakers
- Access all Pollinations.AI models and services
- List available models, voices, and capabilities

For more advanced usage, check out our [API documentation](APIDOCS.md).

## 🖥️ How to Use

### Web Interface

Our web interface is user-friendly and doesn't require any technical knowledge. Simply visit [https://pollinations.ai](https://pollinations.ai) and start creating!

### API

Use our API directly in your browser or applications:

    https://pollinations.ai/p/conceptual_isometric_world_of_pollinations_ai_surreal_hyperrealistic_digital_garden

Replace the description with your own, and you'll get a unique image based on your words!

## 🎨 Examples

### Image Generation

Here's an example of a generated image:

[![Conceptual Isometric World](https://pollinations.ai/p/3d_wireframe_blueprint_for_the_prompt_conceptual%20isometric%20world%20of%20pollinations%20ai%20surreal%20hyperrealistic%20digital%20garden?width=2000&height=500&nologo=true&seed=-1)](https://pollinations.ai/p/3d_wireframe_blueprint_for_the_prompt_conceptual%20isometric%20world%20of%20pollinations%20ai%20surreal%20hyperrealistic%20digital%20garden?width=2000&height=500&nologo=true&seed=-1)

Python code to download the generated image:

    import requests

    def download_image(prompt):
        url = f"https://pollinations.ai/p/{prompt}"
        response = requests.get(url)
        with open('generated_image.jpg', 'wb') as file:
            file.write(response.content)
        print('Image downloaded!')

    download_image("conceptual_isometric_world_of_pollinations_ai_surreal_hyperrealistic_digital_garden")

### Text Generation

To generate text, use this URL:

    https://text.pollinations.ai/What%20is%20artificial%20intelligence?

### Audio Generation

To generate audio from text, use this URL:

    https://text.pollinations.ai/Welcome%20to%20Pollinations?model=openai-audio&voice=nova

## 🛠️ Integration

### React Hooks

We offer React hooks for easy integration. Example usage:

    import React from 'react';
    import { usePollinationsImage, usePollinationsText } from '@pollinations/react';
    import ReactMarkdown from 'react-markdown';

    const AIGeneratedContent = () => {
      const imageUrl = usePollinationsImage("Beautiful landscape of Paris with Eiffel Tower", { width: 800, height: 600, seed: 42 });
      const markdown = usePollinationsText("Write a brief travel guide for Paris, including top attractions and local cuisine in markdown", { seed: 42 });

      return (
        <div>
          <h2>AI-Generated Travel Guide</h2>
          <img src={imageUrl} alt="AI Generated" />
          {markdown ? (
            <ReactMarkdown>{markdown}</ReactMarkdown>
          ) : (
            <p>Loading markdown content...</p>
          )}
        </div>
      );
    };

    export default AIGeneratedContent;

Check out our [Pollinations React Hooks](./pollinations-react/README.md) for more details.

## Architecture
```mermaid
graph LR
    Q[Bots - Discord, Telegram, WhatsApp] --> L1
    
    N[30+ Mobile and Web Apps] --> L1
    N --> L2
    
    A[pollinations.ai Web Frontend] --> L1
    A --> L2
    
    R[AI Agents - Qwen, Sillytavern, ...] --> L1
    
    AI[AI Assistants - Claude] --> MCP[MCP Server]
    MCP --> L1
    
    L1[Image CDN] --> CF[Cloudflare Worker with R2 Cache]
    L2[Text CDN] --> C
    
    CF --> B
    
    B[image-origin.pollinations.ai - AWS EC2 CPU] --> F[Azure OpenAI - Prompt Enhancing]
    B --> S[LlamaGuard - Safety Checker]
    F --> E[Translation Service - 1 GPU VM]
    E --> D[FLUX image generation model - 2-6 GPU VMs on AWS]
    
    C[text.pollinations.ai - AWS EC2 CPU] --> P[karma.yt - Realtime News]
    C --> SC[Scaleway API]
    C --> DS[Deepseek API]
    C --> G[Azure-hosted Serverless LLMs]
    C --> CFM[Cloudflare AI]
    SC --> MI[Mistral Models]
    SC --> QW[Qwen Models]
    SC --> LL[Llama Models]
    DS --> DM[Deepseek Models]
    G --> H[OpenAI]
    G --> K[Claude]
    CFM --> CFL[Llama & Deepseek Models]
```

## Projects Using Pollinations.AI

> **⭐ GitHub Star Counts:** Projects with GitHub repositories include star counts to help you gauge their popularity.
> 
> **🆕 NEW Tag:** Projects are marked with the 🆕 emoji when they are recently added. This tag is automatically removed after 15 days from the submission date or if no date is specified.
> 
<!-- AUTO-GENERATED-CONTENT:START -->

> **Note:** Some projects may be temporarily hidden from this list if they are currently broken or undergoing maintenance.

Pollinations.AI is used in various projects, including:

### Hacktoberfest 2025 🎃

| Project | Description | Creator |
|---------|-------------|--------|
| CatGPT Meme Generator 🐱 ([⭐ 5](https://github.com/pollinations/pollinations/tree/main/hacktoberfest-2025/example-catgpt)) | Transform your questions into sassy cat wisdom! AI-powered meme generator that... | @voodoohop |
| Elevator Challenge 🚀 ([⭐ 4](https://github.com/pollinations/pollinations/tree/main/hacktoberfest-2025/example-elevator-challenge)) | React + Vite game inspired by Hitchhiker's Guide to the Galaxy. An interactive... | @voodoohop |
| AI Dungeon Master 🐉 ([⭐ 3](https://github.com/pollinations/pollinations/tree/main/hacktoberfest-2025/ai-dungeon-master)) | Interactive text-based RPG with AI-powered storytelling. Uses Pollinations text... | @codevector-2003 |
| [🎭 Opposite Prompt Generator](https://opposite-prompt-generator.pollinations.ai) ([⭐ 0](https://github.com/pollinations/pollinations/tree/main/hacktoberfest-2025/opposite-prompt-generator)) | Transform any image prompt into its semantic opposite — flipping key attributes... | @Ank17_Developer |
| Virtual Makeup Try-On 💄 ([⭐ 0](https://github.com/pollinations/pollinations/tree/main/hacktoberfest-2025/virtual-makeup)) | AI-powered virtual makeup application tool. Uses Pollinations image generation... | @anmolsah |
| Product Packaging Designer 📦 ([⭐ 0](https://github.com/pollinations/pollinations/tree/main/hacktoberfest-2025/product-packaging-designer)) | Design custom product packaging with AI assistance. Uses Pollinations image... | @prateekverma145 |
| Map to Isometric Converter 🗺️ ([⭐ 0](https://github.com/pollinations/pollinations/tree/main/hacktoberfest-2025/map-to-isometric)) | Convert 2D maps and images into beautiful isometric 3D representations using... | @AdityaTel89 |
| Micro Pollinations AI 🔬 ([⭐ 0](https://github.com/pollinations/pollinations/tree/main/hacktoberfest-2025/micro.pollinations.ai)) | Lightweight, minimal Pollinations AI interface. A tiny but powerful frontend... | @Jay-1409 |
| Food Calorie Annotator 🍕 ([⭐ 0](https://github.com/pollinations/pollinations/tree/main/hacktoberfest-2025/food-calorie-annotator)) | AI-powered food image analyzer that estimates calories and nutritional... | @pollinations |
| Roblox NPC Creator 🎮 ([⭐ 0](https://github.com/pollinations/pollinations/tree/main/hacktoberfest-2025/roblox-npc-creator)) | Create custom Roblox NPC characters with AI-generated descriptions and... | @pollinations |

### Vibe Coding ✨

| Project | Description | Creator |
|---------|-------------|--------|
| [Berrry Computer](https://berrry.app) ([⭐ 0](https://github.com/Strawberry-Computer)) | Make tiny self-contained web apps with AI. Find a tweet with an interesting app... | @vgrichina |
| [websim-pollinations-ai](https://websim.pollinations.ai) ([⭐ 0](https://github.com/pollinations/pollinations/tree/main/websim.pollinations.ai)) | A lightweight websim for creating web simulations with AI. Usage:... | @voodoohop |
| Qwen-Agent ([⭐ 11.5k](https://github.com/QwenLM/Qwen-Agent)) | A framework for developing agentic LLM applications. | - |
| Pollinations Task Master ([⭐ 20](https://github.com/LousyBook94/pollinations-task-master)) | A task management system that uses AI to help break down and organize... | @LousyBook94 |
| [SocialScribe](https://socialscribe.pages.dev/) ([⭐ 1](https://github.com/sh20raj/socialscribe)) | An AI-powered Chrome extension that fixes grammar, rewrites text, and enhances... | @sh20raj |
| [Visiora - Image Generation using AI 🎨](https://visiora-img.netlify.app/) ([⭐ 0](https://github.com/Kandariarjun07/Visiora)) | A modern web application that transforms text prompts into stunning... | @Kandariarjun07 |
| [PairFusion](https://pair-fusion.vercel.app/) ([⭐ 0](https://github.com/auraticabhi/PairFusion)) | A real-time AI powered, scalable and feature-rich collaborative IDE built for... | @auraticabhi |
| [CraftUI](https://craftui.studio/) | An AI-powered tool that simplifies UI design by turning text prompts or images... | @imhardikdesai |
| [AI Code Generator](https://codegen.on.websim.com/) | A websim project that generates code from description, selected programming... | @Miencraft2 |
| VibeCoder | A conversational coding environment that lets you create applications by... | @Aashir__Shaikh |
| [JCode Website Builder](https://jcode-ai-website-bulder.netlify.app/) | A website generator using Pollinations text API. | @rtxpower |
| [Pollinations.DIY](https://pollinations.diy) | A browser-based coding environment based on bolt.diy, featuring integrated... | @voodoohop |
| [NetSim](https://netsim.us.to/) | websim.ai clone that's actually good | @kennet678 |
| [Pollin-Coder](https://pollin-coder.megavault.in) | A free AI-powered website builder that lets anyone create a clean site just by... | @r3ap3redit |
| [JustBuildThings](https://justbuildthings.com) | A natural language programming interface that lets users create web... | @buildmaster |
| [Websim](https://websim.ai/c/bXsmNE96e3op5rtUS) | A web simulation tool that integrates Pollinations.ai. | @voodoohop |
| 🆕 [Aqua Application Programming Interface](https://aquadevs.com/) | This is an learning project for me to learn how to track users, backend check,... | kiskreforev |

### Creative 🎨

| Project | Description | Creator |
|---------|-------------|--------|
| MoneyPrinterTurbo ([⭐ 39.9k](https://github.com/harry0703/MoneyPrinterTurbo)) | Simply provide a topic or keyword for a video, and it will automatically... | @harry0703 |
| [FoldaScan](https://fs.wen.bar) ([⭐ 178](https://github.com/0010skn/WebFS-Toolkit-Local-Folder-Scan-Monitor-Versioning-AI-Prep)) | Use Natural Language to "Converse" with Your Codebase, Folda-Scan Smart Project... | @0010skn |
| [Elixpo-Art](https://elixpo-art.com) ([⭐ 18](https://github.com/elixpo/art-platform)) | A digital art platform that combines AI image generation with traditional... | @elixpo |
| Match-cut video ai ([⭐ 17](https://github.com/lrdcxdes/text-match-cut)) | This AI generates video from text in match-cut text style, uses pollinations... | @r3ap3redit |
| [POLLIPAPER](https://github.com/Tolerable/POLLIPAPER) | A dynamic wallpaper app that uses Pollinations AI. | @intolerant0ne |
| [Elixpo Art Chrome Extension](https://chromewebstore.google.com/detail/elixpo-art-select-text-an/hcjdeknbbbllfllddkbacfgehddpnhdh) ([⭐ 8](https://github.com/Circuit-Overtime/elixpo_ai_chapter/tree/main/Elixpo%20Chrome%20%20Extension)) | It uses the pollinations image endpoint to generate an image with `boltning` as... | Ayushman Bhatacharya |
| Pollinations.ai Image Generation (for Frame) ([⭐ 7](https://github.com/CitizenOneX/frame_pollinations)) | A Flutter application that listens for image generation prompts, requests... | CitizenOneX |
| [Imagen](https://altkriz.github.io/imagen/) ([⭐ 3](https://github.com/altkriz/imagen)) | A beautiful web interface for generating images using Pollinations.ai API with... | @altkriz |
| MASala ([⭐ 3](https://github.com/Naman009/MASala)) | Multi-Agent AI That Cooks Up Recipes Just for You ~ From fridge to feast,... | @Naman009 |
| [CatGPT Meme Generator 🐱](https://pollinations.github.io/catgpt/) ([⭐ 2](https://github.com/pollinations/catgpt)) | Transform your questions into sassy cat wisdom! An AI-powered meme generator... | @voodoohop |
| [Dreamscape AI](https://dreamscape.pinkpixel.dev) ([⭐ 2](https://github.com/pinkpixel-dev/dreamscape-ai)) | Dreamscape AI is a creative studio for generating, enhancing, and transforming... | @sizzlebop |
| 🆕 ViralFlow AI 🎬 ([⭐ 0](https://github.com/FabioArieiraBaia/ViralFlow)) | Automated viral video generator using Gemini 2.5 for scripts/TTS and... | @FabioArieiraBaia |
| SRT Translator CLI 🎬 ([⭐ 0](https://github.com/smarques/subs-cli)) | A Python tool to translate SRT subtitle files using the Pollinations AI API... | @smarques |
| 🤖 [ImaGenz 🎨](https://imagenz.vercel.app) ([⭐ 0](https://github.com/iamkavy47/pbl-sem3)) | Free, instant AI content generation platform for creating stunning images and... | @iamkavy47 |
| [AI Image-to-Prompt Generator 🎨](https://imagetoprompt.netlify.app) | Professional AI Image-to-Prompt Generator with free unlimited prompts. Upload... | @mehediprofilebd-alt |
| [SpecAI 🎨](https://specai.pages.dev) ([⭐ 0](https://github.com/spectre365/specai)) | Interactive UI for Pollinations AI with custom resolution and seed options.... | @spectre365 |
| [SHICoPIC™ 🎨](https://shicopic.netlify.app) ([⭐ 0](https://github.com/Shervinuri/SHICoPIC)) | AI-powered creative image generation tool. Simple interface for creating images... | @Shervinuri |
| [Better Call Us: Autonomous AI Instagram System 📸](https://www.instagram.com/bettercallus.io/?hl=en) ([⭐ 0](No response)) | A fully autonomous Instagram content automation system powered by... | muzz404 |
| [Green Hope AI 🎨](https://aithumbnails.vercel.app/) | Generate stunning thumbnails with AI, then take full control. Easily edit the... | @Mustafiz82 |
| [Pollinations AI Samples 🎨](https://pollinations.godsbee.com/) ([⭐ 0](https://github.com/nyr-github/pollinations-demo)) | Comprehensive demonstration of Pollinations AI capabilities including creative... | @nyr-github |
| [Inkly AI 🎨](https://inkly-ai.vercel.app/) ([⭐ 0](https://github.com/Auspicious14/image-generator-be)) | Platform providing text-to-image and image-to-image generation with image... | @Auspicious14 |
| [Craftura AI 🎨](https://www.craftura.art/) | Freemium image generating SaaS where users can generate AI images via... | @TusharSoni014 |
| [AISTONE 🎨](https://aistone.org/) ([⭐ 0](https://github.com/peyoba/Text2Image_audio)) | Based on advanced Pollinations.AI technology, supports FLUX, Turbo, Kontext for... | @peyoba |
| [PrisimIG 🎨](https://prisimai.github.io/PrisimIG) ([⭐ 0](https://github.com/PrisimAI/PrisimIG)) | Seamless AI-generated imagery with Pollinations.AI. An intuitive web... | @CloudCompile |
| [Imagine Draw AI 🎨](https://imaginedrawai.vercel.app/) ([⭐ 0](https://github.com/TechWithAiTelugu)) | Free AI image generator for creating unlimited images with text prompts. No... | @techwithai-telugu |
| [Ai Studio 🎨](https://ai-studio-pollinations.netlify.app/) ([⭐ 0](https://github.com/sabbirhossainc/ai-studio-pollinations.git)) | React application for AI image generation with model selection, image... | @sabbirhossainc |
| [Gainzr AI 🎨](https://gainzr.my) | Web-based AI image generator for creating high-quality images from text prompts... | @bwava |
| [Dreamator-AI 💫](https://dreamator-ai.vercel.app/) | Transform your imagination into reality using Pollinations API. Clean and... | @its3li |
| [YooAI 🎨](https://yooai.co/) | All-in-one AI creation platform integrating AI-Writer, AI-Video, and free image... | [yoo_ai@outlo...](mailto:yoo_ai@outlook.com) |
| 🖥️ Image Generator by Quilix 🖼️ ([⭐ 0](https://github.com/quil1x/ImageBYquilix)) | A beautiful desktop application for generating AI images using Pollinations.AI... | @quil1x |
| [Imagen - AI Image Generator 🎨](https://altkriz.github.io/imagen/) ([⭐ 0](https://github.com/altkriz/imagen)) | A beautiful, open-source web interface for generating AI images using the... | @altkriz |
| [mayaAI 🇪🇸](https://mayaia.pages.dev/) | Maya ia es una inteligencia artificial para generar imagenes usando... | @moimoyyyy-sys |
| [GenImage 🎨](https://genimage.runasp.net/) | Text to image generation tool | @artydev |
| [Anime Comic Movie 🎬](https://petersebring.com/showcase.php) | An ambitious anime comic movie project using Pollinations' Kontext and Flux... | @sebastianpw |
| DirPixel 🎨 ([⭐ 0](https://github.com/techcow2/dir-pixel)) | Sometimes creators need to replace multiple images in a directory with new... | @techcow2 |
| [Prompt2Image 🎨](https://marketplace.visualstudio.com/items?itemName=MaazSaboowala.prompt2image-ai-generator) | Prompt2Image is a Visual Studio Code extension that brings AI-powered image... | @MaazS07 |
| [StoryWeaver AI 📚](https://storyweaver-ai-umber.vercel.app/) ([⭐ 0](https://github.com/Karannn3011/storyweaver-ai)) | A real-time, collaborative storyboarding application that empowers users to... | @Karannn3011 |
| [Mixbash.com 🛠️](https://mixbash.com) | Mixbash is a better UI layer to use SOTA AI models hosted on Pollinations, Fal,... | @jiajasper |
| 🇧🇷 [🇧🇷 CapyUniverse - CapyIMG](https://capyuniverse.pages.dev/capyimg.html) ([⭐ 0](https://github.com/faelscarpato/capyuniverse)) | Ferramenta simples para criar imagens com IA diretamente no navegador. O... | @faelscarpato |
| [🇹🇷 CVRON AI - Free İmage Generator](https://cvronai.rf.gd) | Resim Oluşturma İşlemleri İçin Pollinations API yi kullanmakta (Uses... | @cr7 |
| 🇨🇳 [🇨🇳 AI Image Generator](https://ai-pic.site/) | Create Amazing Images with AI. Generate stunning images from text descriptions... | cf12436 |
| [aitoolbox.software 🛠️](https://aitoolbox.software/) ([⭐ 0](https://github.com/huamanraj/aitoolbox.software)) | An open-source collection of AI-powered tools to boost your productivity and... | @huamanraj |
| [Evolve AI 🤖](https://evolve-ai-gamma.vercel.app/) ([⭐ 0](https://github.com/chandankumarm55/Evolve-ai)) | Evolve AI is an intelligent assistant platform that brings together a variety... | @chandankumarm55 |
| [What is this? ❔](https://whatisthis.pinkpixel.dev/) ([⭐ 0](https://github.com/pinkpixel-dev/what-is-this)) | A fun AI-powered object identification tool that helps you identify mysterious... | @sizzlebop |
| [🇷🇺 Aimpress](https://aimpress.ru/) | AIMpress is a web-based image generation platform that allows users to create... | [support@aimp...](mailto:support@aimpress.ru) |
| [Vizbo 📱](https://vizboapp.com/) | Vizbo is a mobile app for AI powered vision board creation. | [visbo.app@gm...](mailto:visbo.app@gmail.com) |
| [EzPromptla](https://ezpromptla.netlify.app) | EzPromptla is an advanced visual prompt builder and creative partner designed... | [mohamadizuan...](mailto:mohamadizuanbakar@gmail.com) |
| [Argent Script](https://perchance.org/ai-text-to-audio) | AI Voice Generator - Generate text to audio for free and without limits,... | [Link](https://github.com/withthatway) |
| [Unfoldtech](https://studio.unfoldtech.online/) | Easily generate new images inspired by the Pexels website with embedded IPTC... | [kengkreingkr...](mailto:kengkreingkrai@gmail.com) |
| [Celebrity AI Image Generator](https://www.aicelebrity.design/) ([⭐ 0](https://github.com/Colin-Zero)) | An AI-powered celebrity image generator that uses Pollinations.ai and a1.art... | @Colin-Zero |
| [Coloring AI 🎨](https://coloring-ai.com/) | An intelligent web-based coloring assistant that turns black-and-white sketches... | [962900862@qq...](mailto:962900862@qq.com) |
| [JSON Pollinations API](https://pollinations-json.deno.dev/openai) | A Deno Deploy API wrapper for Pollinations that provides JSON-formatted... | @apersonwhomakess... |
| [Image Creator](https://saepulwap.blogspot.com/p/flux-image-creator.html) | Create images with multi-language prompts, the language will be automatically... | [Link](https://facebook.com/403.frobidden) |
| [Avatar GenStudio](https://astudio-dcae4.web.app) | A system for creating custom characters that uses the Pollinations API for... | @nic-wq |
| [StoryBolt](https://storybolt.vercel.app/) ([⭐ 0](https://github.com/sahilalamgir/StoryBolt)) | Generate stories with enticing narratives and beautiful illustrations. Users... | @gumbasil |
| [CalcuBite AI](https://calcubite.vercel.app/) | CalcuBite AI is a smart tool that analyzes food from images to provide calorie... | @sugamdeol |
| 🇮🇩 [Generator AI Image 🇮🇩](https://kenthir.my.id/advanced-generator/) | Advanced AI Image Generator adalah platform inovatif yang memungkinkan Anda... | @kenthirai |
| [NailsGen](https://www.nailsgen.com/) | Create beautiful nail art designs with AI. Generate unique nail art designs... | [lipengliang2...](mailto:lipengliang2012@163.com) |
| [ImageGen AI Image](https://imagegenaiimage.com/) | Generate high-quality AI images for any purpose. Features a variety of models... | [Link](https://www.linkedin.com/in/narendradwivedi) |
| 🇮🇩 [RuangRiung AI Image 🇮🇩](https://ruangriung.my.id) ([⭐ 0](https://github.com/ruangriung)) | RuangRiung AI Image Generator is ideal for digital artists, designers, or... | @ruangriung |
| [PollinateAI](https://pollinateai.vercel.app) ([⭐ 0](https://github.com/Auspicious14/image-generator-fe.git)) | PollinateAI is an image generation platform that aims to ease the stress of... | @Auspicious14 |
| [FlowGPT](https://flowgpt.com/p/instant-image-generation-with-chatgpt-and-pollinationsai) | Generate images on-demand with ChatGPT! | - |
| [Foodie AI](https://foodie-ai.vercel.app/) | An AI application for food analysis that uses advanced artificial intelligence... | @Aashir__Shaikh |
| [AIMinistries](https://www.ai-ministries.com) | A collection of free AI tools including AI chat, writing tools, image... | @tolerantone |
| [The Promised Pen](https://promisedpen.app) | A free, feature-rich novel writing application that helps writers organize... | @soryn.san |
| 🇨🇳 [Aiphoto智能绘画 🇨🇳](https://qiyimg.3d.tc/Aiphoto) | AI艺术工坊 - 智能绘画生成器。这是一个基于AI的绘画生成工具，可以根据用户输入的中文描述自动生成相应的图片。(An AI art workshop -... | @qiyimg |
| 🖥️ AI YouTube Shorts Generator | Python desktop app that automates YouTube Shorts creation with AI-generated... | @Sami-Alsahabany |
| 🤖 [Emojiall AI Drawing Platform](https://art.emojiall.com) | A platform focused on allowing users to draw pictures according to their own... | @James-Qi |
| [PixPal](https://pixpal.chat) | PixPal is a free AI assistant that can analyze, edit, and generate images,... | @andreas_11 |
| 🇪🇸 [🇪🇸 Generador de presentaciones con imágenes y texto V2](https://proyectodescartes.org/IATools/Crea_presentaciones4/) | Una herramienta configurable que permite crear presentaciones con 3 a 20... | @juanrivera126 |
| [🇪🇸 Yo el director](https://yoeldirector.dpana.com.ve) | Web para crear peliculas y contenido para youtube, usando Pollinations (Web... | @henryecamposs |
| [Imagemate AI](https://play.google.com/store/apps/details?id=com.madameweb.imgmate) | Imagemate AI is a powerful image generation app designed to turn your... | @Shanto-Islam |
| [B&W SVG Generator](https://fluxsvggenerator.streamlit.app/) | Uses Flux (through pollinations) and potrace to create B&W Vector files | @pointsguy118 |
| [TurboReel](https://turboreel.framer.ai/) | A fast AI video generation service for social media content, leveraging... | @turbo_reels |
| [Anime Character Generator](https://perchance.org/ai-character-generator) | A dedicated AI tool for generating high-quality, unique anime-style characters.... | @AnimeArtDevs |
| [AI PPT Maker](https://slidesgpt.com) | An AI-powered presentation generator that creates PowerPoint slides from text... | @ppt_monster |
| [Promptgenerator.art](https://promptgenerator.art) | FREE Art Prompt Generator that helps you turn simple ideas into structured... | [info@promptg...](mailto:info@promptgenerator.art) |
| 🤖 [☬SHΞNΞRATOR 🎨](https://Shervinuri.github.io) ([⭐ 0](https://github.com/Shervinuri/Shervinuri.github.io)) | AI image and text generator with dual functionality. Features both image... | [Link](https://T.me/shervinuri) |
| [Image Generation Playground](https://umint-image.hf.space) ([⭐ 0](https://huggingface.co/spaces/umint/image/tree/main)) | Transform your ideas into a visual masterpiece. Part of the UltimaX... | @hadadarjt |
| [Prompt Vision 🎨](https://promptvision.jagrut.me) ([⭐ 0](https://github.com/jagrut-bhole/promptvision)) | Create and share AI-generated images with the community. Features intelligent... | @jagrut-bhole |
| [Pollinations Gallery 🖼️](https://leofy18.github.io/gallery/) ([⭐ 0](https://github.com/leofy18/gallery)) | Curated gallery of AI-generated artwork powered by Pollinations. Explore,... | @leofy18 |
| [AI Stickers Generator 🎨](https://ai-stickers-generator.vercel.app/) | Turn text prompts into unique AI-generated stickers instantly. Perfect for... | @KristijanPill |
| [StickerHub 🎨](https://stickerhub.pages.dev/) | AI-powered sticker generation platform. Create and download custom stickers... | @StickerHub |
| [GPTAI.host 🛠️](https://gptai.host/) | Completely free AI toolkit offering unlimited text, image, and audio... | @carlseo |
| 🤖 [LINE Blessing Images Bot 🇹🇼](https://line.me/R/ti/p/@blessing-ai) | Create and share personalized AI blessing images directly in LINE. Choose from... | @nickyeh611 |
| [Pollinator Android App](https://github.com/g-aggarwal/Pollinator) | An open-source Android app for text-to-image generation. | @gaurav_87680 |
| StorySight ([⭐ 14](https://github.com/tangg555/story-generation-demo)) | An AI tool that generates illustrations for stories and articles using... | @story_viz |
| [Magerun AI 🎨](https://preview--prompt-to-vision-18.lovable.app/) ([⭐ 0](No response)) | A creative image generation site that improves your prompts using AI before... | finicklagat |
| [FoilAI 🌨](https://foilai.in/) | AI image generator in beta stage. Web-based text-to-image generator powered by... | @aryanshrai3 |
| Scribe 📄 ([⭐ 0](https://github.com/nadinev6/scribe)) | Feature-rich Markdown editor for content creators, developers, and writers.... | @nadinev6 |
| [AI Answers Forms 📝](https://chromewebstore.google.com/detail/fbiccefbjbnnieofnomocjdebppanndo) | Chrome extension that helps get answers to questions on Google Forms using AI.... | @Maniii97 |
| 🤖 [Zelos AI image generator](https://websim.ai/@ISWEARIAMNOTADDICTEDTOPILLOW/ai-image-prompt-generator) | It uses Pollinations for both prompt enhancing and image generation, it was a... | [Link](https://www.roblox.com/users/4361935306/profile) |
| [Versemind 🪶](https://versemind.com) ([⭐ 0](No response)) | An AI poetry tool that analyzes a user’s tone, mood, and writing style to craft... | dk-cleanedit |
| [Own-AI](https://own-ai.pages.dev/) | An AI text-to-image generator. | Sujal Goswami |
| [PollinVerse 🚀](https://pollinverse.netlify.app) ([⭐ 0](No response)) | A rapid AI development and prototyping platform powered by Pollinations.AI.... | VearyTry |
| [Pollinations.ai Model Comparison](https://endemicmedia.github.io/FLARE/llm-comparison-tool/) ([⭐ 0](https://github.com/EndemicMedia)) | An interactive tool designed to compare outputs from various large language... | [Link](https://github.com/dseeker) |
| 🇨🇳 [IMyself AI 🇨🇳](https://openai.lmyself.top/) | 我们提供高质量的AI生成服务，包括图像生成、文本生成、音频生成和语音转文本服务， 让您轻松创建各种创意内容。 (We provide high-quality... | Shadownc |
| 🆕 🇧🇷 [Thelas.ia](https://thelasia.netlify.app/) | Thelas.ia is a Social Media Content Creation Tool that generates corporative,... | studiostein |
| 🆕 [SAGE](https://starlightguardians.com) ([⭐ 0](sebastianpw/sage)) | SAGE (Storyboard Animation Generation Environment) is an open-source multimedia... | sebastianpw |
| 🆕 🇧🇷 [ViralFlow AI](https://fabioarieira.com/viralflow) ([⭐ 0](https://github.com/FabioArieiraBaia/ViralFlow)) | An automated generator of viral videos that uses the pollinations.ai API to... | FabioArieiraBaia |
| 🆕 🤖 [Gemini ai telegram-bot](https://t.me/index_bot) | Gemini ai telegram-bot: a Telegram bot offering chat (text, voice, images)... | mosavy |
| 🆕 [LineSketch AI](https://linesketch-muse.lovable.app/) | LineSketch AI is a minimalist web app that turns ideas into clean... | ArslanDevelop |
| 🆕 [Ecoverse AI](https://ecoverse.cc) ([⭐ 0](https://github.com/achyuth0/Ecoverse-doc)) | Ecoverse is an AI-powered waste-recognition platform that helps users instantly... | achyuth0 |
| 🆕 🇧🇷 [Cinepoca](https://cinepoca.com.br) | Cinepoca serves as a fully AI-driven hub for movie enthusiasts. Our project... | victorchiq |
| 🆕 [Flowgen](https://flowgen.puter.site/) | A high-performance, web-based AI image generation studio built on the Puter.js... | alinaaa20708-ops |
| 🆕 [Flux AI 🇹🇼](https://koy.xx.kg/) ([⭐ 0](https://github.com/kinai9661/Flux-AI-Pro)) | Cloudflare Workers' intelligent adaptive AI image generation platform | kinai9661 |
| 🆕 🤖 [Robatika — AI Chat Platform](https://app.robatika.com) | Robatika is a rapidly growing AI chat platform that provides users with... | Robatika |
| 🆕 [🛠️ NextGenTools](https://image-gen-adobe.nextgentools.online/) | AI-powered workflow for stock photography. Generate images, vectorize them, and... | @roni123332 |
| 🆕 [📚 AI Story Illustrator](https://soft-cucurucho-6758e7.netlify.app/) | Interactive storybook creator where you write scenes and get AI-generated... | @KAmaL-senpai |
<<<<<<< HEAD
| 🆕 🎨 ChimeraStudio ([⭐ 0](https://github.com/migueland94/ChimeraStudio)) | Lightweight browser-based sandbox for testing Pollinations API capabilities.... | @migueland94 |
=======
| 🆕 🤖 [🎨 imgs_ai_bot](https://t.me/imgs_ai_bot) | A multifunctional Telegram bot for generating images using artificial... | @lwakis |
>>>>>>> f7892b73

### Games 🎲

| Project | Description | Creator |
|---------|-------------|--------|
| AI Character RP (Roblox) ([⭐ 10](https://github.com/snipcola/Roblox-AI)) | A Roblox game that lets players interact with AI characters powered by... | @roblox_ai_dev |
| Minecraft AI (Python) ([⭐ 7](https://github.com/Amagash/minecraft-ai-python)) | A Python implementation that uses Pollinations AI to control a Minecraft... | @Amagash |
| 🇨🇳 [🇨🇳 云渺仙途：凡尘篇](https://ai-game.jkai.de/) ([⭐ 7](https://github.com/ZhjGo/ai-game)) | 《云渺仙途：凡尘篇》是一个由AI驱动的文字修仙沙盒游戏 (An AI-driven text cultivation sandbox game... | @ZhjGo |
| [DreamHer](https://dreamher.vercel.app/) ([⭐ 2](https://github.com/creation22/DreamGirl)) | Interactive web app that transforms your imagination of a 'dream girl' into a... | @_Creation22 |
| Sirius Cybernetics Elevator Challenge ([⭐ 1](https://github.com/pollinations/sirius-cybernetics-elevator-challenge)) | A programming challenge that uses Pollinations AI to simulate... | @sirius_dev |
| [AIStorium](https://aistorium.vercel.app/) ([⭐ 1](https://github.com/artegoser/ai-storium)) | Service for generating dynamic stories. Generates stories, images and audio by... | @artegoser |
| [Quiz Application 🎯](https://jaykmarBCET.github.io/Quiz-Application/) ([⭐ 0](https://github.com/jaykmarBCET/Quiz-Application)) | Interactive quiz application with AI-powered question generation and image... | @jaykmarBCET |
| [Chaos Canvas 🎲](https://chaoscanvas.app/) | Crowdsourced creativity experiment where each player adds just one or two words... | @eat-sleep-code |
| RoastMaster AI | No detailed description available, but likely a creative/entertainment tool (AI... | - |
| Pollinations AI Game ([⭐ 0](https://github.com/ednsinf/pollinations-ai)) | A Hitchhiker's Guide to the Galaxy themed LLM-based elevator game. | @game |
| [Favorite Puzzles](https://radbrothers.com/games/favorite-puzzles/) | A jigsaw puzzles game for Android, iOS, and web that uses Pollinations feed as... | [contact@radb...](mailto:contact@radbrothers.com) |
| [Abyss Ascending](https://interzone.art.br/abyss_ascending/) | A generative cosmic ocean adventure - text-based RPG with AI-driven... | @interzone |
| [Deep Saga](https://deepsaga.io) | An immersive role-playing game with AI-generated worlds, characters, and quests... | @saga_studios |
| [Infinite World – AI Game](https://infinite-world-game.vercel.app/) | An exploration game with procedurally generated environments and creatures... | @infinite_world_dev |
| [A Mita (Roblox)](https://www.roblox.com/games/118762581800441/A-Mita) | A Roblox game about interacting with AI with different personalities. Features... | @thespecificdev |
| [🕰️ Time Travel Selfie Portal](https://selfie-time-traveler-portal.vercel.app) | Upload your selfie, background is automatically removed. Choose a historical... | @Argyrisk21 |
| [Convince the Weird Maid to Let You Leave the House (Roblox)](https://www.roblox.com/games/120881450499910/Convince-the-Weird-Maid-to-Let-You-Leave-the-House) | A Roblox game where a weird maid traps you inside her house. Your goal is to... | @wBrowsqq |
| [Aiko AI: With You Til The End (Roblox)](https://www.roblox.com/games/91780007937760/Aiko-AI-With-You-Till-The-End-BETA) | A psychological escape room game where you're trapped by Aiko, an AI with a... | @youssefelsafi |
| [RETIME - FABRIC OF REALITY](https://rivatech-games.itch.io/retime) | A text-based, blind friendly fantasy adventure game powered by Pollinations AI.... | @TheSingleAlgeria... |
| [🧩 AI Word Search](https://play.google.com/store/apps/details?id=com.aiwords.app) | AI-powered Android app that generates unlimited, personalized word search... | [hello@island...](mailto:hello@islandapps.dev) |
| [Devil Summoner WIP](https://gamedemo-a65.pages.dev/) | Procedural driven text prompts develop characters as you explore the city. Down... | @lenankamp |
| [roastmyselfie.app](https://roastmyselfie.app) | AI Personality Analyzer - Get roasted and psychoanalyzed.. just from one... | @andres_11 |
| [Watch TV with neko (Roblox)](https://www.roblox.com/games/15087497266/UPD-Watch-TV-with-neko-AI) | Roblox game where you can talk with AI catgirls 🐾 or just have fun, talking... | [Link](https://www.roblox.com/users/3857849039/profile/) |
| Infinite Tales ([⭐ 29](https://github.com/JayJayBinks/infinite-tales-rpg)) | Interactive storytelling platform powered by AI that creates endless narrative... | @infinite_tales |
| 🆕 Godville Heroic Moment ([⭐ 0](https://github.com/migueland94/Godville-Heroic-Moment)) | Firefox-only browser extension that adds a Heroic Moment block to your Godville... | migueland94 |
| 🆕 [🎮 Nikke-DB Story/Roleplaying Generator](https://nikke-db.pages.dev/) ([⭐ 0](https://github.com/Nikke-db/nikke-db-vue)) | Interactive story and roleplay generator for Goddess of Victory: NIKKE.... | @rhystic1 |
| 🆕 [🎮 Nikke-DB Story/Roleplaying Generator](https://nikke-db.pages.dev/) ([⭐ 0](https://github.com/Nikke-db/nikke-db-vue)) | Interactive story and roleplay generator for Goddess of Victory: NIKKE.... | @rhystic1 |
| 🆕 🎮 ii's Stupid Menu ([⭐ 0](https://github.com/iiDk-the-actual/iis.Stupid.Menu)) | A mod menu for Gorilla Tag featuring 1600+ mods and an AI Assistant powered by... | @iiDk-the-actual |
<<<<<<< HEAD
=======
| 🆕 [🎮 DnD Character Sheet Helper](https://rkdn.app/dnd) ([⭐ 0](https://github.com/arcadiancomp/dnd)) | A fun tool for creating D&D character sheets with AI-generated character... | @Arca
>>>>>>> f7892b73

### Hack-&-Build 🛠️

| Project | Description | Creator |
|---------|-------------|--------|
| tgpt ([⭐ 2.9k](https://github.com/aandrew-me/tgpt)) | ChatGPT in terminal without requiring API keys. Uses Pollinations API endpoints... | @aandrew-me |
| 🛠️ AI Content Describer ([⭐ 59](https://github.com/cartertemm/AI-content-describer/)) | An extension for NVDA, the free and open-source screen reader for Microsoft... | @cartertemm |
| 💻️ Windows Walker ([⭐ 14](https://github.com/SuperShivam5000/windows-walker)) | Windows Walker – What Copilot for Windows should have been. AI-powered Windows... | @supershivam |
| [Mimir AIP](https://mimir-aip.github.io/) ([⭐ 11](https://github.com/Mimir-AIP/Mimir-AIP)) | An AI integration platform for developers. | @CiaranMcAleer |
| CoNavic ([⭐ 8](https://github.com/mkantwala/CoNavic/)) | A free, open-source browser extension that brings the power of ChatGPT and... | @mkantwala |
| Pollinations.AI Enhancer ([⭐ 6](https://github.com/fisventurous/pollinationsai-enhancer)) | A frontend-based AI interface designed to deliver a smooth, multimodal, and... | @fisven |
| Server Status Dashboards ([⭐ 6](https://github.com/hverr/status-dashboard)) | A monitoring tool for tracking and visualizing server performance metrics,... | @devopper |
| [unpkg.ai](https://unpkg.ai) ([⭐ 5](https://github.com/Strawberry-Computer/unpkg.ai)) | AI-powered ESM module generation service that creates JavaScript modules... | @vgrichina |
| [WordPress AI Vision Block](https://wordpress.org/plugins/ai-vision-block/) ([⭐ 5](https://github.com/mahmood-asadi/ai-vision-block)) | A custom WordPress Gutenberg block that allows you to generate images using the... | mahmood-asadi |
| DominiSigns ([⭐ 4](https://github.com/cmunozdev/DominiSigns)) | Avatar Translator for Dominican Sign Language that uses artificial intelligence... | @cmunozdev |
| [🌱 Strain Navigator](https://www.strainnavigator.com/) ([⭐ 1](https://github.com/Tolerable/strainnavigator)) | A collection of tools to help Growers, Breeders & Seed Bankers. Free & Open... | @Tolerable |
| YankoviC ([⭐ 1](https://github.com/Sweaterdog/YankoviC)) | A programming language interpreter written in JavaScript that emulates C/C++... | @Sweaterdog |
| VisionText (VS Code Extension) 👁️ ([⭐ 0](https://github.com/techcow2/visiontext)) | VS Code extension to transform images into text descriptions and generate AI... | @techcow2 |
| [Pollinations PR Summarizer 🛠️](https://github.com/marketplace/actions/pollinations-pr-summary) ([⭐ 0](https://github.com/CloudCompile/pollinations-pr-review)) | GitHub Action that automatically analyzes pull requests using Pollinations Text... | @CloudCompile |
| [Blossom-ai (Python SDK) 🐍](https://pypistats.org/packages/eclips-blossom-ai) ([⭐ 0](https://github.com/PrimeevolutionZ/blossom-ai)) | Python SDK for Pollinations AI. Simple and easy-to-use wrapper for accessing... | @PrimeevolutionZ |
| 🤖 [Herramientas IA 🛠️](https://proyectodescartes.org/descartescms/herramientas-ia) | Comprehensive collection of 120+ AI tools and educational applications powered... | @Juanrivera126 |
| BeeCoder 🌈 ([⭐ 0](https://github.com/cemalgnlts/beecoder)) | Enables VSCode Copilot to connect to Pollinations, bringing AI-powered code... | @cemalgnlts |
| [MCP-B 🌐](https://mcp-b.ai) ([⭐ 0](https://github.com/MiguelsPizza/WebMCP)) | Browser-based Model Context Protocol that enables AI agents to interact with... | @MiguelsPizza |
| MultiAgent 🤖 ([⭐ 0](https://github.com/LKosoj/multiagent)) | Advanced multi-agent system for solving complex tasks using specialized AI... | @LKosoj |
| 🖥️ [Pollinations MCP Server (Official)](https://www.npmjs.com/package/@pollinations/model-context-protocol) ([⭐ 0](https://github.com/pollinations/pollinations/tree/main/model-context-protocol)) | Official Model Context Protocol server for Pollinations AI services. Generate... | @pollinations |
| [FoodAnaly](https://foodanaly.vercel.app/) | An AI application for food analysis that uses advanced artificial intelligence... | [liukang0120@...](mailto:liukang0120@163.com) |
| [Pollinations AI Free API](https://pollinations-ai-free-api.vercel.app/) | This project provides a free API interface supporting various text and image... | @freeapi |
| 🤖 [DynaSpark API](https://th3-ai.github.io/DynaSpark) ([⭐ 0](https://github.com/Th3-AI/DynaSpark)) | The DynaSpark API provides simple yet powerful AI capabilities for text... | @Th3-C0der |
| [Querynator5000](https://querynator5000.onrender.com/) ([⭐ 0](https://github.com/SuperShivam5000/querynator5000)) | Modern AI-first SQL interface for exploring and manipulating databases with... | @SuperShivam5000 |
| [UltimaX Intelligence CLI](https://huggingface.co/spaces/umint/cli) | Extension of the UltimaX Intelligence project based on Pollinations Python SDK. | @hadadarjt |
| [AI Agent Portal](https://agent.makululinux.com/) ([⭐ 0](https://github.com/raymerjacque/Makulu-Agent-Portal)) | A next-generation development environment that leverages a sophisticated... | @raymerjacque |
| PDF-to-Speech 🔊 ([⭐ 0](https://github.com/Ak-Yadav/pdf_to_speech)) | Convert any PDF document into natural-sounding audio using Pollinations AI TTS.... | @Ak-Yadav |
| [pollinations.ai Python SDK](https://github.com/pollinations-ai/pollinations.ai) | Official Python SDK for working with Pollinations' models. | @pollinations-ai |
| MCPollinations (Community) ([⭐ 32](https://github.com/pinkpixel-dev/MCPollinations)) | Community-maintained Model Context Protocol server with advanced features like... | @pinkpixel-dev |
| [pollinations_ai](https://pub.dev/packages/pollinations_ai) | Dart/Flutter package for Pollinations API. | @Meenapintu |
| pollinations NPM Module | JavaScript/Node.js SDK for Pollinations API. | - |
| [pypollinations](https://pypi.org/project/pypollinations/) | Comprehensive Python wrapper for Pollinations AI API. | @KTS-o7 |
| [@pollinations/react](https://www.npmjs.com/package/@pollinations/react) | React hooks for easy integration of Pollinations' features. | @pollinations |
| Polli API Dashboard | Dashboard for managing/interacting with Pollinations API. | - |
| 🇨🇳 [imggen.top 🇨🇳](https://www.imggen.top/) | Create stunning AI-generated images in seconds with our free AI image... | [lipengliang2...](mailto:lipengliang2012@163.com) |
| 🇨🇳 [Quicker Pollinations AI](https://getquicker.net/Sharedaction?code=9ac738ed-a4b2-4ded-933c-08dd5f710a8b&fromMyShare=true) | This project provides a free API interface supporting various text and image... | [Link](https://linux.do/u/s_s/summary) |
| 🆕 🛠️ Content Auto Manager ([⭐ 0](https://github.com/pptt121212/content-auto-manager)) | WordPress plugin for automated AI content production. Features scheduled task... | @pptt121212 |

### Chat 💬

| Project | Description | Creator |
|---------|-------------|--------|
| [G4F Chat UI](http://g4f.dev/chat/pollinations) ([⭐ 65.1k](https://github.com/gpt4free/g4f.dev)) | The official G4F Chat UI for Pollinations with Image & Video Generation... | @hlohaus |
| [LobeChat](https://lobechat.com) ([⭐ 21.0k](https://github.com/lobehub/lobe-chat)) | An open-source, extensible chat UI framework supporting multiple models and... | @lobehub |
| [SillyTavern](https://docs.sillytavern.app/) ([⭐ 14.7k](https://github.com/SillyTavern/SillyTavern)) | An LLM frontend for power users. Pollinations permits it to generate text and... | - |
| 🖥️ [LLMS](https://yassineabou.github.io/LLMs-Wasm/) ([⭐ 88](https://github.com/yassineAbou/LLMS)) | LLMS is a Kotlin Multiplatform application that brings the power of AI to... | @yassineAbou |
| 🇨🇳 [FreeAI 🇨🇳](https://freeai.aihub.ren/) ([⭐ 44](https://github.com/Azad-sl/FreeAI)) | An AI application platform based on Pollinations.AI API, providing free and... | @Azad-sl |
| [DynaSpark AI](https://dynaspark.onrender.com) ([⭐ 20](https://github.com/Th3-C0der)) | A versatile AI assistant with advanced image and text generation capabilities. | Th3-C0der |
| [OkeyMeta](https://playground.okeymeta.com.ng/) ([⭐ 10](https://github.com/okeymeta/okeymeta)) | OkeyMeta is an AI Playground that allows you to chat with different AI models,... | @okeymeta |
| [LLM7.io](https://llm7.io) ([⭐ 7](https://github.com/chigwell/llm7.io)) | A free and open AI platform providing advanced multimodal capabilities,... | @chigwell |
| toai.chat ([⭐ 2](https://github.com/Veallym0n/toai.chat)) | An AI-client-free project dedicated to enabling AI interaction using only curl,... | @Veallym0n |
| [EvilChat 🔥🤖](https://altkriz.github.io/evilchat/) ([⭐ 2](https://github.com/altkriz/evilchat)) | An uncensored AI chat interface with dark, sleek design, smooth animations,... | @altkriz |
| 🤖 🇮🇩 [Rizqi O Chatbot 🇮🇩](https://chatbot.rizqioliveira.my.id) ([⭐ 1](https://github.com/ray23-bit/Projectenam)) | Rizqi O Chatbot adalah proyek berbasis Pollinations yang menggabungkan tiga... | @ray23-bit |
| [ Comeback AI](https://comeback-ai.pinkpixel.dev) ([⭐ 1](https://github.com/pinkpixel-dev/comeback-ai)) | AI-powered clapback machine that transforms mean comments into witty comebacks... | @sizzlebop |
| 🆕 [Pookie AI 💕](https://pookieai.web.app/) ([⭐ 0](https://github.com/shantoislamdev/pookie-ai)) | AI-powered conversational platform for creating customizable virtual characters... | @shantoislamdev |
| [Nuvole AI 🍎](https://routinehub.co/shortcut/18431/) | Apple Shortcut for iOS/iPadOS with 9 AI models from Pollinations. Features... | @_.mikl._ |
| [WorksparkAI [BETA] 💼](https://worksparkai-983563815856.europe-west1.run.app) | Modern ChatGPT alternative with document processing, PDF reading, image... | @obezbolen67 |
| [iTouch 💭](https://jordanpeteroliver.github.io/itouch/) ([⭐ 0](https://github.com/jordanpeteroliver/itouch)) | Chat where images and texts integrate. A poetic journey to where inspiration... | @jordanpeteroliver |
| [Petfuse Image Generator 🐾](https://petfuse.xyz/) | Chat and generate images with custom seed control. Features a public gallery... | @yasmeenanti08-cr... |
| 🖥️ [PrisimAI 💬](https://prisimai.github.io/PrisimAI) ([⭐ 0](https://github.com/PrisimAI/PrisimAI)) | A lightweight, browser-based AI chat application designed to run seamlessly as... | @CloudCompile |
| [VOHU AI 🇮🇷](https://www.vohuapp.ir) | VOHU AI is an Iranian AI that, in collaboration with Pollinations.AI, offers... | [info@vohuapp.ir](mailto:info@vohuapp.ir) |
| [Strapick Chat](https://strapick-chat.vercel.app/) ([⭐ 0](https://github.com/MMojoCoder/Strapick-Chat)) | A minimalistic chat UI for pollinations AI. | @mmojocoder |
| [Chad GPT](https://chadgpt0.vercel.app/) | AI Text, Image, and Audio Generator powered by Pollinations AI API. A... | [Link](https://sawwqib.vercel.app) |
| [チャットGPT 日本語 🇯🇵](https://chatgpt-jp.org/) | チャットGPT 日本語無料版 (Free Japanese version of ChatGPT) | [Link](https://x.com/zhugezifang) |
| [EasyGen](https://easygenme.netlify.app/) | AI-powered tool that generates Mermaid diagrams and flowcharts from... | @Ellweb3 |
| 🤖 [Botzy AI 🇵🇰](https://botzy.hexabiz.com.pk) | A free, unlimited, multilingual AI chatbot designed for Pakistani users.... | @zakrya6665 |
| [Island](https://islandai.app) ([⭐ 0](https://github.com/techcow2/Island)) | Island AI is a free, modern ChatGPT alternative featuring smart multimodal... | @techcow2 |
| [UltimaX Intelligence](https://umint-ai.hf.space) ([⭐ 0](https://huggingface.co/spaces/umint/ai/tree/main)) | UltimaX Intelligence is a free AI platform that unifies multiple premium AI... | @hadadarjt |
| 🤖 [VOID.AI](https://thevoidai.vercel.app/) ([⭐ 0](https://github.com/Ajay-Dhakad/VOID.AI)) | A humanlike AI mentor, productivity partner, and emotionally intelligent... | @Ajay-Dhakad |
| [J.A.R.V.I.S.](https://huggingface.co/spaces/hadadrjt/ai) | Just a Rather Very Intelligent System - an advanced AI language model inspired... | @hadadarjt |
| [Ai drafterplus](https://ai.drafterplus.nl/) | A ChatGPT-like interface with multiple AI models. Completely free and saves... | @dexvisser_ |
| [Unity AI Lab](https://unity.unityailab.com/) | A specialized uncensored LLM model built on Mistral Large, focused on... | - |
| [Neurix 🇷🇺](https://neurix.ru) | A website offering easy and free access to various neural networks, with... | @Igroshka |
| Echo AI | A chat interface for AI interactions and conversations. | Unknown |
| [DreamBig - Generative AI Playground](https://dreambiglabs.vercel.app/) | Interactive AI playground with chat, image generation, and voice responses for... | @opzzxsprinta._999 |
| [Pal Chat](https://apps.apple.com/us/app/pal-chat-ai-chat-client/id6447545085?platform=iphone) | An iOS app that integrates with all LLMs including Pollinations AI models in... | [Link](https://x.com/pallavmac) |
| [Pollinations AI Playground](https://pollinations-ai-playground.vercel.app/) | An AI application platform based on Pollinations.AI API, providing free and... | @playground |
| [Image Gen - Uncensored Edition](https://huggingface.co/chat/assistant/66fccce0c0fafc94ab557ef2) | An uncensored image generation tool that allows for creative freedom without... | @flowgpt |
| 🇨🇳 [Pollinations.AI 中文](https://pollinations.vercel.app) | 我们提供高质量的AI生成服务，包括图像生成、文本生成、音频生成和语音转文本服务， 让您轻松创建各种创意内容。 (We provide high-quality... | @pollinations |
| [Anisurge](https://anisurge.me) | A free anime streaming app with a public chat feature that allows users to chat... | @iotserver24 |
| 🖥️ [AI Chat](https://aichat.narendradwivedi.org) | A Windows desktop application that brings multiple AI models together in one... | @narendradwivedi |
| 🤖 [Free AI Chatbot & Image Generator](https://vercel.com/templates/ai/ai-sdk-image-generator) ([⭐ 0](https://github.com/vercel/ai/tree/main/examples/ai-image-generator)) | A web application offering both conversation with AI and image generation... | @aidevs |
| [DeepSeek Prompt](https://www.deepseekprompt.top/) | DeepSeek Prompt is a front-end application for managing and optimizing AI... | [lipengliang2...](mailto:lipengliang2012@163.com) |
| [AI Dream Girl Studio](https://www.tiktok.com/@herinyourhead) | AI Dream Girl Studio is a content creation pipeline built around... | [Link](https://www.tiktok.com/@herinyourhead) |
| [NeonSpark AI ✨](https://neonspark-ai.web.app/) | NeonSpark AI is a web app that offers AI-powered chat and image generation... | [developer.as...](mailto:developer.asaad@gmail.com) |
| 🆕 [PolliPalmTop 📱](https://aiworld.institute/server/pollipalmtopv1.apk) | Android app dedicated to Pollinations with AI chat, web search, and image... | @BiG L |
| 🆕 [Xibe-chat-cli 💬](https://pypi.org/project/xibe-chat-cli/) ([⭐ 0](https://github.com/iotserver24/xibe-chat-cli)) | AI chat and image generation directly in your terminal with a rich text UI.... | @R3AP3Redit |
| [Fikiri Chat AI 💬](https://fikirichat.netlify.app/) | Multi-model AI chat platform with seamless LLM switching via Pollinations API.... | @brianmativo |
| [PollinationsFreeAI 🆓](https://pollinations-free-ai.vercel.app/) ([⭐ 0](https://github.com/Poli-Chat/PollinationsFreeAI)) | Free AI platform leveraging Pollinations for text and image generation. No... | @Poli-Chat |
| [Samaritan AI 🤖](https://samaritan-ai-web.vercel.app/) | Intelligent AI assistant platform powered by Pollinations. Offers a polished UI... | @mdarman4002 |
| 🇮🇩 [ReThink AI 🇮🇩](https://rethink.web.id) | High-performance AI platform tailored for Indonesia, blending a custom-trained... | @Djongoks |
| 🆕 [Noir Ink Tattoo Studio 🎨](https://noir-ink.netlify.app/) ([⭐ 0](https://github.com/Jairedddy/Noir-Ink-Tattoo-Studio)) | A monochrome tattoo studio featuring AI-powered design generation, booking... | @Jairedddy |
| [Artificial Intelligence Orcho 📱](https://play.google.com/store/apps/details?id=orcho.artificialintelligence) | Mobile AI app for Android with chat and image generation. Get smart chat... | @ricardoxd |
| 🤖 [DebAI 🤖](https://t.me/DebAI_bot) | Compact and free Telegram bot powered by Pollinations AI. Under development... | @FROLIAN-cell |
| [VX Project 💬](https://vortexcm.github.io/VorteX-Res/) ([⭐ 0](https://github.com/vxproject)) | VorteX Resources - A free and powerful platform for game server development... | @lfni |
| 🤖 [PixPax](https://pixpal.chat) | A user-friendly chatbot that lets you analyze images, remix existing images or... | @andreas_11 |
| 🤖 [Mirexa AI Chat](https://mirexa.vercel.app) | A state-of-the-art AI chatbot that seamlessly integrates multiple LLMs with... | @withthatway |
| [AI Chat](https://aichat.jolav.me/) | A simple and elegant chat interface for interacting with various AI models... | @jolav |
| [KoboldAI Lite](https://lite.koboldai.net/) | A lightweight version of KoboldAI that uses Pollinations for text generation,... | @kobold_dev |
| 🤖 Jenny AI | AI chatbot and character creation platform with tts and sst it also has image... | [Link](https://www.linkedin.com/in/pritam-roy-95185328a) |
| [Goalani](https://goalani.com) | Voice-enabled AI fitness coach. Using only your voice, you can communicate with... | [goalani.app@...](mailto:goalani.app@gmail.com) |
| [Pollinations Chat](https://websim.ai/@AdrianoDev1/pollinations-ai-assistant/4) | Pollinations' integrated AI for text and images, totally free and unlimited. | @adrianoprogramer |
| [LiteAI](https://liteai.chat/) | A free, fast, and anonymous AI chat and image generation platform with no login... | LiteAI Team |
| 🤖 [UR Imagine & Chat AI](https://urimagine.netlify.app/) | A versatile AI platform offering both image generation and chat... | @ur_imagine |
| 🆕 [MindFlow](https://note.aegis-plus.my.id/) ([⭐ 0](https://github.com/Aegis-plus/Mindflow)) | # MindFlow\n\n> **Capture thoughts, find clarity.** An AI-powered second brain... | Aegis-plus |
| 🆕 [Synapse](https://chat.aegis-plus.my.id) ([⭐ 0](https://github.com/Aegis-plus/Synapse)) | An AI-powered chat application built with Vite and React, enabling multi-model... | Aegis-plus |
| 🆕 [HelpChatGPT](https://helpchatgpt.ru) | HelpChatGPT is a free web platform that provides access to ChatGPT-like models... | viaea |
| 🆕 [Debootai](https://deboott.puter.site/) | Next-gen AI chat playground with file/image uploads, real-time web search,... | Chess-Base |
| 🆕 [SimplifyMind AI (ELI5)](https://simplify-eloquent-ai.lovable.app/) | A modern one-page web app that turns any complex question into a simple,... | CompaDeveloper |
| 🆕 [🍎 AI Food Guide and Track Calories](https://nutri.selfhost.io.vn/) ([⭐ 0](https://github.com/newnol/nutritrack)) | AI-powered nutrition assistant that helps identify foods and track daily... | @newnol |

### Social Bots 🤖

| Project | Description | Creator |
|---------|-------------|--------|
| 🤖 Pollinations Discord Bot ([⭐ 17](https://github.com/Zingzy/pollinations.ai-bot)) | AI Image Generation Discord Bot using Pollinations.ai. Written in Python with... | @zingy |
| 🤖 [TeleChars AI 🤖 🇪🇸](https://extras.marcosfrg.x10.mx/TGChars) | Plataforma de creación de personajes con IA para Telegram. Soporta STM, LTM, y... | @MarcosFRG |
| 🤖 [ExodusAI 🤖](https://api.whatsapp.com/send/?phone=6285150984232&text=Hi&type=phone_number&app_absent=0) | AI-powered chatbot and image generator platform on WhatsApp. Integrated with... | @FIkriBotDev |
| 🤖 [🎮 Gacha](https://discord.com/oauth2/authorize?client_id=1377330983740903586) | Your Sassy All-in-One AI Discord Bot. A powerful, sassy, and slightly... | `_dr_misterio_` |
| [Pollix AI](http://t.me/pollixrobot) | Pollix AI is your multilingual AI assistant for fast replies, image... | @bladedev |
| 🤖 Aura Chat Bot | A chat bot integrating Pollinations API for text and image generation. | @Py-Phoenix-PJS |
| 🤖 [🤖 ImageEditer](https://t.me/ImageEditer_bot) | AI Art Studio - A feature-rich Telegram bot that creates art from text prompts,... | @_dr_misterio_ |
| 🤖 [GPT_Project](https://t.me/gpt_project_official_bot) | GPT_Project Telegram AI Chatbot - A professional productivity tool that's... | @lordon4x |
| 🤖 [Pollinations WhatsApp Group](https://chat.whatsapp.com/pollinations-ai) | A WhatsApp group bot that allows members to generate AI content through simple... | @whatsapp_ai_dev |
| 🤖 [ioswbot 🤖](https://t.me/ioswbot) | Free, unlimited Telegram bot with ChatGPT 5, Gemini 2.5 Flash Lite Search, GPT... | @swtomas |
| 🤖 [Telegram AI Chars 🤖](https://t.me/MFRG_Shapes) | Plataforma en PHP para la creación de personajes (bots) con personalidad,... | @MarcosFRG |
| 🤖 [Swapna Shastra Dream Decoder 💤✨](https://t.me/Swapnashastra_dream_bot) | AI-powered Telegram bot that interprets dreams using ancient Indian Swapna... | @ShashankNagaraj |
| 🆕 🤖 [Lily – AI Discord Companion](https://discord.com/oauth2/authorize?client_id=1448084290616164513&permissions=8&integration_type=0&scope=bot+applications.commands) | Lily is a next-generation conversational AI bot for Discord designed to feel... | CloudCompile |
| 🆕 🤖 [🎨 Aqua AI Generator](https://top.gg/bot/1026133323023654932) | Free Discord AI image generator bot supporting up to 8 models, including 4 from... | @shaqkao1206 |

### Learn 📚

| Project | Description | Creator |
|---------|-------------|--------|
| Connect Pollinations with Open Web UI tutorial ([⭐ 11](https://github.com/cloph-dsp/Pollinations-AI-in-OpenWebUI)) | Step-by-step guide on integrating Pollinations APIs with Open Web UI for... | @cloph-dsp |
| [Interactive GeoMap 🗺️](https://interactive-geomap.vercel.app) | AI-powered geography insights using text.pollinations.ai API. Click anywhere on... | @argyrisAEK |
| [PromptsHub 📝](https://promptshub.net/) | Dynamic platform for organizing, curating, and sharing effective AI prompts.... | @pickplugins |
| [Prompt Explorer](https://play.google.com/store/apps/details?id=com.ismafly.promptexploratorapp) | A mobile app that combines AI prompt discovery with image generation using... | [ismail.azdad...](mailto:ismail.azdad@gmail.com) |
| StoryMagic: Interactive Kids Stories | Interactive and educational tool for generating kids' stories. | - |
| [Riffle](https://riffle.ink) | A powerful tool designed to make reading English books more enjoyable and... | [gsx123@gmail...](mailto:gsx123@gmail.com) |
| [OkeyAI](https://chat.okeymeta.com.ng) ([⭐ 0](https://github.com/okeymeta)) | An LLM created by Africans to understand and have cultural awareness of African... | @okeymeta |
| [Whizzy AI](https://whizzyai.vercel.app) | An educational AI platform for students featuring AI-powered study assistance,... | @vaibhavcoding69 |
| [SearchGPT](https://huggingface.co/spaces/umint/searchgpt) | ChatGPT with real-time web search & URL reading capability. Part of the UltimaX... | @hadadarjt |
| 🇧🇷 [EduGen AI 🇧🇷](https://ensinoedugenai.online) | E uma ia voltada para professores e queria a IA pollinations.ai para criar... | [mlspfc360@gm...](mailto:mlspfc360@gmail.com) |
| [AI儿童故事 🇨🇳](https://kidss.netlify.app/) | 基于此项目 构建有趣的孩子故事书应用演示 (Based on this project, build an interesting children's... | MZ |
| [Pollinations.AI AI/Teens talk](https://www.youtube.com/live/5Rvdfr2qYGA?si=i5NLOKI49fGxNAEK&t=1034) | Session 2: ai/teens worldwide conference exploring the forces shaping AI today,... | @thomash_pollinat... |
| [MalaysiaPrompt 🇲🇾](https://malaysiaprompt.rf.gd/) | A resource for discovering and sharing creative prompts, supporting the... | - |
| [Artistic Styles Book](https://proyectodescartes.org/iCartesiLibri/materiales_didacticos/Libro_Estilos/index.html) | An interactive book showcasing 90+ artistic styles. | Juan Gmo. Rivera |
| 🆕 [📚 Word Master](https://equal-grouse-feasible.ngrok-free.app/) ([⭐ 0](https://github.com/rudotcom/WordMaster)) | Django app for mastering foreign vocabulary with AI-powered features. Create... | @rudotcom |
| [Proyecto Descartes](https://proyectodescartes.org/revista/Numeros/Revista_8_2024/index.html) | Educational initiative integrating Pollinations AI into STEM. | Juan Gmo. Rivera |


<!-- AUTO-GENERATED-CONTENT:END -->

Have you created a project using Pollinations.AI? [Submit it through our project submission form](https://github.com/pollinations/pollinations/issues/new?template=project-submission.yml) to get it listed here! We use a structured GitHub issue template (labeled as **APPS**) to make the submission process easy and organized.

## 🔮 Future Developments

We're constantly exploring new ways to push the boundaries of AI-driven content creation. Some areas we're excited about include:

- Digital Twins: Creating interactive AI-driven avatars
- Music Video Generation: Combining AI-generated visuals with music for unique video experiences
- Real-time AI-driven Visual Experiences: Projects like our Dreamachine, which create immersive, personalized visual journeys

## 🌍 Our Vision

Pollinations.AI envisions a future where AI technology is:

- **Open & Accessible**: We believe AI should be available to everyone, not locked behind paywalls or restricted access

- **Transparent & Ethical**: Our open-source approach ensures transparency in how our models work and behave

- **Community-Driven**: We're building a platform where developers, creators, and AI enthusiasts can collaborate and innovate

- **Interconnected**: We're creating an ecosystem where AI services can seamlessly work together, fostering innovation through composability

- **Evolving**: We embrace the rapid evolution of AI technology while maintaining our commitment to openness and accessibility

We're committed to developing AI technology that serves humanity while respecting ethical boundaries and promoting responsible innovation. Join us in shaping the future of AI.

## 🤝 Community and Development

We believe in community-driven development. You can contribute to Pollinations.AI in several ways:

1. **Coding Assistant**: The easiest way to contribute! Just [create a GitHub issue](https://github.com/pollinations/pollinations/issues/new) describing the feature you'd like to see implemented. The [MentatBot AI assistant](https://mentat.ai/) will analyze and implement it directly! No coding required - just describe what you want.

2. **Project Submissions**: Have you built something with Pollinations.AI? [Use our project submission template](https://github.com/pollinations/pollinations/issues/new?template=project-submission.yml) (labeled as **APPS**) to share it with the community and get it featured in our README.

3. **Feature Requests & Bug Reports**: Have an idea or found a bug? [Open an issue](https://github.com/pollinations/pollinations/issues/new) and let us know. Our team and the MentatBot assistant will review it.

4. **Community Engagement**: Join our vibrant [Discord community](https://discord.gg/k9F7SyTgqn) to:
   - Share your creations
   - Get support and help others
   - Collaborate with fellow AI enthusiasts
   - Discuss feature ideas before creating issues

For any questions or support, please visit our [Discord channel](https://discord.gg/k9F7SyTgqn) or create an issue on our [GitHub repository](https://github.com/pollinations/pollinations).

## 🗂️ Project Structure

Our codebase is organized into several key folders, each serving a specific purpose in the Pollinations.AI ecosystem:

- [`pollinations.ai/`](./app/): The main React application for the Pollinations.ai website.

- [`image.pollinations.ai/`](./image.pollinations.ai/): Backend service for image generation and caching with Cloudflare Workers and R2 storage.

- [`pollinations-react/`](./pollinations-react/): React component library for Pollinations.ai.

- [`text.pollinations.ai/`](./text.pollinations.ai/): Backend service for text generation.

- [`model-context-protocol/`](./model-context-protocol/): Model Context Protocol (MCP) server for AI assistants like Claude to generate images directly.

This structure encompasses the frontend website, backend services for image and text generation, and integrations like the Discord bot and MCP server, providing a comprehensive framework for the Pollinations.AI platform.

For development setup and environment management, see [DEVELOP.md](./DEVELOP.md).

## 🏢 Supported By

Pollinations.AI is proud to be supported by:

[![Supported Companies](https://pollinations.ai/p/Logos_of_AWS_Activate,_Google_Cloud_for_Startups,_NVIDIA_Inception,_Azure,_Cloudflare,_Scaleway,_and_Modal_arranged_in_a_2_rows_and_4_columns_grid?width=400&height=200&nologo=true&seed=-1)](https://pollinations.ai/p/Logos_of_AWS_Activate,_Google_Cloud_for_Startups,_NVIDIA_Inception,_Azure,_Cloudflare,_Scaleway,_and_Modal_arranged_in_a_2_rows_and_4_columns_grid?width=400&height=200&nologo=true&seed=-1)

- [Portkey AI Gateway](https://github.com/Portkey-AI/gateway): AI Gateway for LLM routing and fallbacks
- [io.net](https://io.net/): Decentralized GPU network for AI compute
- [BytePlus](https://www.byteplus.com/): Official ByteDance cloud services and AI solutions
- [AWS Activate](https://aws.amazon.com/): GPU Cloud Credits
- [Google Cloud for Startups](https://cloud.google.com/): GPU Cloud Credits
- [NVIDIA Inception](https://www.nvidia.com/en-us/deep-learning-ai/startups/): AI startup support
- [Azure (MS for Startups)](https://azure.microsoft.com/): OpenAI credits
- [Cloudflare](https://developers.cloudflare.com/workers-ai/): Put the connectivity cloud to work for you.
- [Scaleway](https://www.scaleway.com/): Europe's empowering cloud provider
- [Modal](https://modal.com/): High-performance AI infrastructure

## 📜 License

Pollinations.AI is open-source software licensed under the [MIT license](LICENSE).

---

Made with ❤️ by the Pollinations.AI team

## Contributors

<!-- ALL-CONTRIBUTORS-LIST:START - Do not remove or modify this section -->
<!-- prettier-ignore-start -->
<!-- markdownlint-disable -->

<!-- markdownlint-restore -->
<!-- prettier-ignore-end -->
<!-- ALL-CONTRIBUTORS-LIST:END --><|MERGE_RESOLUTION|>--- conflicted
+++ resolved
@@ -383,11 +383,9 @@
 | 🆕 🤖 [Robatika — AI Chat Platform](https://app.robatika.com) | Robatika is a rapidly growing AI chat platform that provides users with... | Robatika |
 | 🆕 [🛠️ NextGenTools](https://image-gen-adobe.nextgentools.online/) | AI-powered workflow for stock photography. Generate images, vectorize them, and... | @roni123332 |
 | 🆕 [📚 AI Story Illustrator](https://soft-cucurucho-6758e7.netlify.app/) | Interactive storybook creator where you write scenes and get AI-generated... | @KAmaL-senpai |
-<<<<<<< HEAD
 | 🆕 🎨 ChimeraStudio ([⭐ 0](https://github.com/migueland94/ChimeraStudio)) | Lightweight browser-based sandbox for testing Pollinations API capabilities.... | @migueland94 |
-=======
 | 🆕 🤖 [🎨 imgs_ai_bot](https://t.me/imgs_ai_bot) | A multifunctional Telegram bot for generating images using artificial... | @lwakis |
->>>>>>> f7892b73
+
 
 ### Games 🎲
 
@@ -421,10 +419,7 @@
 | 🆕 [🎮 Nikke-DB Story/Roleplaying Generator](https://nikke-db.pages.dev/) ([⭐ 0](https://github.com/Nikke-db/nikke-db-vue)) | Interactive story and roleplay generator for Goddess of Victory: NIKKE.... | @rhystic1 |
 | 🆕 [🎮 Nikke-DB Story/Roleplaying Generator](https://nikke-db.pages.dev/) ([⭐ 0](https://github.com/Nikke-db/nikke-db-vue)) | Interactive story and roleplay generator for Goddess of Victory: NIKKE.... | @rhystic1 |
 | 🆕 🎮 ii's Stupid Menu ([⭐ 0](https://github.com/iiDk-the-actual/iis.Stupid.Menu)) | A mod menu for Gorilla Tag featuring 1600+ mods and an AI Assistant powered by... | @iiDk-the-actual |
-<<<<<<< HEAD
-=======
 | 🆕 [🎮 DnD Character Sheet Helper](https://rkdn.app/dnd) ([⭐ 0](https://github.com/arcadiancomp/dnd)) | A fun tool for creating D&D character sheets with AI-generated character... | @Arca
->>>>>>> f7892b73
 
 ### Hack-&-Build 🛠️
 
