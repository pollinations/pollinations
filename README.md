# [Pollinations.AI](https://pollinations.ai)

## 🆕 Latest News

<<<<<<< HEAD
- **🤖 MCP Server** - New Model Context Protocol (MCP) server for AI assistants like Claude to generate images directly! [Learn more](./mcp/README.md).  
  [![MCP Server Interface](https://github.com/user-attachments/assets/7311a7df-6b6a-4da5-94f8-7d57baca0ba3)](./mcp/README.md)
=======
- **🤖 MCP Server** - New Model Context Protocol (MCP) server for AI assistants like Claude to generate images directly! [Learn more](./mcp/README.md).
>>>>>>> 397ef54a
- **💲 Support Us** - You can now support us with our new **Tip Us** button. Optionally connect your Discord account to **Ko-Fi** to get premium Discord roles!
- **🎵 Audio Generation** - New text-to-speech and speech-to-text capabilities are now available! Try the `openai-audio` model - see our [API documentation](APIDOCS.md#audio-generation-api) for details.
- **[Pollinations.DIY](https://pollinations.diy)** - Our newest product! A browser-based development environment for building AI-powered applications with Pollinations services.
- **New Models** - Gemini 2.0 Flash and Gemini 2.0 Flash Thinking models are now available on [text.pollinations.ai/models](https://text.pollinations.ai/models)!

## 🆕 NEWS: AI Code Assistant

We're excited to announce MentatBot, the autonomous AI coding assistant that implements new features directly from GitHub issues! Simply [create an issue](https://github.com/pollinations/pollinations/issues/new) describing what you'd like to see, and MentatBot will analyze and implement it. Learn more about [MentatBot](https://mentat.ai/).

[![Pollinations.AI Logo](https://pollinations.ai/p/Pollinations.AI_logo_that_looks_cool_on_black_background?width=3000&height=1000&nologo=true&seed=-1)](https://pollinations.ai/p/Pollinations.AI_logo_that_looks_cool_on_black_background?width=3000&height=1000&nologo=true&seed=-1)

## 🌟 Introduction

[Pollinations.AI](https://pollinations.ai) is an open-source gen AI startup based in Berlin, providing the most easy-to-use, free text and image generation API available. No signups or API keys required. We prioritize your privacy with zero data storage and completely anonymous usage.

## 🚀 Key Features

- 🔓 **100% Open Source**
- 🆓 **_Free to use_**
- 🔒 **Simplicity and privacy:** No logins, no keys, no data stored
- 🖼️ **Embed like any normal image or text**
- 🎵 **Audio generation:** Text-to-speech and speech-to-text capabilities
- 🌍 Over **50,000 active users** and > **_20 million images generated per month_**
- 🤝 Used by various **open-source LLMs**, **bots**, and **communities**
- 🎣 **_Easy-to-use React hooks_** ([React Hooks Examples](https://react-hooks.pollinations.ai/))
- 🤖 **Autonomous Development:** Features implemented by our MentatBot coding assistant through GitHub issues

<a href="https://star-history.com/#pollinations/pollinations&Date">
 <picture>
   <source media="(prefers-color-scheme: dark)" srcset="https://api.star-history.com/svg?repos=pollinations/pollinations&type=Date&theme=dark" width="600" />
   <source media="(prefers-color-scheme: light)" srcset="https://api.star-history.com/svg?repos=pollinations/pollinations&type=Date" width="600" />
   <img alt="Star History Chart" src="https://api.star-history.com/svg?repos=pollinations/pollinations&type=Date" width="600" />
 </picture>
</a>

## 🚀 Getting Started

### Image Generation

1. Visit [https://pollinations.ai](https://pollinations.ai)
2. Type your description in the text box
3. Click "Generate" and watch the magic happen!

### Text Generation

1. Visit [https://text.pollinations.ai](https://text.pollinations.ai)
2. Start chatting with the AI

### Audio Generation

1. Use the `openai-audio` model with our API ([powered by OpenAI.fm](https://www.openai.fm/))
2. Generate speech from text or transcribe audio to text

### MCP Server for AI Assistants

Our MCP (Model Context Protocol) server enables AI assistants like Claude to generate images directly. [Learn more](./mcp/README.md)

```bash
# Run with npx (no installation required)
npx pollinations-mcp
```

For more advanced usage, check out our [API documentation](APIDOCS.md).

## 🖥️ How to Use

### Web Interface

Our web interface is user-friendly and doesn't require any technical knowledge. Simply visit [https://pollinations.ai](https://pollinations.ai) and start creating!

### API

Use our API directly in your browser or applications:

    https://pollinations.ai/p/conceptual_isometric_world_of_pollinations_ai_surreal_hyperrealistic_digital_garden

Replace the description with your own, and you'll get a unique image based on your words!

## 🎨 Examples

### Image Generation

Here's an example of a generated image:

[![Conceptual Isometric World](https://pollinations.ai/p/3d_wireframe_blueprint_for_the_prompt_conceptual%20isometric%20world%20of%20pollinations%20ai%20surreal%20hyperrealistic%20digital%20garden?width=2000&height=500&nologo=true&seed=-1)](https://pollinations.ai/p/3d_wireframe_blueprint_for_the_prompt_conceptual%20isometric%20world%20of%20pollinations%20ai%20surreal%20hyperrealistic%20digital%20garden?width=2000&height=500&nologo=true&seed=-1)

Python code to download the generated image:

    import requests

    def download_image(prompt):
        url = f"https://pollinations.ai/p/{prompt}"
        response = requests.get(url)
        with open('generated_image.jpg', 'wb') as file:
            file.write(response.content)
        print('Image downloaded!')

    download_image("conceptual_isometric_world_of_pollinations_ai_surreal_hyperrealistic_digital_garden")

### Text Generation

To generate text, use this URL:

    https://text.pollinations.ai/What%20is%20artificial%20intelligence?

### Audio Generation

To generate audio from text, use this URL:

    https://text.pollinations.ai/Welcome%20to%20Pollinations?model=openai-audio&voice=nova

## 🛠️ Integration

### React Hooks

We offer React hooks for easy integration. Example usage:

    import React from 'react';
    import { usePollinationsImage, usePollinationsText } from '@pollinations/react';
    import ReactMarkdown from 'react-markdown';

    const AIGeneratedContent = () => {
      const imageUrl = usePollinationsImage("Beautiful landscape of Paris with Eiffel Tower", { width: 800, height: 600, seed: 42 });
      const markdown = usePollinationsText("Write a brief travel guide for Paris, including top attractions and local cuisine in markdown", { seed: 42 });

      return (
        <div>
          <h2>AI-Generated Travel Guide</h2>
          <img src={imageUrl} alt="AI Generated" />
          {markdown ? (
            <ReactMarkdown>{markdown}</ReactMarkdown>
          ) : (
            <p>Loading markdown content...</p>
          )}
        </div>
      );
    };

    export default AIGeneratedContent;

Check out our [Pollinations React Hooks](./pollinations-react/README.md) for more details.

## Architecture
```mermaid
graph LR
    Q[Bots - Discord, Telegram, WhatsApp] --> L1
    
    N[30+ Mobile and Web Apps] --> L1
    N --> L2
    
    A[pollinations.ai Web Frontend] --> L1
    A --> L2
    
    R[AI Agents - Qwen, Sillytavern, ...] --> L1
    
    AI[AI Assistants - Claude] --> MCP[MCP Server]
    MCP --> L1
    
    L1[Image CDN] --> CF[Cloudflare Worker with R2 Cache]
    L2[Text CDN] --> C
    
    CF --> B
    
    B[image-origin.pollinations.ai - AWS EC2 CPU] --> F[Azure OpenAI - Prompt Enhancing]
    B --> S[LlamaGuard - Safety Checker]
    B --> M[llmplayground.net - Custom FLUX models]
    F --> E[Translation Service - 1 GPU VM]
    E --> D[FLUX image generation model - 2-6 GPU VMs on AWS]
    
    C[text.pollinations.ai - AWS EC2 CPU] --> P[karma.yt - Realtime News]
    C --> SC[Scaleway API]
    C --> DS[Deepseek API]
    C --> G[Azure-hosted Serverless LLMs]
    C --> CFM[Cloudflare AI]
    SC --> MI[Mistral Models]
    SC --> QW[Qwen Models]
    SC --> LL[Llama Models]
    DS --> DM[Deepseek Models]
    G --> H[OpenAI]
    G --> K[Claude]
    CFM --> CFL[Llama & Deepseek Models]
```

## Projects Using Pollinations.AI

Pollinations.AI is used in various projects, including:

### LLM Integrations

| Project | Description | Creator | Links |
|---------|-------------|---------|-------|
| 🆕 AI Chat Assistant | A comprehensive AI Chat Assistant designed to provide users with an interactive chat interface that supports both text and image generation. Features multiple AI models (GPT-4o, Claude, Qwen-Coder, Llama, Mistral, etc.), image generation from text prompts, image-to-image processing, and a responsive UI with desktop and mobile support | @_dr_misterio_ | [Website](https://seed-ashy.vercel.app/) |
| 🆕 AI Unlimited Customizable Feature Module 🇨🇳 | This project provides a free API interface supporting various text and image generation models, including OpenAI's GPT-4, Gemini 2.0, etc. Users can access these models without an API key to perform text generation, image generation, translation, text polishing, and more | [S_S](https://linux.do/u/s_s/summary) | [Website](https://getquicker.net/Sharedaction?code=9ac738ed-a4b2-4ded-933c-08dd5f710a8b&fromMyShare=true) |
| 🆕 PrivatePollenAI | A privacy-focused chat assistant app that securely stores data locally, integrates with PollinationAI for text and image generation, features a minimalistic UI, and allows users to choose models and write their own system instructions | [tenacious_humming_bird](https://discordapp.com/users/tenacious_humming_bird) | [Website](https://mmojocoder.github.io/PrivatePollenAI/chat.html), [GitHub](https://github.com/MMojoCoder/PrivatePollenAI) |
| 🆕 Zelos AI image generator | It uses Pollinations for both prompt enhancing and image generation, it was a easy to make project due to pollinations services being easy to use | [Roblox Profile](https://www.roblox.com/users/4361935306/profile) | [Website](https://websim.ai/@ISWEARIAMNOTADDICTEDTOPILLOW/ai-image-prompt-generator) |
| 🆕 MiReXa AI | A state-of-the-art chatbot integrating multiple LLMs with advanced features including audio generation, image generation, mathematical proficiency, and real-time web search | withthatway | [Website](https://mirexa.vercel.app) |
| Pollinations Chat | Pollinations' integrated AI for text and images, totally free and unlimited | @adrianoprogramer | [Website](https://websim.ai/@AdrianoDev1/pollinations-ai-assistant/4), [Instagram](https://www.instagram.com/adrianop_761?igshid=MmxwNnRsajVnZmMy) |
| LobeChat | An open-source, modern-design ChatGPT/LLMs UI/Framework with speech-synthesis, multi-modal, and extensible plugin system | - | [Website](https://lobehub.com/plugins/pollinations-drawing), [GitHub](https://github.com/lobehub/lobe-chat) |
| Qwen-Agent | A framework for developing agentic LLM applications | - | [GitHub](https://github.com/QwenLM/Qwen-Agent) |
| SillyTavern | An LLM frontend for power users. Pollinations permits it to generate images | - | [Docs](https://docs.sillytavern.app/extensions/stable-diffusion/), [GitHub](https://github.com/SillyTavern/SillyTavern) |
| FlowGPT | Generate images on-demand with ChatGPT | - | [Website](https://flowgpt.com/p/instant-image-generation-with-chatgpt-and-pollinationsai) |
| gpt4free | The official gpt4free repository - various collection of powerful language models | xtekky | [GitHub](https://github.com/xtekky/gpt4free) |
| Unity AI Lab | A specialized uncensored LLM model built on Mistral Large, focused on unrestricted conversations | - | [Website](https://blog.unityailab.com/unity.html) |
| DynaSpark AI | A versatile AI assistant with advanced image and text generation capabilities | Th3-C0der | [Website](https://dynaspark.onrender.com), [GitHub](https://github.com/Th3-C0der) |


### Creative & Interactive Applications

| App | Description | Creator | Links |
|-----|-------------|---------|-------|
| 🆕 Case Me 🇧🇷 | O projeto consiste em uma vending machine que criará capinhas para celular personalizadas com fotos ou outras imagens e cores de escolha do cliente final. (A vending machine that creates customized phone cases with photos or other images and colors chosen by the end customer.) | anaboxmania@gmail.com | - |
| 🆕 PixPax | A user-friendly chatbot that lets you analyze images, remix existing images or create new images, all through simple chat. | @andreas_11 | [Website](https://pixpal.chat) |
| 🆕 Watch TV with neko (Roblox) | Roblox game where you can talk with AI catgirls 🐾 or just have fun, talking with other players in cozy rooms ⭐️ | @mangofoxplay | [Roblox](https://www.roblox.com/games/15087497266/UPD-Watch-TV-with-neko-AI) |
| 🆕 Jenny AI | An AI chatbot and character creation platform with tts and sst it also has image generation and vision ability which are powered by pollinations. | HiiiiiPritam | [Website](https://jenny-two.vercel.app/) |
| 🆕 CalcuBite AI | A smart tool that analyzes food from images to provide calorie and nutrient details. Just take a photo, and it quickly gives you an estimate of your meal's nutritional value. It uses AI for accurate analysis, and if you run out of free scans, you can watch an ad to get more! | @sugamdeol | [Website](https://calcubite.vercel.app/) |
| 🆕 RoastMaster AI | An AI-powered roast generator that allows users to upload selfies for savage AI-generated roasts, enter text for brutal critiques, or engage in roast battles. Images are processed securely on the device, protecting user privacy | @sugamdeol | [Website](https://roastmaster-ai.vercel.app/) |
| 🆕 roastmyselfie.app | AI Personality Analyzer - Get roasted and psychoanalyzed.. just from one selfie! Dare to try? | @andres_11 | [Website](https://roastmyselfie.app) |
| 🆕 StoryMagic: Interactive Kids Stories | An interactive web application designed to create engaging and customizable stories for children. Features AI-powered story generation, customizable themes, interactive elements, visual customization, web search integration, and a user-friendly interface | @_dr_misterio_ | [Website](https://storyai-wizard.vercel.app) |
| 🆕 PromptPix (Android) | An AI-powered image generation platform for Android designed to create stunning visuals from text prompts. Features dynamic image generation as users scroll, save to gallery, favorites, and a user-friendly interface | @taylorsnupe | [Expo](https://expo.dev/accounts/aminmusah/projects/image-generator/builds/ed32c5d0-83c0-416b-889f-e36b997dd706), [GitHub](https://github.com/AminMusah/ai-image-generator) |
| 🆕 AI儿童故事 🇨🇳 | 基于此项目 构建有趣的孩子故事书应用演示 (Based on this project, build an interesting children's storybook application demo) | MZ | [Website](https://kidss.netlify.app/) |
| 🆕 Herramientas IA | Tools designed with Pollinations.AI and the DescartesJS editor, including tools from other Pollinations.AI community members | @juanrivera126 | [Website](https://proyectodescartes.org/descartescms/herramientas-ia) |
| 🆕 AvatarStudio | A system for creating custom characters that uses the Pollinations API for totally free and unlimited image generation | @nic-wq | [Website](https://astudio-dcae4.web.app) |
| 🆕 Musify - AI Enhanced Music Streaming | Musify is your AI-powered music buddy, making your jam sessions smarter and more fun. It is powered by pollinations api, it offers a slick and intuitive music experience with features like AI Music Assistant, Voice Commands, AI Playlist Creator, and Responsive Design. | @Sugamdeol | [Website](https://musify-sd.vercel.app/) |
| 🆕 image1gen | Website to easily create images via pollinations.ai API | @oopshnik | [Website](https://image1gen.streamlit.app/), [GitHub](https://github.com/oopshnik/image1gen), [HuggingFace](https://huggingface.co/spaces/oopshnik/image_gen) |
| 🆕 AI Image Generator | A web-based AI image generator powered by Pollinations.ai, featuring multi-model support, customizable parameters, and real-time preview | @hrisjeui | [Website](https://fvai.infinityfreeapp.com/my-apps/pollicb09.html), [GitHub](https://github.com/hrisjeui/Multi-text-image-model-pollinations) |
| 🆕 🎵 PolliSonic Generator | An AI-driven tool that transforms text prompts using MidiJourney into MIDI-based melodies through browser oscillators | @brain.diver | [Website](https://interzone.art.br/pollisonic_generator/), [GitHub](https://github.com/rafabez/pollisonic_generator) |
| 🆕 Abyss Ascending | A web-based generative interactive fiction (text adventure) set in a sci-fi underwater world | @brain.diver | [Website](https://interzone.art.br/abyss_ascending/), [GitHub](https://github.com/rafabez/abyss_ascending) |
| 🆕 🎮 Deep Saga | A text based RPG with AI-generated scene images | @jr_7_77 | [Play Store](https://play.google.com/store/apps/details?id=com.cestrian.deepsaga.android&pcampaignid=pollinations) |
| [AI] Character RP (Roblox) | A popular Roblox game for AI character roleplay | @renewed | [Roblox](https://www.roblox.com/games/108463136689847/) |
| MIDIjourney | An AI-powered plugin for Ableton Live that turns text descriptions into music | KORUS Labs | [GitHub](https://github.com/korus-labs/MIDIjourney) |
| TurboReel | An open-source video generation system using AI | @pedroriosa | [Website](https://turboreelgpt.tech/), [GitHub](https://github.com/TurboReel/TurboReel_studio) |
| Rangrez AI | A web platform for inspiring, creating, and customizing designs | @saadaryf | [Website](https://rangrezai.com) |
| Infinite Tales | A Choose Your Own Adventure RPG, dynamically narrated by AI | JayJayBinks | [Website](https://infinite-tales-rpg.vercel.app/), [GitHub](https://github.com/JayJayBinks/infinite-tales-rpg) |
| StorySight | An app to help children with learning disabilities | - | [GitHub](https://github.com/abiral-manandhar/storySight) |
| StoryWeaver | Crafts personalized picture books for children | Multiple Authors | [Devpost](https://devpost.com/software/storyweaver-013xdw) |
| Sirius Cybernetics Elevator Challenge | A Hitchhiker's Guide to the Galaxy themed LLM-based elevator game | @thomash_pollinations | [Demo](https://sirius-cybernetics.pollinations.ai/), [GitHub](https://github.com/voodoohop/sirius-cybernetics-elevator-challenge) |
| POLLIPAPER | A dynamic wallpaper app that uses Pollinations AI | @intolerant0ne | [GitHub](https://github.com/Tolerable/POLLIPAPER) |
| AI PPT Maker | Create AI-powered presentations using Pollinations' API | @k_ush | [Website](https://sites.google.com/view/kushai) |
| UR Imagine & Chat AI | A free and limitless image generator with companion AI chat/roleplay system | withthatway | [Website](https://perchance.org/ur-imagine-ai) |
| Pollinations Gallery | A clean and simple gallery showcasing community's AI-generated images | @deng-xian-sheng | [Website](https://deng-xian-sheng.github.io/pollinations-img-page/) |
| AI-Bloom | A minimal creative showcase of AI-powered content generation | @diepdo1810 | [Website](https://ai-bloom.vercel.app/) |

### Tools & Interfaces

| App | Description | Creator | Links |
|-----|-------------|---------|-------|
| Pollinations Feed | A web interface that showcases the realtime feed of pollinations with a bento-grid | Ayushman Bhattacharya | [Website](https://elixpoart.vercel.app/src/feed), [GitHub](https://github.com/Circuit-Overtime/elixpo_ai_chapter) |
| Elixpo Art | A web interface for easy image generation with theme selection | Ayushman Bhattacharya | [Website](https://circuit-overtime.github.io/Elixpo_ai_pollinations), [GitHub](https://github.com/Circuit-Overtime/elixpo_ai_chapter) |
| Elixpo Art Chrome Extension | An Open Source Chrome Extension for easy image generation from selected texts |Ayushman Bhattacharya | [Chrome Extension](https://chromewebstore.google.com/detail/elixpo-art-select-text-an/hcjdeknbbbllfllddkbacfgehddpnhdh), [GitHub](https://github.com/Circuit-Overtime/elixpo_ai_chapter) |
| 🆕 Pollinations.ai Model Comparison | An interactive tool designed to compare outputs from various large language models with customizable timeout settings and real-time testing capabilities. | @dseeker | [Website](https://endemicmedia.github.io/FLARE/llm-comparison-tool/), [GitHub](https://github.com/EndemicMedia) |
| 🆕 Anime AI Generation | Create professional-quality anime characters with powerful AI technology. No artistic skills required. | @shreyas281898 | [Website](https://www.animeaigeneration.com/) |
| 🆕 Pollinations.DIY | A browser-based coding environment based on bolt.diy, featuring integrated Pollinations AI services, visual code editing, and project management tools | @thomash_pollinations | [Website](https://pollinations.diy), [GitHub](https://github.com/pollinations/pollinations.diy) |
| 🆕 Pal Chat | An iOS app that integrates with all LLMs including Pollinations AI models in one unified simple interface | @pallavmac | [App Store](https://apps.apple.com/us/app/pal-chat-ai-chat-client/id6447545085?platform=iphone) |
| Pollinator Android App | An open-source Android app for text-to-image generation | @gaurav_87680 | [GitHub](https://github.com/g-aggarwal/Pollinator) |
| Own-AI | An AI text-to-image generator | Sujal Goswami | [Website](https://own-ai.pages.dev/), [GitHub](https://github.com/sujal-goswami/Own-AI) |
| JustBuildThings | A collection of AI tools for image generation, character chat, and writing | rasit | [Website](https://justbuildthings.com) |
| Image Gen - Uncensored Edition | A powerful image generation assistant on HuggingChat | @DeFactOfficial | [HuggingChat](https://huggingface.co/chat/assistant/66fccce0c0fafc94ab557ef2) |
| Free AI Chatbot & Image Generator | A mobile app for unlimited AI chat and image generation | @andreas_11 | [Website](https://freeaichat.app) |
| JCode Website Builder | A website generator using Pollinations text API | @rtxpower | [Website](https://jcode-ai-website-bulder.netlify.app/) |
| Server Status Dashboards | Real-time monitoring dashboards for Pollinations text and image servers | @tolerantone | [Text Status](https://www.ai-ministries.com/serverstatus.html), [Image Status](https://www.ai-ministries.com/imagestatus.html) |
| Websim | A web simulation tool that integrates Pollinations.ai | @thomash | [Website](https://websim.ai/c/bXsmNE96e3op5rtUS) |

### Social Bots

| Bot | Description | Creator | Links |
|-----|-------------|---------|-------|
| 🆕 Gacha | A versatile AI chat-bot and image generator powered by Pollinations.AI, featuring web search, image generation with model selection, and character-aware image generation through !webgen command | @_dr_misterio_ | [Website](https://shapes.inc/gacha-gachu/public), [Install](https://shapes.inc/gacha-gachu/install) |
| 🆕 One Word | A Telegram bot for a word-matching game where players try to write the same word simultaneously, featuring image generation from game words using Pollinations.AI | @Dimaq21 | [Telegram](https://t.me/OdnoSlovoBot) |
| 🆕 Titan-GPT | Free Telegram bot providing access to neural networks including image and text generation powered by Pollinations.AI | @titangpt_support | [Telegram](https://t.me/titangpt_channel) |
| Discord Bot | A Discord bot for generating images based on user prompts | @Zngzy | [Discord](https://discord.gg/D9xGg8mq3D), [GitHub](https://github.com/Zingzy/pollinations.ai-bot) |
| Telegram Bot | A Telegram bot for generating images based on user prompts | Wong Wei Hao | [Telegram](http://t.me/pollinationsbot) |
| WhatsApp Group | A WhatsApp group for image generation | @dg_karma | [Join Group](https://chat.whatsapp.com/KI37JqT5aYdL9WBYMyyjDV) |
| OpenHive | A Discord server bridging Discord and AI, featuring Beebot | @creativegpt | [Discord](https://discord.gg/Zv3SXTF5xy) |
| Anyai | A Discord bot and community for AI-driven content | @meow_18838 | [Discord](https://discord.gg/anyai) |

### SDK & Libraries

| Library | Description | Creator | Links |
|---------|-------------|---------|-------|
| 🆕 Node.js Client Library | A TypeScript/Node.js client for accessing Pollinations AI services including image generation, text processing, and speech synthesis. Features full TypeScript typings, dual CJS/ESM module support, 100% test coverage and feed/streams support, builder pattern API and axios-based HTTP client implementation | @fqueis | [NPM](https://www.npmjs.com/package/pollinationsai), [GitHub](https://github.com/fqueis/pollinationsai) |
| 🆕 ComfyUI-Pollinations | A custom node for ComfyUI that utilizes the Pollinations API to generate images and text based on user prompts, supporting multiple image and text generation models | 1038lab | [GitHub](https://github.com/1038lab/ComfyUI-Pollinations) |
| pollinations NPM Module | A Node.js package for accessing all Pollinations features | @maxencexz | [NPM](https://www.npmjs.com/package/pollinations) |
| pypollinations | Comprehensive Python wrapper for Pollinations AI API | @KTS-o7 | [PyPI](https://pypi.org/project/pypollinations/) |
| @pollinations/react | React hooks for easy integration of Pollinations' features | @pollinations | [NPM](https://www.npmjs.com/package/@pollinations/react), [Docs](https://react-hooks.pollinations.ai/) |
| Polli API Dashboard | Real-time dashboard monitoring text.pollinations.ai/feed | @Sugamdeol | [Website](https://polli-api.vercel.app), [GitHub](https://github.com/Sugamdeol/Polli-api) |
| pollinations.ai Python SDK | Official Python SDK for working with Pollinations' models | @pollinations-ai | [GitHub](https://github.com/pollinations-ai/pollinations.ai) |

### Tutorials

| Tutorial | Description | Creator | Links |
|----------|-------------|---------|-------|
| 🆕 Chinese DeepSeek Tutorial | A tutorial showing how to make DeepSeek AI support image generation by leveraging Pollinations.ai's API | isinry | [Forum Post](https://linux.do/t/topic/447840/235), [Profile](https://linux.do/u/isinry) |
| Artistic Styles Book | An interactive book showcasing 90+ artistic styles | Juan Gmo. Rivera | [HTML](https://proyectodescartes.org/iCartesiLibri/materiales_didacticos/Libro_Estilos/index.html), [PDF](https://proyectodescartes.org/iCartesiLibri/PDF/Libro_Estilos.pdf) |
| Proyecto Descartes | Educational initiative integrating Pollinations AI into STEM | Juan Gmo. Rivera | [Website](https://proyectodescartes.org/revista/Numeros/Revista_8_2024/index.html) |
| Tutorial | An in-depth Portuguese tutorial on using Pollinations AI | Janderson de Sales | [Website](https://guiadehospedagem.com.br/pollinations-ai/) |
| Apple Shortcuts Guide | Video guide on creating AI images using Apple Shortcuts | RoutineHub | [YouTube](https://www.youtube.com/watch?v=-bS41VTzh_s), [Shortcut](https://routinehub.co/shortcut/19953/) |

Have you created a project using Pollinations.AI? [Submit it through our project submission form](https://github.com/pollinations/pollinations/issues/new?template=project-submission.yml) to get it listed here! We use a structured GitHub issue template to make the submission process easy and organized.

## 🔮 Future Developments

We're constantly exploring new ways to push the boundaries of AI-driven content creation. Some areas we're excited about include:

- Digital Twins: Creating interactive AI-driven avatars
- Music Video Generation: Combining AI-generated visuals with music for unique video experiences
- Real-time AI-driven Visual Experiences: Projects like our Dreamachine, which create immersive, personalized visual journeys

## 🌍 Our Vision

Pollinations.AI envisions a future where AI technology is:

- **Open & Accessible**: We believe AI should be available to everyone, not locked behind paywalls or restricted access

- **Transparent & Ethical**: Our open-source approach ensures transparency in how our models work and behave

- **Community-Driven**: We're building a platform where developers, creators, and AI enthusiasts can collaborate and innovate

- **Interconnected**: We're creating an ecosystem where AI services can seamlessly work together, fostering innovation through composability

- **Evolving**: We embrace the rapid evolution of AI technology while maintaining our commitment to openness and accessibility

We're committed to developing AI technology that serves humanity while respecting ethical boundaries and promoting responsible innovation. Join us in shaping the future of AI.

## 🤝 Community and Development

We believe in community-driven development. You can contribute to Pollinations.AI in several ways:

1. **Coding Assistant**: The easiest way to contribute! Just [create a GitHub issue](https://github.com/pollinations/pollinations/issues/new) describing the feature you'd like to see implemented. The [MentatBot AI assistant](https://mentat.ai/) will analyze and implement it directly! No coding required - just describe what you want.

2. **Project Submissions**: Have you built something with Pollinations.AI? [Use our project submission template](https://github.com/pollinations/pollinations/issues/new?template=project-submission.yml) to share it with the community and get it featured in our README.

3. **Feature Requests & Bug Reports**: Have an idea or found a bug? [Open an issue](https://github.com/pollinations/pollinations/issues/new) and let us know. Our team and the MentatBot assistant will review it.

4. **Community Engagement**: Join our vibrant [Discord community](https://discord.gg/k9F7SyTgqn) to:
   - Share your creations
   - Get support and help others
   - Collaborate with fellow AI enthusiasts
   - Discuss feature ideas before creating issues

For any questions or support, please visit our [Discord channel](https://discord.gg/k9F7SyTgqn) or create an issue on our [GitHub repository](https://github.com/pollinations/pollinations).

## 🗂️ Project Structure

Our codebase is organized into several key folders, each serving a specific purpose in the Pollinations.AI ecosystem:

- [`pollinations.ai/`](./app/): The main React application for the Pollinations.ai website.

- [`image.pollinations.ai/`](./image.pollinations.ai/): Backend service for image generation and caching with Cloudflare Workers and R2 storage.

- [`pollinations-react/`](./pollinations-react/): React component library for Pollinations.ai.

- [`text.pollinations.ai/`](./text.pollinations.ai/): Backend service for text generation.

- [`mcp/`](./mcp/): Model Context Protocol (MCP) server for AI assistants like Claude to generate images directly.

This structure encompasses the frontend website, backend services for image and text generation, and integrations like the Discord bot and MCP server, providing a comprehensive framework for the Pollinations.AI platform.

## 🏢 Supported By

Pollinations.AI is proud to be supported by:

[![Supported Companies](https://pollinations.ai/p/Logos_of_AWS_Activate,_Google_Cloud_for_Startups,_OVH_Cloud,_NVIDIA_Inception,_Azure,_and_Outlier_Ventures_arranged_in_a_grid?width=300&height=200&nologo=true&seed=-1)](https://pollinations.ai/p/Logos_of_AWS_Activate,_Google_Cloud_for_Startups,_OVH_Cloud,_NVIDIA_Inception,_Azure,_and_Outlier_Ventures_arranged_in_a_grid?width=300&height=200&nologo=true&seed=-1)

- [Portkey AI Gateway](https://github.com/Portkey-AI/gateway): AI Gateway for LLM routing and fallbacks
- [LLMPlayground.net](https://llmplayground.net/): Hosting Custom Flux Models
- [Karma.YT](https://karma.yt): Social media integrations
- [AWS Activate](https://aws.amazon.com/): GPU Cloud Credits
- [Google Cloud for Startups](https://cloud.google.com/): GPU Cloud Credits
- [OVH Cloud](https://www.ovhcloud.com/): GPU Cloud credits
- [NVIDIA Inception](https://www.nvidia.com/en-us/deep-learning-ai/startups/): AI startup support
- [Azure (MS for Startups)](https://azure.microsoft.com/): OpenAI credits
- [Outlier Ventures](https://outlierventures.io/): Startup Accelerator

## 📜 License

Pollinations.AI is open-source software licensed under the [MIT license](LICENSE).

---

![Alt](https://repobeats.axiom.co/api/embed/ee9f2146eb98410170a104dda91de48712a14072.svg "Repobeats analytics image")

---

Made with ❤️ by the Pollinations.AI team<|MERGE_RESOLUTION|>--- conflicted
+++ resolved
@@ -2,12 +2,8 @@
 
 ## 🆕 Latest News
 
-<<<<<<< HEAD
 - **🤖 MCP Server** - New Model Context Protocol (MCP) server for AI assistants like Claude to generate images directly! [Learn more](./mcp/README.md).  
   [![MCP Server Interface](https://github.com/user-attachments/assets/7311a7df-6b6a-4da5-94f8-7d57baca0ba3)](./mcp/README.md)
-=======
-- **🤖 MCP Server** - New Model Context Protocol (MCP) server for AI assistants like Claude to generate images directly! [Learn more](./mcp/README.md).
->>>>>>> 397ef54a
 - **💲 Support Us** - You can now support us with our new **Tip Us** button. Optionally connect your Discord account to **Ko-Fi** to get premium Discord roles!
 - **🎵 Audio Generation** - New text-to-speech and speech-to-text capabilities are now available! Try the `openai-audio` model - see our [API documentation](APIDOCS.md#audio-generation-api) for details.
 - **[Pollinations.DIY](https://pollinations.diy)** - Our newest product! A browser-based development environment for building AI-powered applications with Pollinations services.
