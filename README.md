<div align="center">
  <img src="shared/assets/logo-text.svg" alt="pollinations.ai" width="100%"/>
</div>

## 📢 Hacktoberfest 2025 — Recap

<img width="1024" height="553" alt="Hacktoberfest 2025 Banner" src="https://github.com/user-attachments/assets/d6dd03c3-9298-40d3-9be2-5d6730951d9f" />

<<<<<<< HEAD
 Hacktoberfest 2025 has concluded. Thanks to everyone who contributed — please continue following our [Code of Conduct](./CODE_OF_CONDUCT.md) and [Contributing Guidelines](./CONTRIBUTING.md).
 
=======
Hacktoberfest 2025 has concluded. Thanks to everyone who contributed — please continue following our [Code of Conduct](./CODE_OF_CONDUCT.md) and [Contributing Guidelines](./CONTRIBUTING.md).

>>>>>>> f33ca258
### Event highlights

We opened 67 issues and closed 38, created 25 PRs with 22 merged (30 total contributions), added 8 new projects, gained 131 stars (Oct 10–31), partnered with GDG JIS University (Kolkata, India), and hosted a virtual Hacktoberfest meetup.

> Thank you to contributors and project maintainers.

## 🆕 Latest News

-   **2025-12-07** – **🎥 Video Generation** Create videos from text or images using the new `veo` and `seedance` models. [API Docs](https://enter.pollinations.ai/api/docs)
-   **2025-12-07** – **🎨 High-Res Upgrades** `seedream` updated to v4.5 (2K resolution) and `seedance` upgraded to Pro-Fast for superior quality.
-   **2025-12-07** – **📊 Richer Chat** The [Chat UI](https://chat.pollinations.ai) now renders data charts and supports video generation directly.
-   **2025-12-07** – **🤖 New Models** Added Amazon `nova-micro` and enabled web search for `gemini-search` and `perplexity` models.
-   **2025-11-29** – **🎨 Nano Banana Pro** New `nanobanana-pro` model (powered by Gemini 3 Pro) featuring 4K resolution support and built-in reasoning capabilities.
-   **2025-11-29** – **🤖 Claude Opus 4.5** Access the powerful new Claude Opus 4.5 model via the text API using the model ID `claude-xlarge`. Check the [API Docs](https://enter.pollinations.ai/api/docs).
-   **2025-11-29** – **🛠️ Advanced API Control** Added pass-through support for advanced parameters like `logprobs`, `logit_bias`, and `stream_options` for fine-grained generation control.
-   **2025-11-29** – **📱 PolliPalmTop App** A new Android app featuring AI chat, web search, and image generation has been added to the community showcase.
-   **2025-11-22** – **🚀 Massive Model Update** Added support for `Kimi K2 Thinking`, `Gemini Large`, `DeepSeek V3.1`, `Grok 4 Fast`, and `GPT-5 Nano`. Try them in the [Text API](https://enter.pollinations.ai).
-   **2025-11-22** – **🎤 Multimodal Audio API** Full support for OpenAI's Audio API features, including `input_audio` and mixed text/audio generation modalities.

---

[![Pollinations.AI Logo](https://pollinations.ai/p/3D_wireframe_blueprint_of_the_conceptual_isometric_world_of_Pollinations_AI_a_surreal_hyperrealistic_digital_garden_Elements_emerge_partially_from_all_sides?width=3000&height=1000&seed=-1)](https://pollinations.ai/p/3D_wireframe_blueprint_of_the_conceptual_isometric_world_of_Pollinations_AI_a_surreal_hyperrealistic_digital_garden_Elements_emerge_partially_from_all_sides?width=3000&height=1000&seed=-1)

## 🌟 Introduction

[Pollinations.AI](https://pollinations.ai) is an open-source gen AI platform based in Berlin, powering 500+ community projects with accessible text and image generation APIs. We build in the open and keep AI accessible to everyone—thanks to our amazing supporters.

## 🚀 Key Features

-   🔓 **100% Open Source** — code, decisions, roadmap all public
-   🤝 **Community-Built** — 500+ projects already using our APIs
-   🔒 **Privacy-Respecting** — no accounts needed to get started
-   🖼️ **Embed like any normal image or text**
-   🎵 **Audio generation:** Text-to-speech and speech-to-text capabilities
-   🌱 **Supporter-Funded** — daily Pollen keeps AI accessible for everyone
-   🎣 **_Easy-to-use React hooks_** ([React Hooks Examples](https://react-hooks.pollinations.ai/))

<a href="https://star-history.com/#pollinations/pollinations&Date">
 <picture>
   <source media="(prefers-color-scheme: dark)" srcset="https://api.star-history.com/svg?repos=pollinations/pollinations&type=Date&theme=dark" width="600" />
   <source media="(prefers-color-scheme: light)" srcset="https://api.star-history.com/svg?repos=pollinations/pollinations&type=Date" width="600" />
   <img alt="Star History Chart" src="https://api.star-history.com/svg?repos=pollinations/pollinations&type=Date" width="600" />
 </picture>
</a>

## 🚀 Getting Started

[![Ask DeepWiki](https://deepwiki.com/badge.svg)](https://deepwiki.com/pollinations/pollinations)

### Image Generation

1. Visit [https://pollinations.ai](https://pollinations.ai)
2. Type your description in the text box
3. Click "Generate" and watch the magic happen!

### Text Generation

1. Visit [https://text.pollinations.ai](https://text.pollinations.ai)
2. Start chatting with the AI

### Audio Generation

1. Use the `openai-audio` model with our API ([explore voices at OpenAI.fm](https://www.openai.fm/))
2. Generate speech from text or transcribe audio to text

### MCP Server for AI Assistants

Our MCP (Model Context Protocol) server enables AI assistants like Claude to generate images and audio directly. [Learn more](./model-context-protocol/README.md)

#### Configuration

Add this to your MCP client configuration:

```json
{
    "mcpServers": {
        "pollinations": {
            "command": "npx",
            "args": ["@pollinations/model-context-protocol"]
        }
    }
}
```

### Run with npx (no installation required)

```bash
npx @pollinations/model-context-protocol
```

Community alternatives like [MCPollinations](https://github.com/pinkpixel-dev/MCPollinations) and [Sequa MCP Server](https://mcp.sequa.ai/v1/pollinations/contribute) are also available.

AI assistants can:

-   Generate images from text descriptions
-   Create text-to-speech audio with various voice options
-   Play audio responses through the system speakers
-   Access all Pollinations.AI models and services
-   List available models, voices, and capabilities

For more advanced usage, check out our [API documentation](APIDOCS.md).

## 🖥️ How to Use

### Web Interface

Our web interface is user-friendly and doesn't require any technical knowledge. Simply visit [https://pollinations.ai](https://pollinations.ai) and start creating!

### API

Use our API directly in your browser or applications:

    https://pollinations.ai/p/conceptual_isometric_world_of_pollinations_ai_surreal_hyperrealistic_digital_garden

Replace the description with your own, and you'll get a unique image based on your words!

## 🎨 Examples

### Image Generation

Here's an example of a generated image:

[![Conceptual Isometric World](https://pollinations.ai/p/3d_wireframe_blueprint_for_the_prompt_conceptual%20isometric%20world%20of%20pollinations%20ai%20surreal%20hyperrealistic%20digital%20garden?width=2000&height=500&nologo=true&seed=-1)](https://pollinations.ai/p/3d_wireframe_blueprint_for_the_prompt_conceptual%20isometric%20world%20of%20pollinations%20ai%20surreal%20hyperrealistic%20digital%20garden?width=2000&height=500&nologo=true&seed=-1)

Python code to download the generated image:

    import requests

    def download_image(prompt):
        url = f"https://pollinations.ai/p/{prompt}"
        response = requests.get(url)
        with open('generated_image.jpg', 'wb') as file:
            file.write(response.content)
        print('Image downloaded!')

    download_image("conceptual_isometric_world_of_pollinations_ai_surreal_hyperrealistic_digital_garden")

### Text Generation

To generate text, use this URL:

    https://text.pollinations.ai/What%20is%20artificial%20intelligence?

### Audio Generation

To generate audio from text, use this URL:

    https://text.pollinations.ai/Welcome%20to%20Pollinations?model=openai-audio&voice=nova

## 🛠️ Integration

### React Hooks

We offer React hooks for easy integration. Example usage:

    import React from 'react';
    import { usePollinationsImage, usePollinationsText } from '@pollinations/react';
    import ReactMarkdown from 'react-markdown';

    const AIGeneratedContent = () => {
      const imageUrl = usePollinationsImage("Beautiful landscape of Paris with Eiffel Tower", { width: 800, height: 600, seed: 42 });
      const markdown = usePollinationsText("Write a brief travel guide for Paris, including top attractions and local cuisine in markdown", { seed: 42 });

      return (
        <div>
          <h2>AI-Generated Travel Guide</h2>
          <img src={imageUrl} alt="AI Generated" />
          {markdown ? (
            <ReactMarkdown>{markdown}</ReactMarkdown>
          ) : (
            <p>Loading markdown content...</p>
          )}
        </div>
      );
    };

    export default AIGeneratedContent;

Check out our [Pollinations React Hooks](./pollinations-react/README.md) for more details.

## Architecture

```mermaid
graph LR
    Q[Bots - Discord, Telegram, WhatsApp] --> L1

    N[30+ Mobile and Web Apps] --> L1
    N --> L2

    A[pollinations.ai Web Frontend] --> L1
    A --> L2

    R[AI Agents - Qwen, Sillytavern, ...] --> L1

    AI[AI Assistants - Claude] --> MCP[MCP Server]
    MCP --> L1

    L1[Image CDN] --> CF[Cloudflare Worker with R2 Cache]
    L2[Text CDN] --> C

    CF --> B

    B[image-origin.pollinations.ai - AWS EC2 CPU] --> F[Azure OpenAI - Prompt Enhancing]
    B --> S[LlamaGuard - Safety Checker]
    F --> E[Translation Service - 1 GPU VM]
    E --> D[FLUX image generation model - 2-6 GPU VMs on AWS]

    C[text.pollinations.ai - AWS EC2 CPU] --> P[karma.yt - Realtime News]
    C --> SC[Scaleway API]
    C --> DS[Deepseek API]
    C --> G[Azure-hosted Serverless LLMs]
    C --> CFM[Cloudflare AI]
    SC --> MI[Mistral Models]
    SC --> QW[Qwen Models]
    SC --> LL[Llama Models]
    DS --> DM[Deepseek Models]
    G --> H[OpenAI]
    G --> K[Claude]
    CFM --> CFL[Llama & Deepseek Models]
```

## Projects Using Pollinations.AI

> **⭐ GitHub Star Counts:** Projects with GitHub repositories include star counts to help you gauge their popularity.
>
> **🆕 NEW Tag:** Projects are marked with the 🆕 emoji when they are recently added. This tag is automatically removed after 15 days from the submission date or if no date is specified.

<!-- AUTO-GENERATED-CONTENT:START -->

> **Note:** Some projects may be temporarily hidden from this list if they are currently broken or undergoing maintenance.

Pollinations.AI is used in various projects, including:

### Featured Apps 📱

| Project                                                                                                                                                                           | Description                                                                        | Creator          |
| --------------------------------------------------------------------------------------------------------------------------------------------------------------------------------- | ---------------------------------------------------------------------------------- | ---------------- |
| CatGPT Meme Generator 🐱 ([⭐ 5](https://github.com/pollinations/pollinations/tree/main/apps/example-catgpt))                                                                     | Transform your questions into sassy cat wisdom! AI-powered meme generator that...  | @voodoohop       |
| Elevator Challenge 🚀 ([⭐ 4](https://github.com/pollinations/pollinations/tree/main/apps/example-elevator-challenge))                                                            | React + Vite game inspired by Hitchhiker's Guide to the Galaxy. An interactive...  | @voodoohop       |
| AI Dungeon Master 🐉 ([⭐ 3](https://github.com/pollinations/pollinations/tree/main/apps/ai-dungeon-master))                                                                      | Interactive text-based RPG with AI-powered storytelling. Uses Pollinations text... | @codevector-2003 |
| [🎭 Opposite Prompt Generator](https://opposite-prompt-generator.pollinations.ai) ([⭐ 0](https://github.com/pollinations/pollinations/tree/main/apps/opposite-prompt-generator)) | Transform any image prompt into its semantic opposite — flipping key attributes... | @Ank17_Developer |
| Virtual Makeup Try-On 💄 ([⭐ 0](https://github.com/pollinations/pollinations/tree/main/apps/virtual-makeup))                                                                     | AI-powered virtual makeup application tool. Uses Pollinations image generation...  | @anmolsah        |
| Product Packaging Designer 📦 ([⭐ 0](https://github.com/pollinations/pollinations/tree/main/apps/product-packaging-designer))                                                    | Design custom product packaging with AI assistance. Uses Pollinations image...     | @prateekverma145 |
| Map to Isometric Converter 🗺️ ([⭐ 0](https://github.com/pollinations/pollinations/tree/main/apps/map-to-isometric))                                                              | Convert 2D maps and images into beautiful isometric 3D representations using...    | @AdityaTel89     |
| Micro Pollinations AI 🔬 ([⭐ 0](https://github.com/pollinations/pollinations/tree/main/apps/micro.pollinations.ai))                                                              | Lightweight, minimal Pollinations AI interface. A tiny but powerful frontend...    | @Jay-1409        |
| Food Calorie Annotator 🍕 ([⭐ 0](https://github.com/pollinations/pollinations/tree/main/apps/food-calorie-annotator))                                                            | AI-powered food image analyzer that estimates calories and nutritional...          | @pollinations    |
| Roblox NPC Creator 🎮 ([⭐ 0](https://github.com/pollinations/pollinations/tree/main/apps/roblox-npc-creator))                                                                    | Create custom Roblox NPC characters with AI-generated descriptions and...          | @pollinations    |

### Vibe Coding ✨

| Project                                                                                                                                          | Description                                                                        | Creator           |
| ------------------------------------------------------------------------------------------------------------------------------------------------ | ---------------------------------------------------------------------------------- | ----------------- |
| [Berrry Computer](https://berrry.app) ([⭐ 0](https://github.com/Strawberry-Computer))                                                           | Make tiny self-contained web apps with AI. Find a tweet with an interesting app... | @vgrichina        |
| [websim-pollinations-ai](https://websim.pollinations.ai) ([⭐ 0](https://github.com/pollinations/pollinations/tree/main/websim.pollinations.ai)) | A lightweight websim for creating web simulations with AI. Usage:...               | @voodoohop        |
| Qwen-Agent ([⭐ 11.5k](https://github.com/QwenLM/Qwen-Agent))                                                                                    | A framework for developing agentic LLM applications.                               | -                 |
| Pollinations Task Master ([⭐ 20](https://github.com/LousyBook94/pollinations-task-master))                                                      | A task management system that uses AI to help break down and organize...           | @LousyBook94      |
| [SocialScribe](https://socialscribe.pages.dev/) ([⭐ 1](https://github.com/sh20raj/socialscribe))                                                | An AI-powered Chrome extension that fixes grammar, rewrites text, and enhances...  | @sh20raj          |
| [Visiora - Image Generation using AI 🎨](https://visiora-img.netlify.app/) ([⭐ 0](https://github.com/Kandariarjun07/Visiora))                   | A modern web application that transforms text prompts into stunning...             | @Kandariarjun07   |
| [PairFusion](https://pair-fusion.vercel.app/) ([⭐ 0](https://github.com/auraticabhi/PairFusion))                                                | A real-time AI powered, scalable and feature-rich collaborative IDE built for...   | @auraticabhi      |
| [CraftUI](https://craftui.studio/)                                                                                                               | An AI-powered tool that simplifies UI design by turning text prompts or images...  | @imhardikdesai    |
| [AI Code Generator](https://codegen.on.websim.com/)                                                                                              | A websim project that generates code from description, selected programming...     | @Miencraft2       |
| VibeCoder                                                                                                                                        | A conversational coding environment that lets you create applications by...        | @Aashir\_\_Shaikh |
| [JCode Website Builder](https://jcode-ai-website-bulder.netlify.app/)                                                                            | A website generator using Pollinations text API.                                   | @rtxpower         |
| [Pollinations.DIY](https://pollinations.diy)                                                                                                     | A browser-based coding environment based on bolt.diy, featuring integrated...      | @voodoohop        |
| [NetSim](https://netsim.us.to/)                                                                                                                  | websim.ai clone that's actually good                                               | @kennet678        |
| [Pollin-Coder](https://pollin-coder.megavault.in)                                                                                                | A free AI-powered website builder that lets anyone create a clean site just by...  | @r3ap3redit       |
| [JustBuildThings](https://justbuildthings.com)                                                                                                   | A natural language programming interface that lets users create web...             | @buildmaster      |
| [Websim](https://websim.ai/c/bXsmNE96e3op5rtUS)                                                                                                  | A web simulation tool that integrates Pollinations.ai.                             | @voodoohop        |
| 🆕 [Aqua Application Programming Interface](https://aquadevs.com/)                                                                               | This is an learning project for me to learn how to track users, backend check,...  | kiskreforev       |
| 🆕 [🔍 Polli YT Search](https://replit.com/@nojeheg897/VideoFind5) ([⭐ 0](https://github.com/Fanimazahuia/VideoFind5))                          | YouTube search engine that goes beyond titles—uses Pollinations to analyze...      | @Alfa             |
| 🆕 [✨ Pollinations.AI Codex](https://marketplace.visualstudio.com/items?itemName=pollinations-ai-codex.pollinations-like-ai)                    | VS Code extension with AI-powered coding assistant. Features intelligent chat...   | @Murdered_again   |

### Creative 🎨

| Project                                                                                                                                                                                                                                     | Description                                                                                                                             | Creator                                                 |
| ------------------------------------------------------------------------------------------------------------------------------------------------------------------------------------------------------------------------------------------- | --------------------------------------------------------------------------------------------------------------------------------------- | ------------------------------------------------------- |
| MoneyPrinterTurbo ([⭐ 39.9k](https://github.com/harry0703/MoneyPrinterTurbo))                                                                                                                                                              | Simply provide a topic or keyword for a video, and it will automatically...                                                             | @harry0703                                              |
| [FoldaScan](https://fs.wen.bar) ([⭐ 178](https://github.com/0010skn/WebFS-Toolkit-Local-Folder-Scan-Monitor-Versioning-AI-Prep))                                                                                                           | Use Natural Language to "Converse" with Your Codebase, Folda-Scan Smart Project...                                                      | @0010skn                                                |
| [Elixpo-Art](https://elixpo-art.com) ([⭐ 18](https://github.com/elixpo/art-platform))                                                                                                                                                      | A digital art platform that combines AI image generation with traditional...                                                            | @elixpo                                                 |
| Match-cut video ai ([⭐ 17](https://github.com/lrdcxdes/text-match-cut))                                                                                                                                                                    | This AI generates video from text in match-cut text style, uses pollinations...                                                         | @r3ap3redit                                             |
| [POLLIPAPER](https://github.com/Tolerable/POLLIPAPER)                                                                                                                                                                                       | A dynamic wallpaper app that uses Pollinations AI.                                                                                      | @intolerant0ne                                          |
| [Elixpo Art Chrome Extension](https://chromewebstore.google.com/detail/elixpo-art-select-text-an/hcjdeknbbbllfllddkbacfgehddpnhdh) ([⭐ 8](https://github.com/Circuit-Overtime/elixpo_ai_chapter/tree/main/Elixpo%20Chrome%20%20Extension)) | It uses the pollinations image endpoint to generate an image with `boltning` as...                                                      | Ayushman Bhatacharya                                    |
| Pollinations.ai Image Generation (for Frame) ([⭐ 7](https://github.com/CitizenOneX/frame_pollinations))                                                                                                                                    | A Flutter application that listens for image generation prompts, requests...                                                            | CitizenOneX                                             |
| [Imagen](https://altkriz.github.io/imagen/) ([⭐ 3](https://github.com/altkriz/imagen))                                                                                                                                                     | A beautiful web interface for generating images using Pollinations.ai API with...                                                       | @altkriz                                                |
| MASala ([⭐ 3](https://github.com/Naman009/MASala))                                                                                                                                                                                         | Multi-Agent AI That Cooks Up Recipes Just for You ~ From fridge to feast,...                                                            | @Naman009                                               |
| [CatGPT Meme Generator 🐱](https://pollinations.github.io/catgpt/) ([⭐ 2](https://github.com/pollinations/catgpt))                                                                                                                         | Transform your questions into sassy cat wisdom! An AI-powered meme generator...                                                         | @voodoohop                                              |
| [Dreamscape AI](https://dreamscape.pinkpixel.dev) ([⭐ 2](https://github.com/pinkpixel-dev/dreamscape-ai))                                                                                                                                  | Dreamscape AI is a creative studio for generating, enhancing, and transforming...                                                       | @sizzlebop                                              |
| 🆕 ViralFlow AI 🎬 ([⭐ 0](https://github.com/FabioArieiraBaia/ViralFlow))                                                                                                                                                                  | Automated viral video generator using Gemini 2.5 for scripts/TTS and...                                                                 | @FabioArieiraBaia                                       |
| SRT Translator CLI 🎬 ([⭐ 0](https://github.com/smarques/subs-cli))                                                                                                                                                                        | A Python tool to translate SRT subtitle files using the Pollinations AI API...                                                          | @smarques                                               |
| 🤖 [ImaGenz 🎨](https://imagenz.vercel.app) ([⭐ 0](https://github.com/iamkavy47/pbl-sem3))                                                                                                                                                 | Free, instant AI content generation platform for creating stunning images and...                                                        | @iamkavy47                                              |
| [AI Image-to-Prompt Generator 🎨](https://imagetoprompt.netlify.app)                                                                                                                                                                        | Professional AI Image-to-Prompt Generator with free unlimited prompts. Upload...                                                        | @mehediprofilebd-alt                                    |
| [SpecAI 🎨](https://specai.pages.dev) ([⭐ 0](https://github.com/spectre365/specai))                                                                                                                                                        | Interactive UI for Pollinations AI with custom resolution and seed options....                                                          | @spectre365                                             |
| [SHICoPIC™ 🎨](https://shicopic.netlify.app) ([⭐ 0](https://github.com/Shervinuri/SHICoPIC))                                                                                                                                               | AI-powered creative image generation tool. Simple interface for creating images...                                                      | @Shervinuri                                             |
| [Better Call Us: Autonomous AI Instagram System 📸](https://www.instagram.com/bettercallus.io/?hl=en) ([⭐ 0](No response))                                                                                                                 | A fully autonomous Instagram content automation system powered by...                                                                    | muzz404                                                 |
| [Green Hope AI 🎨](https://aithumbnails.vercel.app/)                                                                                                                                                                                        | Generate stunning thumbnails with AI, then take full control. Easily edit the...                                                        | @Mustafiz82                                             |
| [Pollinations AI Samples 🎨](https://pollinations.godsbee.com/) ([⭐ 0](https://github.com/nyr-github/pollinations-demo))                                                                                                                   | Comprehensive demonstration of Pollinations AI capabilities including creative...                                                       | @nyr-github                                             |
| [Inkly AI 🎨](https://inkly-ai.vercel.app/) ([⭐ 0](https://github.com/Auspicious14/image-generator-be))                                                                                                                                    | Platform providing text-to-image and image-to-image generation with image...                                                            | @Auspicious14                                           |
| [Craftura AI 🎨](https://www.craftura.art/)                                                                                                                                                                                                 | Freemium image generating SaaS where users can generate AI images via...                                                                | @TusharSoni014                                          |
| [AISTONE 🎨](https://aistone.org/) ([⭐ 0](https://github.com/peyoba/Text2Image_audio))                                                                                                                                                     | Based on advanced Pollinations.AI technology, supports FLUX, Turbo, Kontext for...                                                      | @peyoba                                                 |
| [PrisimIG 🎨](https://prisimai.github.io/PrisimIG) ([⭐ 0](https://github.com/PrisimAI/PrisimIG))                                                                                                                                           | Seamless AI-generated imagery with Pollinations.AI. An intuitive web...                                                                 | @CloudCompile                                           |
| [Imagine Draw AI 🎨](https://imaginedrawai.vercel.app/) ([⭐ 0](https://github.com/TechWithAiTelugu))                                                                                                                                       | Free AI image generator for creating unlimited images with text prompts. No...                                                          | @techwithai-telugu                                      |
| [Ai Studio 🎨](https://ai-studio-pollinations.netlify.app/) ([⭐ 0](https://github.com/sabbirhossainc/ai-studio-pollinations.git))                                                                                                          | React application for AI image generation with model selection, image...                                                                | @sabbirhossainc                                         |
| [Gainzr AI 🎨](https://gainzr.my)                                                                                                                                                                                                           | Web-based AI image generator for creating high-quality images from text prompts...                                                      | @bwava                                                  |
| [Dreamator-AI 💫](https://dreamator-ai.vercel.app/)                                                                                                                                                                                         | Transform your imagination into reality using Pollinations API. Clean and...                                                            | @its3li                                                 |
| [YooAI 🎨](https://yooai.co/)                                                                                                                                                                                                               | All-in-one AI creation platform integrating AI-Writer, AI-Video, and free image...                                                      | [yoo_ai@outlo...](mailto:yoo_ai@outlook.com)            |
| 🖥️ Image Generator by Quilix 🖼️ ([⭐ 0](https://github.com/quil1x/ImageBYquilix))                                                                                                                                                           | A beautiful desktop application for generating AI images using Pollinations.AI...                                                       | @quil1x                                                 |
| [Imagen - AI Image Generator 🎨](https://altkriz.github.io/imagen/) ([⭐ 0](https://github.com/altkriz/imagen))                                                                                                                             | A beautiful, open-source web interface for generating AI images using the...                                                            | @altkriz                                                |
| [mayaAI 🇪🇸](https://mayaia.pages.dev/)                                                                                                                                                                                                      | Maya ia es una inteligencia artificial para generar imagenes usando...                                                                  | @moimoyyyy-sys                                          |
| [GenImage 🎨](https://genimage.runasp.net/)                                                                                                                                                                                                 | Text to image generation tool                                                                                                           | @artydev                                                |
| [Anime Comic Movie 🎬](https://petersebring.com/showcase.php)                                                                                                                                                                               | An ambitious anime comic movie project using Pollinations' Kontext and Flux...                                                          | @sebastianpw                                            |
| DirPixel 🎨 ([⭐ 0](https://github.com/techcow2/dir-pixel))                                                                                                                                                                                 | Sometimes creators need to replace multiple images in a directory with new...                                                           | @techcow2                                               |
| [Prompt2Image 🎨](https://marketplace.visualstudio.com/items?itemName=MaazSaboowala.prompt2image-ai-generator)                                                                                                                              | Prompt2Image is a Visual Studio Code extension that brings AI-powered image...                                                          | @MaazS07                                                |
| [StoryWeaver AI 📚](https://storyweaver-ai-umber.vercel.app/) ([⭐ 0](https://github.com/Karannn3011/storyweaver-ai))                                                                                                                       | A real-time, collaborative storyboarding application that empowers users to...                                                          | @Karannn3011                                            |
| [Mixbash.com 🛠️](https://mixbash.com)                                                                                                                                                                                                       | Mixbash is a better UI layer to use SOTA AI models hosted on Pollinations, Fal,...                                                      | @jiajasper                                              |
| 🇧🇷 [🇧🇷 CapyUniverse - CapyIMG](https://capyuniverse.pages.dev/capyimg.html) ([⭐ 0](https://github.com/faelscarpato/capyuniverse))                                                                                                          | Ferramenta simples para criar imagens com IA diretamente no navegador. O...                                                             | @faelscarpato                                           |
| [🇹🇷 CVRON AI - Free İmage Generator](https://cvronai.rf.gd)                                                                                                                                                                                 | Resim Oluşturma İşlemleri İçin Pollinations API yi kullanmakta (Uses...                                                                 | @cr7                                                    |
| 🇨🇳 [🇨🇳 AI Image Generator](https://ai-pic.site/)                                                                                                                                                                                            | Create Amazing Images with AI. Generate stunning images from text descriptions...                                                       | cf12436                                                 |
| [aitoolbox.software 🛠️](https://aitoolbox.software/) ([⭐ 0](https://github.com/huamanraj/aitoolbox.software))                                                                                                                              | An open-source collection of AI-powered tools to boost your productivity and...                                                         | @huamanraj                                              |
| [Evolve AI 🤖](https://evolve-ai-gamma.vercel.app/) ([⭐ 0](https://github.com/chandankumarm55/Evolve-ai))                                                                                                                                  | Evolve AI is an intelligent assistant platform that brings together a variety...                                                        | @chandankumarm55                                        |
| [What is this? ❔](https://whatisthis.pinkpixel.dev/) ([⭐ 0](https://github.com/pinkpixel-dev/what-is-this))                                                                                                                               | A fun AI-powered object identification tool that helps you identify mysterious...                                                       | @sizzlebop                                              |
| [🇷🇺 Aimpress](https://aimpress.ru/)                                                                                                                                                                                                         | AIMpress is a web-based image generation platform that allows users to create...                                                        | [support@aimp...](mailto:support@aimpress.ru)           |
| [Vizbo 📱](https://vizboapp.com/)                                                                                                                                                                                                           | Vizbo is a mobile app for AI powered vision board creation.                                                                             | [visbo.app@gm...](mailto:visbo.app@gmail.com)           |
| [EzPromptla](https://ezpromptla.netlify.app)                                                                                                                                                                                                | EzPromptla is an advanced visual prompt builder and creative partner designed...                                                        | [mohamadizuan...](mailto:mohamadizuanbakar@gmail.com)   |
| [Argent Script](https://perchance.org/ai-text-to-audio)                                                                                                                                                                                     | AI Voice Generator - Generate text to audio for free and without limits,...                                                             | [Link](https://github.com/withthatway)                  |
| [Unfoldtech](https://studio.unfoldtech.online/)                                                                                                                                                                                             | Easily generate new images inspired by the Pexels website with embedded IPTC...                                                         | [kengkreingkr...](mailto:kengkreingkrai@gmail.com)      |
| [Celebrity AI Image Generator](https://www.aicelebrity.design/) ([⭐ 0](https://github.com/Colin-Zero))                                                                                                                                     | An AI-powered celebrity image generator that uses Pollinations.ai and a1.art...                                                         | @Colin-Zero                                             |
| [Coloring AI 🎨](https://coloring-ai.com/)                                                                                                                                                                                                  | An intelligent web-based coloring assistant that turns black-and-white sketches...                                                      | [962900862@qq...](mailto:962900862@qq.com)              |
| [JSON Pollinations API](https://pollinations-json.deno.dev/openai)                                                                                                                                                                          | A Deno Deploy API wrapper for Pollinations that provides JSON-formatted...                                                              | @apersonwhomakess...                                    |
| [Image Creator](https://saepulwap.blogspot.com/p/flux-image-creator.html)                                                                                                                                                                   | Create images with multi-language prompts, the language will be automatically...                                                        | [Link](https://facebook.com/403.frobidden)              |
| [Avatar GenStudio](https://astudio-dcae4.web.app)                                                                                                                                                                                           | A system for creating custom characters that uses the Pollinations API for...                                                           | @nic-wq                                                 |
| [StoryBolt](https://storybolt.vercel.app/) ([⭐ 0](https://github.com/sahilalamgir/StoryBolt))                                                                                                                                              | Generate stories with enticing narratives and beautiful illustrations. Users...                                                         | @gumbasil                                               |
| [CalcuBite AI](https://calcubite.vercel.app/)                                                                                                                                                                                               | CalcuBite AI is a smart tool that analyzes food from images to provide calorie...                                                       | @sugamdeol                                              |
| 🇮🇩 [Generator AI Image 🇮🇩](https://kenthir.my.id/advanced-generator/)                                                                                                                                                                       | Advanced AI Image Generator adalah platform inovatif yang memungkinkan Anda...                                                          | @kenthirai                                              |
| [NailsGen](https://www.nailsgen.com/)                                                                                                                                                                                                       | Create beautiful nail art designs with AI. Generate unique nail art designs...                                                          | [lipengliang2...](mailto:lipengliang2012@163.com)       |
| [ImageGen AI Image](https://imagegenaiimage.com/)                                                                                                                                                                                           | Generate high-quality AI images for any purpose. Features a variety of models...                                                        | [Link](https://www.linkedin.com/in/narendradwivedi)     |
| 🇮🇩 [RuangRiung AI Image 🇮🇩](https://ruangriung.my.id) ([⭐ 0](https://github.com/ruangriung))                                                                                                                                               | RuangRiung AI Image Generator is ideal for digital artists, designers, or...                                                            | @ruangriung                                             |
| [PollinateAI](https://pollinateai.vercel.app) ([⭐ 0](https://github.com/Auspicious14/image-generator-fe.git))                                                                                                                              | PollinateAI is an image generation platform that aims to ease the stress of...                                                          | @Auspicious14                                           |
| [FlowGPT](https://flowgpt.com/p/instant-image-generation-with-chatgpt-and-pollinationsai)                                                                                                                                                   | Generate images on-demand with ChatGPT!                                                                                                 | -                                                       |
| [Foodie AI](https://foodie-ai.vercel.app/)                                                                                                                                                                                                  | An AI application for food analysis that uses advanced artificial intelligence...                                                       | @Aashir\_\_Shaikh                                       |
| [AIMinistries](https://www.ai-ministries.com)                                                                                                                                                                                               | A collection of free AI tools including AI chat, writing tools, image...                                                                | @tolerantone                                            |
| [The Promised Pen](https://promisedpen.app)                                                                                                                                                                                                 | A free, feature-rich novel writing application that helps writers organize...                                                           | @soryn.san                                              |
| 🇨🇳 [Aiphoto 智能绘画 🇨🇳](https://qiyimg.3d.tc/Aiphoto)                                                                                                                                                                                      | AI 艺术工坊 - 智能绘画生成器。这是一个基于 AI 的绘画生成工具，可以根据用户输入的中文描述自动生成相应的图片。(An AI art workshop -...    | @qiyimg                                                 |
| 🖥️ AI YouTube Shorts Generator                                                                                                                                                                                                              | Python desktop app that automates YouTube Shorts creation with AI-generated...                                                          | @Sami-Alsahabany                                        |
| 🤖 [Emojiall AI Drawing Platform](https://art.emojiall.com)                                                                                                                                                                                 | A platform focused on allowing users to draw pictures according to their own...                                                         | @James-Qi                                               |
| [PixPal](https://pixpal.chat)                                                                                                                                                                                                               | PixPal is a free AI assistant that can analyze, edit, and generate images,...                                                           | @andreas_11                                             |
| 🇪🇸 [🇪🇸 Generador de presentaciones con imágenes y texto V2](https://proyectodescartes.org/IATools/Crea_presentaciones4/)                                                                                                                    | Una herramienta configurable que permite crear presentaciones con 3 a 20...                                                             | @juanrivera126                                          |
| [🇪🇸 Yo el director](https://yoeldirector.dpana.com.ve)                                                                                                                                                                                      | Web para crear peliculas y contenido para youtube, usando Pollinations (Web...                                                          | @henryecamposs                                          |
| [Imagemate AI](https://play.google.com/store/apps/details?id=com.madameweb.imgmate)                                                                                                                                                         | Imagemate AI is a powerful image generation app designed to turn your...                                                                | @Shanto-Islam                                           |
| [B&W SVG Generator](https://fluxsvggenerator.streamlit.app/)                                                                                                                                                                                | Uses Flux (through pollinations) and potrace to create B&W Vector files                                                                 | @pointsguy118                                           |
| [TurboReel](https://turboreel.framer.ai/)                                                                                                                                                                                                   | A fast AI video generation service for social media content, leveraging...                                                              | @turbo_reels                                            |
| [Anime Character Generator](https://perchance.org/ai-character-generator)                                                                                                                                                                   | A dedicated AI tool for generating high-quality, unique anime-style characters....                                                      | @AnimeArtDevs                                           |
| [AI PPT Maker](https://slidesgpt.com)                                                                                                                                                                                                       | An AI-powered presentation generator that creates PowerPoint slides from text...                                                        | @ppt_monster                                            |
| [Promptgenerator.art](https://promptgenerator.art)                                                                                                                                                                                          | FREE Art Prompt Generator that helps you turn simple ideas into structured...                                                           | [info@promptg...](mailto:info@promptgenerator.art)      |
| 🤖 [☬SHΞNΞRATOR 🎨](https://Shervinuri.github.io) ([⭐ 0](https://github.com/Shervinuri/Shervinuri.github.io))                                                                                                                              | AI image and text generator with dual functionality. Features both image...                                                             | [Link](https://T.me/shervinuri)                         |
| [Image Generation Playground](https://umint-image.hf.space) ([⭐ 0](https://huggingface.co/spaces/umint/image/tree/main))                                                                                                                   | Transform your ideas into a visual masterpiece. Part of the UltimaX...                                                                  | @hadadarjt                                              |
| [Prompt Vision 🎨](https://promptvision.jagrut.me) ([⭐ 0](https://github.com/jagrut-bhole/promptvision))                                                                                                                                   | Create and share AI-generated images with the community. Features intelligent...                                                        | @jagrut-bhole                                           |
| [Pollinations Gallery 🖼️](https://leofy18.github.io/gallery/) ([⭐ 0](https://github.com/leofy18/gallery))                                                                                                                                  | Curated gallery of AI-generated artwork powered by Pollinations. Explore,...                                                            | @leofy18                                                |
| [AI Stickers Generator 🎨](https://ai-stickers-generator.vercel.app/)                                                                                                                                                                       | Turn text prompts into unique AI-generated stickers instantly. Perfect for...                                                           | @KristijanPill                                          |
| [StickerHub 🎨](https://stickerhub.pages.dev/)                                                                                                                                                                                              | AI-powered sticker generation platform. Create and download custom stickers...                                                          | @StickerHub                                             |
| [GPTAI.host 🛠️](https://gptai.host/)                                                                                                                                                                                                        | Completely free AI toolkit offering unlimited text, image, and audio...                                                                 | @carlseo                                                |
| 🤖 [LINE Blessing Images Bot 🇹🇼](https://line.me/R/ti/p/@blessing-ai)                                                                                                                                                                       | Create and share personalized AI blessing images directly in LINE. Choose from...                                                       | @nickyeh611                                             |
| [Pollinator Android App](https://github.com/g-aggarwal/Pollinator)                                                                                                                                                                          | An open-source Android app for text-to-image generation.                                                                                | @gaurav_87680                                           |
| StorySight ([⭐ 14](https://github.com/tangg555/story-generation-demo))                                                                                                                                                                     | An AI tool that generates illustrations for stories and articles using...                                                               | @story_viz                                              |
| [Magerun AI 🎨](https://preview--prompt-to-vision-18.lovable.app/) ([⭐ 0](No response))                                                                                                                                                    | A creative image generation site that improves your prompts using AI before...                                                          | finicklagat                                             |
| [FoilAI 🌨](https://foilai.in/)                                                                                                                                                                                                              | AI image generator in beta stage. Web-based text-to-image generator powered by...                                                       | @aryanshrai3                                            |
| Scribe 📄 ([⭐ 0](https://github.com/nadinev6/scribe))                                                                                                                                                                                      | Feature-rich Markdown editor for content creators, developers, and writers....                                                          | @nadinev6                                               |
| [AI Answers Forms 📝](https://chromewebstore.google.com/detail/fbiccefbjbnnieofnomocjdebppanndo)                                                                                                                                            | Chrome extension that helps get answers to questions on Google Forms using AI....                                                       | @Maniii97                                               |
| 🤖 [Zelos AI image generator](https://websim.ai/@ISWEARIAMNOTADDICTEDTOPILLOW/ai-image-prompt-generator)                                                                                                                                    | It uses Pollinations for both prompt enhancing and image generation, it was a...                                                        | [Link](https://www.roblox.com/users/4361935306/profile) |
| [Versemind 🪶](https://versemind.com) ([⭐ 0](No response))                                                                                                                                                                                 | An AI poetry tool that analyzes a user’s tone, mood, and writing style to craft...                                                      | dk-cleanedit                                            |
| [Own-AI](https://own-ai.pages.dev/)                                                                                                                                                                                                         | An AI text-to-image generator.                                                                                                          | Sujal Goswami                                           |
| [PollinVerse 🚀](https://pollinverse.netlify.app) ([⭐ 0](No response))                                                                                                                                                                     | A rapid AI development and prototyping platform powered by Pollinations.AI....                                                          | VearyTry                                                |
| [Pollinations.ai Model Comparison](https://endemicmedia.github.io/FLARE/llm-comparison-tool/) ([⭐ 0](https://github.com/EndemicMedia))                                                                                                     | An interactive tool designed to compare outputs from various large language...                                                          | [Link](https://github.com/dseeker)                      |
| 🇨🇳 [IMyself AI 🇨🇳](https://openai.lmyself.top/)                                                                                                                                                                                             | 我们提供高质量的 AI 生成服务，包括图像生成、文本生成、音频生成和语音转文本服务， 让您轻松创建各种创意内容。 (We provide high-quality... | Shadownc                                                |
| 🆕 🇧🇷 [Thelas.ia](https://thelasia.netlify.app/)                                                                                                                                                                                            | Thelas.ia is a Social Media Content Creation Tool that generates corporative,...                                                        | studiostein                                             |
| 🆕 [SAGE](https://starlightguardians.com) ([⭐ 0](sebastianpw/sage))                                                                                                                                                                        | SAGE (Storyboard Animation Generation Environment) is an open-source multimedia...                                                      | sebastianpw                                             |
| 🆕 🇧🇷 [ViralFlow AI](https://fabioarieira.com/viralflow) ([⭐ 0](https://github.com/FabioArieiraBaia/ViralFlow))                                                                                                                            | An automated generator of viral videos that uses the pollinations.ai API to...                                                          | FabioArieiraBaia                                        |
| 🆕 🤖 [Gemini ai telegram-bot](https://t.me/index_bot)                                                                                                                                                                                      | Gemini ai telegram-bot: a Telegram bot offering chat (text, voice, images)...                                                           | mosavy                                                  |
| 🆕 [LineSketch AI](https://linesketch-muse.lovable.app/)                                                                                                                                                                                    | LineSketch AI is a minimalist web app that turns ideas into clean...                                                                    | ArslanDevelop                                           |
| 🆕 [Ecoverse AI](https://ecoverse.cc) ([⭐ 0](https://github.com/achyuth0/Ecoverse-doc))                                                                                                                                                    | Ecoverse is an AI-powered waste-recognition platform that helps users instantly...                                                      | achyuth0                                                |
| 🆕 🇧🇷 [Cinepoca](https://cinepoca.com.br)                                                                                                                                                                                                   | Cinepoca serves as a fully AI-driven hub for movie enthusiasts. Our project...                                                          | victorchiq                                              |
| 🆕 [Flowgen](https://flowgen.puter.site/)                                                                                                                                                                                                   | A high-performance, web-based AI image generation studio built on the Puter.js...                                                       | alinaaa20708-ops                                        |
| 🆕 [Flux AI 🇹🇼](https://koy.xx.kg/) ([⭐ 0](https://github.com/kinai9661/Flux-AI-Pro))                                                                                                                                                      | Cloudflare Workers' intelligent adaptive AI image generation platform                                                                   | kinai9661                                               |
| 🆕 🤖 [Robatika — AI Chat Platform](https://app.robatika.com)                                                                                                                                                                               | Robatika is a rapidly growing AI chat platform that provides users with...                                                              | Robatika                                                |
| 🆕 [🛠️ NextGenTools](https://image-gen-adobe.nextgentools.online/)                                                                                                                                                                          | AI-powered workflow for stock photography. Generate images, vectorize them, and...                                                      | @roni123332                                             |
| 🆕 [📚 AI Story Illustrator](https://soft-cucurucho-6758e7.netlify.app/)                                                                                                                                                                    | Interactive storybook creator where you write scenes and get AI-generated...                                                            | @KAmaL-senpai                                           |
| 🆕 🎨 ChimeraStudio ([⭐ 0](https://github.com/migueland94/ChimeraStudio))                                                                                                                                                                  | Lightweight browser-based sandbox for testing Pollinations API capabilities....                                                         | @migueland94                                            |
| 🆕 🤖 [🎨 imgs_ai_bot](https://t.me/imgs_ai_bot)                                                                                                                                                                                            | A multifunctional Telegram bot for generating images using artificial...                                                                | @lwakis                                                 |
| 🆕 [✨ Storycraft Pro](https://storycraftpro11-orpin.vercel.app/)                                                                                                                                                                           | Create illustrated stories with consistent characters, narrated audio, and...                                                           | @souravk11318                                           |
| 🆕 [🎨 Sugen](https://sugen.puter.site/)                                                                                                                                                                                                    | Browser-based AI art studio using Puter.js and Pollinations.ai. Features...                                                             | @red444ytchess-jpg                                      |
| 🆕 🤖 [🎨 BinaryPH RSS AI](https://binary.ph/posts/)                                                                                                                                                                                        | WordPress plugin that transforms RSS feed items into complete blog posts using...                                                       | @amin-IT                                                |
| 🆕 [🎨 Imagly AI](https://imaglyai.web.app/)                                                                                                                                                                                                | Free AI image generator that creates realistic photos, digital artwork, fantasy...                                                      | @imaglyai                                               |
| 🆕 🕰️ CHRONOS - Time Machine ([⭐ 0](https://github.com/yvr98/TimeMachine))                                                                                                                                                                 | Immersive time-travel experience where users select any location on a 3D globe...                                                       | @yvr98                                                  |
| 🆕 [🎬 Viral Flow](https://fabioarieira.com/viralflow)                                                                                                                                                                                      | Browser-based video production platform using Pollinations for visual...                                                                | @fabioarieira                                           |
| 🆕 [🎬 PolliVision](https://fabioarieira.com/pollivision) ([⭐ 0](https://github.com/FabioArieiraBaia/PolliVision))                                                                                                                         | Chat-based AI video generator using Pollinations APIs. Type a scene description...                                                      | @FabioArieiraBaia                                       |
| 🆕 [🎄 Northpolelibrary](https://northpolelibrary.eu)                                                                                                                                                                                       | Create personalized Christmas stories for children in minutes. Enter a child's...                                                       | @bzddbz                                                 |

### Games 🎲

| Project                                                                                                                                                        | Description                                                                                           | Creator                                                  |
| -------------------------------------------------------------------------------------------------------------------------------------------------------------- | ----------------------------------------------------------------------------------------------------- | -------------------------------------------------------- |
| AI Character RP (Roblox) ([⭐ 10](https://github.com/snipcola/Roblox-AI))                                                                                      | A Roblox game that lets players interact with AI characters powered by...                             | @roblox_ai_dev                                           |
| Minecraft AI (Python) ([⭐ 7](https://github.com/Amagash/minecraft-ai-python))                                                                                 | A Python implementation that uses Pollinations AI to control a Minecraft...                           | @Amagash                                                 |
| 🇨🇳 [🇨🇳 云渺仙途：凡尘篇](https://ai-game.jkai.de/) ([⭐ 7](https://github.com/ZhjGo/ai-game))                                                                  | 《云渺仙途：凡尘篇》是一个由 AI 驱动的文字修仙沙盒游戏 (An AI-driven text cultivation sandbox game... | @ZhjGo                                                   |
| [DreamHer](https://dreamher.vercel.app/) ([⭐ 2](https://github.com/creation22/DreamGirl))                                                                     | Interactive web app that transforms your imagination of a 'dream girl' into a...                      | @\_Creation22                                            |
| Sirius Cybernetics Elevator Challenge ([⭐ 1](https://github.com/pollinations/sirius-cybernetics-elevator-challenge))                                          | A programming challenge that uses Pollinations AI to simulate...                                      | @sirius_dev                                              |
| [AIStorium](https://aistorium.vercel.app/) ([⭐ 1](https://github.com/artegoser/ai-storium))                                                                   | Service for generating dynamic stories. Generates stories, images and audio by...                     | @artegoser                                               |
| [Quiz Application 🎯](https://jaykmarBCET.github.io/Quiz-Application/) ([⭐ 0](https://github.com/jaykmarBCET/Quiz-Application))                               | Interactive quiz application with AI-powered question generation and image...                         | @jaykmarBCET                                             |
| [Chaos Canvas 🎲](https://chaoscanvas.app/)                                                                                                                    | Crowdsourced creativity experiment where each player adds just one or two words...                    | @eat-sleep-code                                          |
| RoastMaster AI                                                                                                                                                 | No detailed description available, but likely a creative/entertainment tool (AI...                    | -                                                        |
| Pollinations AI Game ([⭐ 0](https://github.com/ednsinf/pollinations-ai))                                                                                      | A Hitchhiker's Guide to the Galaxy themed LLM-based elevator game.                                    | @game                                                    |
| [Favorite Puzzles](https://radbrothers.com/games/favorite-puzzles/)                                                                                            | A jigsaw puzzles game for Android, iOS, and web that uses Pollinations feed as...                     | [contact@radb...](mailto:contact@radbrothers.com)        |
| [Abyss Ascending](https://interzone.art.br/abyss_ascending/)                                                                                                   | A generative cosmic ocean adventure - text-based RPG with AI-driven...                                | @interzone                                               |
| [Deep Saga](https://deepsaga.io)                                                                                                                               | An immersive role-playing game with AI-generated worlds, characters, and quests...                    | @saga_studios                                            |
| [Infinite World – AI Game](https://infinite-world-game.vercel.app/)                                                                                            | An exploration game with procedurally generated environments and creatures...                         | @infinite_world_dev                                      |
| [A Mita (Roblox)](https://www.roblox.com/games/118762581800441/A-Mita)                                                                                         | A Roblox game about interacting with AI with different personalities. Features...                     | @thespecificdev                                          |
| [🕰️ Time Travel Selfie Portal](https://selfie-time-traveler-portal.vercel.app)                                                                                 | Upload your selfie, background is automatically removed. Choose a historical...                       | @Argyrisk21                                              |
| [Convince the Weird Maid to Let You Leave the House (Roblox)](https://www.roblox.com/games/120881450499910/Convince-the-Weird-Maid-to-Let-You-Leave-the-House) | A Roblox game where a weird maid traps you inside her house. Your goal is to...                       | @wBrowsqq                                                |
| [Aiko AI: With You Til The End (Roblox)](https://www.roblox.com/games/91780007937760/Aiko-AI-With-You-Till-The-End-BETA)                                       | A psychological escape room game where you're trapped by Aiko, an AI with a...                        | @youssefelsafi                                           |
| [RETIME - FABRIC OF REALITY](https://rivatech-games.itch.io/retime)                                                                                            | A text-based, blind friendly fantasy adventure game powered by Pollinations AI....                    | @TheSingleAlgeria...                                     |
| [🧩 AI Word Search](https://play.google.com/store/apps/details?id=com.aiwords.app)                                                                             | AI-powered Android app that generates unlimited, personalized word search...                          | [hello@island...](mailto:hello@islandapps.dev)           |
| [Devil Summoner WIP](https://gamedemo-a65.pages.dev/)                                                                                                          | Procedural driven text prompts develop characters as you explore the city. Down...                    | @lenankamp                                               |
| [roastmyselfie.app](https://roastmyselfie.app)                                                                                                                 | AI Personality Analyzer - Get roasted and psychoanalyzed.. just from one...                           | @andres_11                                               |
| [Watch TV with neko (Roblox)](https://www.roblox.com/games/15087497266/UPD-Watch-TV-with-neko-AI)                                                              | Roblox game where you can talk with AI catgirls 🐾 or just have fun, talking...                       | [Link](https://www.roblox.com/users/3857849039/profile/) |
| Infinite Tales ([⭐ 29](https://github.com/JayJayBinks/infinite-tales-rpg))                                                                                    | Interactive storytelling platform powered by AI that creates endless narrative...                     | @infinite_tales                                          |
| 🆕 Godville Heroic Moment ([⭐ 0](https://github.com/migueland94/Godville-Heroic-Moment))                                                                      | Firefox-only browser extension that adds a Heroic Moment block to your Godville...                    | migueland94                                              |
| 🆕 [🎮 Nikke-DB Story/Roleplaying Generator](https://nikke-db.pages.dev/) ([⭐ 0](https://github.com/Nikke-db/nikke-db-vue))                                   | Interactive story and roleplay generator for Goddess of Victory: NIKKE....                            | @rhystic1                                                |
| 🆕 [🎮 Nikke-DB Story/Roleplaying Generator](https://nikke-db.pages.dev/) ([⭐ 0](https://github.com/Nikke-db/nikke-db-vue))                                   | Interactive story and roleplay generator for Goddess of Victory: NIKKE....                            | @rhystic1                                                |
| 🆕 🎮 ii's Stupid Menu ([⭐ 0](https://github.com/iiDk-the-actual/iis.Stupid.Menu))                                                                            | A mod menu for Gorilla Tag featuring 1600+ mods and an AI Assistant powered by...                     | @iiDk-the-actual                                         |
| 🆕 [🎮 DnD Character Sheet Helper](https://rkdn.app/dnd) ([⭐ 0](https://github.com/arcadiancomp/dnd))                                                         | A fun tool for creating D&D character sheets with AI-generated character...                           | @ArcadianComp                                            |
| 🆕 [🎮 Kinexus](https://tin2tin.github.io/Kinexus/) ([⭐ 0](https://github.com/tin2tin/Kinexus))                                                               | Zero-code tool for creating choice-based cinematic narrative games and...                             | @tin2tin                                                 |
| 🆕 [🎮 Kinexus](https://tin2tin.github.io/Kinexus/) ([⭐ 0](https://github.com/tin2tin/Kinexus))                                                               | Zero-code tool for creating choice-based narrative games and interactive...                           | @tin2tin                                                 |

### Hack-&-Build 🛠️

| Project                                                                                                                                                                                             | Description                                                                        | Creator                                           |
| --------------------------------------------------------------------------------------------------------------------------------------------------------------------------------------------------- | ---------------------------------------------------------------------------------- | ------------------------------------------------- |
| tgpt ([⭐ 2.9k](https://github.com/aandrew-me/tgpt))                                                                                                                                                | ChatGPT in terminal without requiring API keys. Uses Pollinations API endpoints... | @aandrew-me                                       |
| 🛠️ AI Content Describer ([⭐ 59](https://github.com/cartertemm/AI-content-describer/))                                                                                                              | An extension for NVDA, the free and open-source screen reader for Microsoft...     | @cartertemm                                       |
| 💻️ Windows Walker ([⭐ 14](https://github.com/SuperShivam5000/windows-walker))                                                                                                                     | Windows Walker – What Copilot for Windows should have been. AI-powered Windows...  | @supershivam                                      |
| [Mimir AIP](https://mimir-aip.github.io/) ([⭐ 11](https://github.com/Mimir-AIP/Mimir-AIP))                                                                                                         | An AI integration platform for developers.                                         | @CiaranMcAleer                                    |
| CoNavic ([⭐ 8](https://github.com/mkantwala/CoNavic/))                                                                                                                                             | A free, open-source browser extension that brings the power of ChatGPT and...      | @mkantwala                                        |
| Pollinations.AI Enhancer ([⭐ 6](https://github.com/fisventurous/pollinationsai-enhancer))                                                                                                          | A frontend-based AI interface designed to deliver a smooth, multimodal, and...     | @fisven                                           |
| Server Status Dashboards ([⭐ 6](https://github.com/hverr/status-dashboard))                                                                                                                        | A monitoring tool for tracking and visualizing server performance metrics,...      | @devopper                                         |
| [unpkg.ai](https://unpkg.ai) ([⭐ 5](https://github.com/Strawberry-Computer/unpkg.ai))                                                                                                              | AI-powered ESM module generation service that creates JavaScript modules...        | @vgrichina                                        |
| [WordPress AI Vision Block](https://wordpress.org/plugins/ai-vision-block/) ([⭐ 5](https://github.com/mahmood-asadi/ai-vision-block))                                                              | A custom WordPress Gutenberg block that allows you to generate images using the... | mahmood-asadi                                     |
| DominiSigns ([⭐ 4](https://github.com/cmunozdev/DominiSigns))                                                                                                                                      | Avatar Translator for Dominican Sign Language that uses artificial intelligence... | @cmunozdev                                        |
| [🌱 Strain Navigator](https://www.strainnavigator.com/) ([⭐ 1](https://github.com/Tolerable/strainnavigator))                                                                                      | A collection of tools to help Growers, Breeders & Seed Bankers. Free & Open...     | @Tolerable                                        |
| YankoviC ([⭐ 1](https://github.com/Sweaterdog/YankoviC))                                                                                                                                           | A programming language interpreter written in JavaScript that emulates C/C++...    | @Sweaterdog                                       |
| VisionText (VS Code Extension) 👁️ ([⭐ 0](https://github.com/techcow2/visiontext))                                                                                                                  | VS Code extension to transform images into text descriptions and generate AI...    | @techcow2                                         |
| [Pollinations PR Summarizer 🛠️](https://github.com/marketplace/actions/pollinations-pr-summary) ([⭐ 0](https://github.com/CloudCompile/pollinations-pr-review))                                    | GitHub Action that automatically analyzes pull requests using Pollinations Text... | @CloudCompile                                     |
| [Blossom-ai (Python SDK) 🐍](https://pypistats.org/packages/eclips-blossom-ai) ([⭐ 0](https://github.com/PrimeevolutionZ/blossom-ai))                                                              | Python SDK for Pollinations AI. Simple and easy-to-use wrapper for accessing...    | @PrimeevolutionZ                                  |
| 🤖 [Herramientas IA 🛠️](https://proyectodescartes.org/descartescms/herramientas-ia)                                                                                                                 | Comprehensive collection of 120+ AI tools and educational applications powered...  | @Juanrivera126                                    |
| BeeCoder 🌈 ([⭐ 0](https://github.com/cemalgnlts/beecoder))                                                                                                                                        | Enables VSCode Copilot to connect to Pollinations, bringing AI-powered code...     | @cemalgnlts                                       |
| [MCP-B 🌐](https://mcp-b.ai) ([⭐ 0](https://github.com/MiguelsPizza/WebMCP))                                                                                                                       | Browser-based Model Context Protocol that enables AI agents to interact with...    | @MiguelsPizza                                     |
| MultiAgent 🤖 ([⭐ 0](https://github.com/LKosoj/multiagent))                                                                                                                                        | Advanced multi-agent system for solving complex tasks using specialized AI...      | @LKosoj                                           |
| 🖥️ [Pollinations MCP Server (Official)](https://www.npmjs.com/package/@pollinations/model-context-protocol) ([⭐ 0](https://github.com/pollinations/pollinations/tree/main/model-context-protocol)) | Official Model Context Protocol server for Pollinations AI services. Generate...   | @pollinations                                     |
| [FoodAnaly](https://foodanaly.vercel.app/)                                                                                                                                                          | An AI application for food analysis that uses advanced artificial intelligence...  | [liukang0120@...](mailto:liukang0120@163.com)     |
| [Pollinations AI Free API](https://pollinations-ai-free-api.vercel.app/)                                                                                                                            | This project provides a free API interface supporting various text and image...    | @freeapi                                          |
| 🤖 [DynaSpark API](https://th3-ai.github.io/DynaSpark) ([⭐ 0](https://github.com/Th3-AI/DynaSpark))                                                                                                | The DynaSpark API provides simple yet powerful AI capabilities for text...         | @Th3-C0der                                        |
| [Querynator5000](https://querynator5000.onrender.com/) ([⭐ 0](https://github.com/SuperShivam5000/querynator5000))                                                                                  | Modern AI-first SQL interface for exploring and manipulating databases with...     | @SuperShivam5000                                  |
| [UltimaX Intelligence CLI](https://huggingface.co/spaces/umint/cli)                                                                                                                                 | Extension of the UltimaX Intelligence project based on Pollinations Python SDK.    | @hadadarjt                                        |
| [AI Agent Portal](https://agent.makululinux.com/) ([⭐ 0](https://github.com/raymerjacque/Makulu-Agent-Portal))                                                                                     | A next-generation development environment that leverages a sophisticated...        | @raymerjacque                                     |
| PDF-to-Speech 🔊 ([⭐ 0](https://github.com/Ak-Yadav/pdf_to_speech))                                                                                                                                | Convert any PDF document into natural-sounding audio using Pollinations AI TTS.... | @Ak-Yadav                                         |
| [pollinations.ai Python SDK](https://github.com/pollinations-ai/pollinations.ai)                                                                                                                    | Official Python SDK for working with Pollinations' models.                         | @pollinations-ai                                  |
| MCPollinations (Community) ([⭐ 32](https://github.com/pinkpixel-dev/MCPollinations))                                                                                                               | Community-maintained Model Context Protocol server with advanced features like...  | @pinkpixel-dev                                    |
| [pollinations_ai](https://pub.dev/packages/pollinations_ai)                                                                                                                                         | Dart/Flutter package for Pollinations API.                                         | @Meenapintu                                       |
| pollinations NPM Module                                                                                                                                                                             | JavaScript/Node.js SDK for Pollinations API.                                       | -                                                 |
| [pypollinations](https://pypi.org/project/pypollinations/)                                                                                                                                          | Comprehensive Python wrapper for Pollinations AI API.                              | @KTS-o7                                           |
| [@pollinations/react](https://www.npmjs.com/package/@pollinations/react)                                                                                                                            | React hooks for easy integration of Pollinations' features.                        | @pollinations                                     |
| Polli API Dashboard                                                                                                                                                                                 | Dashboard for managing/interacting with Pollinations API.                          | -                                                 |
| 🇨🇳 [imggen.top 🇨🇳](https://www.imggen.top/)                                                                                                                                                         | Create stunning AI-generated images in seconds with our free AI image...           | [lipengliang2...](mailto:lipengliang2012@163.com) |
| 🇨🇳 [Quicker Pollinations AI](https://getquicker.net/Sharedaction?code=9ac738ed-a4b2-4ded-933c-08dd5f710a8b&fromMyShare=true)                                                                        | This project provides a free API interface supporting various text and image...    | [Link](https://linux.do/u/s_s/summary)            |
| 🆕 🛠️ Content Auto Manager ([⭐ 0](https://github.com/pptt121212/content-auto-manager))                                                                                                             | WordPress plugin for automated AI content production. Features scheduled task...   | @pptt121212                                       |

### Chat 💬

| Project                                                                                                                                                                     | Description                                                                                                                             | Creator                                                  |
| --------------------------------------------------------------------------------------------------------------------------------------------------------------------------- | --------------------------------------------------------------------------------------------------------------------------------------- | -------------------------------------------------------- |
| [G4F Chat UI](http://g4f.dev/chat/pollinations) ([⭐ 65.1k](https://github.com/gpt4free/g4f.dev))                                                                           | The official G4F Chat UI for Pollinations with Image & Video Generation...                                                              | @hlohaus                                                 |
| [LobeChat](https://lobechat.com) ([⭐ 21.0k](https://github.com/lobehub/lobe-chat))                                                                                         | An open-source, extensible chat UI framework supporting multiple models and...                                                          | @lobehub                                                 |
| [SillyTavern](https://docs.sillytavern.app/) ([⭐ 14.7k](https://github.com/SillyTavern/SillyTavern))                                                                       | An LLM frontend for power users. Pollinations permits it to generate text and...                                                        | -                                                        |
| 🖥️ [LLMS](https://yassineabou.github.io/LLMs-Wasm/) ([⭐ 88](https://github.com/yassineAbou/LLMS))                                                                          | LLMS is a Kotlin Multiplatform application that brings the power of AI to...                                                            | @yassineAbou                                             |
| 🇨🇳 [FreeAI 🇨🇳](https://freeai.aihub.ren/) ([⭐ 44](https://github.com/Azad-sl/FreeAI))                                                                                      | An AI application platform based on Pollinations.AI API, providing free and...                                                          | @Azad-sl                                                 |
| [DynaSpark AI](https://dynaspark.onrender.com) ([⭐ 20](https://github.com/Th3-C0der))                                                                                      | A versatile AI assistant with advanced image and text generation capabilities.                                                          | Th3-C0der                                                |
| [OkeyMeta](https://playground.okeymeta.com.ng/) ([⭐ 10](https://github.com/okeymeta/okeymeta))                                                                             | OkeyMeta is an AI Playground that allows you to chat with different AI models,...                                                       | @okeymeta                                                |
| [LLM7.io](https://llm7.io) ([⭐ 7](https://github.com/chigwell/llm7.io))                                                                                                    | A free and open AI platform providing advanced multimodal capabilities,...                                                              | @chigwell                                                |
| toai.chat ([⭐ 2](https://github.com/Veallym0n/toai.chat))                                                                                                                  | An AI-client-free project dedicated to enabling AI interaction using only curl,...                                                      | @Veallym0n                                               |
| [EvilChat 🔥🤖](https://altkriz.github.io/evilchat/) ([⭐ 2](https://github.com/altkriz/evilchat))                                                                          | An uncensored AI chat interface with dark, sleek design, smooth animations,...                                                          | @altkriz                                                 |
| 🤖 🇮🇩 [Rizqi O Chatbot 🇮🇩](https://chatbot.rizqioliveira.my.id) ([⭐ 1](https://github.com/ray23-bit/Projectenam))                                                          | Rizqi O Chatbot adalah proyek berbasis Pollinations yang menggabungkan tiga...                                                          | @ray23-bit                                               |
| [ Comeback AI](https://comeback-ai.pinkpixel.dev) ([⭐ 1](https://github.com/pinkpixel-dev/comeback-ai))                                                                    | AI-powered clapback machine that transforms mean comments into witty comebacks...                                                       | @sizzlebop                                               |
| 🆕 [Pookie AI 💕](https://pookieai.web.app/) ([⭐ 0](https://github.com/shantoislamdev/pookie-ai))                                                                          | AI-powered conversational platform for creating customizable virtual characters...                                                      | @shantoislamdev                                          |
| [Nuvole AI 🍎](https://routinehub.co/shortcut/18431/)                                                                                                                       | Apple Shortcut for iOS/iPadOS with 9 AI models from Pollinations. Features...                                                           | @_.mikl._                                                |
| [WorksparkAI [BETA] 💼](https://worksparkai-983563815856.europe-west1.run.app)                                                                                              | Modern ChatGPT alternative with document processing, PDF reading, image...                                                              | @obezbolen67                                             |
| [iTouch 💭](https://jordanpeteroliver.github.io/itouch/) ([⭐ 0](https://github.com/jordanpeteroliver/itouch))                                                              | Chat where images and texts integrate. A poetic journey to where inspiration...                                                         | @jordanpeteroliver                                       |
| [Petfuse Image Generator 🐾](https://petfuse.xyz/)                                                                                                                          | Chat and generate images with custom seed control. Features a public gallery...                                                         | @yasmeenanti08-cr...                                     |
| 🖥️ [PrisimAI 💬](https://prisimai.github.io/PrisimAI) ([⭐ 0](https://github.com/PrisimAI/PrisimAI))                                                                        | A lightweight, browser-based AI chat application designed to run seamlessly as...                                                       | @CloudCompile                                            |
| [VOHU AI 🇮🇷](https://www.vohuapp.ir)                                                                                                                                        | VOHU AI is an Iranian AI that, in collaboration with Pollinations.AI, offers...                                                         | [info@vohuapp.ir](mailto:info@vohuapp.ir)                |
| [Strapick Chat](https://strapick-chat.vercel.app/) ([⭐ 0](https://github.com/MMojoCoder/Strapick-Chat))                                                                    | A minimalistic chat UI for pollinations AI.                                                                                             | @mmojocoder                                              |
| [Chad GPT](https://chadgpt0.vercel.app/)                                                                                                                                    | AI Text, Image, and Audio Generator powered by Pollinations AI API. A...                                                                | [Link](https://sawwqib.vercel.app)                       |
| [チャット GPT 日本語 🇯🇵](https://chatgpt-jp.org/)                                                                                                                           | チャット GPT 日本語無料版 (Free Japanese version of ChatGPT)                                                                            | [Link](https://x.com/zhugezifang)                        |
| [EasyGen](https://easygenme.netlify.app/)                                                                                                                                   | AI-powered tool that generates Mermaid diagrams and flowcharts from...                                                                  | @Ellweb3                                                 |
| 🤖 [Botzy AI 🇵🇰](https://botzy.hexabiz.com.pk)                                                                                                                              | A free, unlimited, multilingual AI chatbot designed for Pakistani users....                                                             | @zakrya6665                                              |
| [Island](https://islandai.app) ([⭐ 0](https://github.com/techcow2/Island))                                                                                                 | Island AI is a free, modern ChatGPT alternative featuring smart multimodal...                                                           | @techcow2                                                |
| [UltimaX Intelligence](https://umint-ai.hf.space) ([⭐ 0](https://huggingface.co/spaces/umint/ai/tree/main))                                                                | UltimaX Intelligence is a free AI platform that unifies multiple premium AI...                                                          | @hadadarjt                                               |
| 🤖 [VOID.AI](https://thevoidai.vercel.app/) ([⭐ 0](https://github.com/Ajay-Dhakad/VOID.AI))                                                                                | A humanlike AI mentor, productivity partner, and emotionally intelligent...                                                             | @Ajay-Dhakad                                             |
| [J.A.R.V.I.S.](https://huggingface.co/spaces/hadadrjt/ai)                                                                                                                   | Just a Rather Very Intelligent System - an advanced AI language model inspired...                                                       | @hadadarjt                                               |
| [Ai drafterplus](https://ai.drafterplus.nl/)                                                                                                                                | A ChatGPT-like interface with multiple AI models. Completely free and saves...                                                          | @dexvisser\_                                             |
| [Unity AI Lab](https://unity.unityailab.com/)                                                                                                                               | A specialized uncensored LLM model built on Mistral Large, focused on...                                                                | -                                                        |
| [Neurix 🇷🇺](https://neurix.ru)                                                                                                                                              | A website offering easy and free access to various neural networks, with...                                                             | @Igroshka                                                |
| Echo AI                                                                                                                                                                     | A chat interface for AI interactions and conversations.                                                                                 | Unknown                                                  |
| [DreamBig - Generative AI Playground](https://dreambiglabs.vercel.app/)                                                                                                     | Interactive AI playground with chat, image generation, and voice responses for...                                                       | @opzzxsprinta.\_999                                      |
| [Pal Chat](https://apps.apple.com/us/app/pal-chat-ai-chat-client/id6447545085?platform=iphone)                                                                              | An iOS app that integrates with all LLMs including Pollinations AI models in...                                                         | [Link](https://x.com/pallavmac)                          |
| [Pollinations AI Playground](https://pollinations-ai-playground.vercel.app/)                                                                                                | An AI application platform based on Pollinations.AI API, providing free and...                                                          | @playground                                              |
| [Image Gen - Uncensored Edition](https://huggingface.co/chat/assistant/66fccce0c0fafc94ab557ef2)                                                                            | An uncensored image generation tool that allows for creative freedom without...                                                         | @flowgpt                                                 |
| 🇨🇳 [Pollinations.AI 中文](https://pollinations.vercel.app)                                                                                                                  | 我们提供高质量的 AI 生成服务，包括图像生成、文本生成、音频生成和语音转文本服务， 让您轻松创建各种创意内容。 (We provide high-quality... | @pollinations                                            |
| [Anisurge](https://anisurge.me)                                                                                                                                             | A free anime streaming app with a public chat feature that allows users to chat...                                                      | @iotserver24                                             |
| 🖥️ [AI Chat](https://aichat.narendradwivedi.org)                                                                                                                            | A Windows desktop application that brings multiple AI models together in one...                                                         | @narendradwivedi                                         |
| 🤖 [Free AI Chatbot & Image Generator](https://vercel.com/templates/ai/ai-sdk-image-generator) ([⭐ 0](https://github.com/vercel/ai/tree/main/examples/ai-image-generator)) | A web application offering both conversation with AI and image generation...                                                            | @aidevs                                                  |
| [DeepSeek Prompt](https://www.deepseekprompt.top/)                                                                                                                          | DeepSeek Prompt is a front-end application for managing and optimizing AI...                                                            | [lipengliang2...](mailto:lipengliang2012@163.com)        |
| [AI Dream Girl Studio](https://www.tiktok.com/@herinyourhead)                                                                                                               | AI Dream Girl Studio is a content creation pipeline built around...                                                                     | [Link](https://www.tiktok.com/@herinyourhead)            |
| [NeonSpark AI ✨](https://neonspark-ai.web.app/)                                                                                                                            | NeonSpark AI is a web app that offers AI-powered chat and image generation...                                                           | [developer.as...](mailto:developer.asaad@gmail.com)      |
| [PolliPalmTop 📱](https://aiworld.institute/server/pollipalmtopv1.apk)                                                                                                      | Android app dedicated to Pollinations with AI chat, web search, and image...                                                            | @BiG L                                                   |
| 🆕 [Xibe-chat-cli 💬](https://pypi.org/project/xibe-chat-cli/) ([⭐ 0](https://github.com/iotserver24/xibe-chat-cli))                                                       | AI chat and image generation directly in your terminal with a rich text UI....                                                          | @R3AP3Redit                                              |
| [Fikiri Chat AI 💬](https://fikirichat.netlify.app/)                                                                                                                        | Multi-model AI chat platform with seamless LLM switching via Pollinations API....                                                       | @brianmativo                                             |
| [PollinationsFreeAI 🆓](https://pollinations-free-ai.vercel.app/) ([⭐ 0](https://github.com/Poli-Chat/PollinationsFreeAI))                                                 | Free AI platform leveraging Pollinations for text and image generation. No...                                                           | @Poli-Chat                                               |
| [Samaritan AI 🤖](https://samaritan-ai-web.vercel.app/)                                                                                                                     | Intelligent AI assistant platform powered by Pollinations. Offers a polished UI...                                                      | @mdarman4002                                             |
| 🇮🇩 [ReThink AI 🇮🇩](https://rethink.web.id)                                                                                                                                  | High-performance AI platform tailored for Indonesia, blending a custom-trained...                                                       | @Djongoks                                                |
| 🆕 [Noir Ink Tattoo Studio 🎨](https://noir-ink.netlify.app/) ([⭐ 0](https://github.com/Jairedddy/Noir-Ink-Tattoo-Studio))                                                 | A monochrome tattoo studio featuring AI-powered design generation, booking...                                                           | @Jairedddy                                               |
| [Artificial Intelligence Orcho 📱](https://play.google.com/store/apps/details?id=orcho.artificialintelligence)                                                              | Mobile AI app for Android with chat and image generation. Get smart chat...                                                             | @ricardoxd                                               |
| 🤖 [DebAI 🤖](https://t.me/DebAI_bot)                                                                                                                                       | Compact and free Telegram bot powered by Pollinations AI. Under development...                                                          | @FROLIAN-cell                                            |
| [VX Project 💬](https://vortexcm.github.io/VorteX-Res/) ([⭐ 0](https://github.com/vxproject))                                                                              | VorteX Resources - A free and powerful platform for game server development...                                                          | @lfni                                                    |
| 🤖 [PixPax](https://pixpal.chat)                                                                                                                                            | A user-friendly chatbot that lets you analyze images, remix existing images or...                                                       | @andreas_11                                              |
| 🤖 [Mirexa AI Chat](https://mirexa.vercel.app)                                                                                                                              | A state-of-the-art AI chatbot that seamlessly integrates multiple LLMs with...                                                          | @withthatway                                             |
| [AI Chat](https://aichat.jolav.me/)                                                                                                                                         | A simple and elegant chat interface for interacting with various AI models...                                                           | @jolav                                                   |
| [KoboldAI Lite](https://lite.koboldai.net/)                                                                                                                                 | A lightweight version of KoboldAI that uses Pollinations for text generation,...                                                        | @kobold_dev                                              |
| 🤖 Jenny AI                                                                                                                                                                 | AI chatbot and character creation platform with tts and sst it also has image...                                                        | [Link](https://www.linkedin.com/in/pritam-roy-95185328a) |
| [Goalani](https://goalani.com)                                                                                                                                              | Voice-enabled AI fitness coach. Using only your voice, you can communicate with...                                                      | [goalani.app@...](mailto:goalani.app@gmail.com)          |
| [Pollinations Chat](https://websim.ai/@AdrianoDev1/pollinations-ai-assistant/4)                                                                                             | Pollinations' integrated AI for text and images, totally free and unlimited.                                                            | @adrianoprogramer                                        |
| [LiteAI](https://liteai.chat/)                                                                                                                                              | A free, fast, and anonymous AI chat and image generation platform with no login...                                                      | LiteAI Team                                              |
| 🤖 [UR Imagine & Chat AI](https://urimagine.netlify.app/)                                                                                                                   | A versatile AI platform offering both image generation and chat...                                                                      | @ur_imagine                                              |
| 🆕 [MindFlow](https://note.aegis-plus.my.id/) ([⭐ 0](https://github.com/Aegis-plus/Mindflow))                                                                              | # MindFlow\n\n> **Capture thoughts, find clarity.** An AI-powered second brain...                                                       | Aegis-plus                                               |
| 🆕 [Synapse](https://chat.aegis-plus.my.id) ([⭐ 0](https://github.com/Aegis-plus/Synapse))                                                                                 | An AI-powered chat application built with Vite and React, enabling multi-model...                                                       | Aegis-plus                                               |
| 🆕 [HelpChatGPT](https://helpchatgpt.ru)                                                                                                                                    | HelpChatGPT is a free web platform that provides access to ChatGPT-like models...                                                       | viaea                                                    |
| 🆕 [Debootai](https://deboott.puter.site/)                                                                                                                                  | Next-gen AI chat playground with file/image uploads, real-time web search,...                                                           | Chess-Base                                               |
| 🆕 [SimplifyMind AI (ELI5)](https://simplify-eloquent-ai.lovable.app/)                                                                                                      | A modern one-page web app that turns any complex question into a simple,...                                                             | CompaDeveloper                                           |
| 🆕 [🍎 AI Food Guide and Track Calories](https://nutri.selfhost.io.vn/) ([⭐ 0](https://github.com/newnol/nutritrack))                                                      | AI-powered nutrition assistant that helps identify foods and track daily...                                                             | @newnol                                                  |
| 🆕 [✨ ToneShift AI](https://toneshift-ai.lovable.app/)                                                                                                                     | Rewrite any text into different emotional tones while preserving meaning....                                                            | @UstaDeveloper                                           |
| 🆕 [✨ ToneShift AI](https://toneshift-ai.lovable.app/)                                                                                                                     | Instantly rewrite any text into different emotional tones while preserving...                                                           | @UstaDeveloper                                           |
| 🆕 🤖 [💬 Chat AI](https://t.me/Chat2qai_bot)                                                                                                                               | Arabic Telegram bot serving as a versatile AI assistant. Answers questions,...                                                          | @Alhmam                                                  |
| 🆕 🤖 [SaturnAI 🪐](https://chat.xdativo.cloud)                                                                                                                             | Web-based AI chat app focused on clean UI and smooth user experience. Features...                                                       | @xdativo                                                 |

### Social Bots 🤖

| Project                                                                                                                                                                  | Description                                                                        | Creator          |
| ------------------------------------------------------------------------------------------------------------------------------------------------------------------------ | ---------------------------------------------------------------------------------- | ---------------- |
| 🤖 Pollinations Discord Bot ([⭐ 17](https://github.com/Zingzy/pollinations.ai-bot))                                                                                     | AI Image Generation Discord Bot using Pollinations.ai. Written in Python with...   | @zingy           |
| 🤖 [TeleChars AI 🤖 🇪🇸](https://extras.marcosfrg.x10.mx/TGChars)                                                                                                         | Plataforma de creación de personajes con IA para Telegram. Soporta STM, LTM, y...  | @MarcosFRG       |
| 🤖 [ExodusAI 🤖](https://api.whatsapp.com/send/?phone=6285150984232&text=Hi&type=phone_number&app_absent=0)                                                              | AI-powered chatbot and image generator platform on WhatsApp. Integrated with...    | @FIkriBotDev     |
| 🤖 [🎮 Gacha](https://discord.com/oauth2/authorize?client_id=1377330983740903586)                                                                                        | Your Sassy All-in-One AI Discord Bot. A powerful, sassy, and slightly...           | `_dr_misterio_`  |
| [Pollix AI](http://t.me/pollixrobot)                                                                                                                                     | Pollix AI is your multilingual AI assistant for fast replies, image...             | @bladedev        |
| 🤖 Aura Chat Bot                                                                                                                                                         | A chat bot integrating Pollinations API for text and image generation.             | @Py-Phoenix-PJS  |
| 🤖 [🤖 ImageEditer](https://t.me/ImageEditer_bot)                                                                                                                        | AI Art Studio - A feature-rich Telegram bot that creates art from text prompts,... | @_dr_misterio_   |
| 🤖 [GPT_Project](https://t.me/gpt_project_official_bot)                                                                                                                  | GPT_Project Telegram AI Chatbot - A professional productivity tool that's...       | @lordon4x        |
| 🤖 [Pollinations WhatsApp Group](https://chat.whatsapp.com/pollinations-ai)                                                                                              | A WhatsApp group bot that allows members to generate AI content through simple...  | @whatsapp_ai_dev |
| 🤖 [ioswbot 🤖](https://t.me/ioswbot)                                                                                                                                    | Free, unlimited Telegram bot with ChatGPT 5, Gemini 2.5 Flash Lite Search, GPT...  | @swtomas         |
| 🤖 [Telegram AI Chars 🤖](https://t.me/MFRG_Shapes)                                                                                                                      | Plataforma en PHP para la creación de personajes (bots) con personalidad,...       | @MarcosFRG       |
| 🤖 [Swapna Shastra Dream Decoder 💤✨](https://t.me/Swapnashastra_dream_bot)                                                                                             | AI-powered Telegram bot that interprets dreams using ancient Indian Swapna...      | @ShashankNagaraj |
| 🆕 🤖 [Lily – AI Discord Companion](https://discord.com/oauth2/authorize?client_id=1448084290616164513&permissions=8&integration_type=0&scope=bot+applications.commands) | Lily is a next-generation conversational AI bot for Discord designed to feel...    | CloudCompile     |
| 🆕 🤖 [🎨 Aqua AI Generator](https://top.gg/bot/1026133323023654932)                                                                                                     | Free Discord AI image generator bot supporting up to 8 models, including 4 from... | @shaqkao1206     |

### Learn 📚

| Project                                                                                                             | Description                                                                                        | Creator                                          |
| ------------------------------------------------------------------------------------------------------------------- | -------------------------------------------------------------------------------------------------- | ------------------------------------------------ |
| Connect Pollinations with Open Web UI tutorial ([⭐ 11](https://github.com/cloph-dsp/Pollinations-AI-in-OpenWebUI)) | Step-by-step guide on integrating Pollinations APIs with Open Web UI for...                        | @cloph-dsp                                       |
| [Interactive GeoMap 🗺️](https://interactive-geomap.vercel.app)                                                      | AI-powered geography insights using text.pollinations.ai API. Click anywhere on...                 | @argyrisAEK                                      |
| [PromptsHub 📝](https://promptshub.net/)                                                                            | Dynamic platform for organizing, curating, and sharing effective AI prompts....                    | @pickplugins                                     |
| [Prompt Explorer](https://play.google.com/store/apps/details?id=com.ismafly.promptexploratorapp)                    | A mobile app that combines AI prompt discovery with image generation using...                      | [ismail.azdad...](mailto:ismail.azdad@gmail.com) |
| StoryMagic: Interactive Kids Stories                                                                                | Interactive and educational tool for generating kids' stories.                                     | -                                                |
| [Riffle](https://riffle.ink)                                                                                        | A powerful tool designed to make reading English books more enjoyable and...                       | [gsx123@gmail...](mailto:gsx123@gmail.com)       |
| [OkeyAI](https://chat.okeymeta.com.ng) ([⭐ 0](https://github.com/okeymeta))                                        | An LLM created by Africans to understand and have cultural awareness of African...                 | @okeymeta                                        |
| [Whizzy AI](https://whizzyai.vercel.app)                                                                            | An educational AI platform for students featuring AI-powered study assistance,...                  | @vaibhavcoding69                                 |
| [SearchGPT](https://huggingface.co/spaces/umint/searchgpt)                                                          | ChatGPT with real-time web search & URL reading capability. Part of the UltimaX...                 | @hadadarjt                                       |
| 🇧🇷 [EduGen AI 🇧🇷](https://ensinoedugenai.online)                                                                    | E uma ia voltada para professores e queria a IA pollinations.ai para criar...                      | [mlspfc360@gm...](mailto:mlspfc360@gmail.com)    |
| [AI 儿童故事 🇨🇳](https://kidss.netlify.app/)                                                                        | 基于此项目 构建有趣的孩子故事书应用演示 (Based on this project, build an interesting children's... | MZ                                               |
| [Pollinations.AI AI/Teens talk](https://www.youtube.com/live/5Rvdfr2qYGA?si=i5NLOKI49fGxNAEK&t=1034)                | Session 2: ai/teens worldwide conference exploring the forces shaping AI today,...                 | @thomash_pollinat...                             |
| [MalaysiaPrompt 🇲🇾](https://malaysiaprompt.rf.gd/)                                                                  | A resource for discovering and sharing creative prompts, supporting the...                         | -                                                |
| [Artistic Styles Book](https://proyectodescartes.org/iCartesiLibri/materiales_didacticos/Libro_Estilos/index.html)  | An interactive book showcasing 90+ artistic styles.                                                | Juan Gmo. Rivera                                 |
| 🆕 [📚 Word Master](https://equal-grouse-feasible.ngrok-free.app/) ([⭐ 0](https://github.com/rudotcom/WordMaster)) | Django app for mastering foreign vocabulary with AI-powered features. Create...                    | @rudotcom                                        |
| [Proyecto Descartes](https://proyectodescartes.org/revista/Numeros/Revista_8_2024/index.html)                       | Educational initiative integrating Pollinations AI into STEM.                                      | Juan Gmo. Rivera                                 |

<!-- AUTO-GENERATED-CONTENT:END -->

Have you created a project using Pollinations.AI? [Submit it through our project submission form](https://github.com/pollinations/pollinations/issues/new?template=project-submission.yml) to get it listed here! We use a structured GitHub issue template (labeled as **APPS**) to make the submission process easy and organized.

## 🔮 Future Developments

We're constantly exploring new ways to push the boundaries of AI-driven content creation. Some areas we're excited about include:

-   Digital Twins: Creating interactive AI-driven avatars
-   Music Video Generation: Combining AI-generated visuals with music for unique video experiences
-   Real-time AI-driven Visual Experiences: Projects like our Dreamachine, which create immersive, personalized visual journeys

## 🌍 Our Vision

Pollinations.AI envisions a future where AI technology is:

-   **Open & Accessible**: We believe AI should be available to everyone, not locked behind paywalls or restricted access

-   **Transparent & Ethical**: Our open-source approach ensures transparency in how our models work and behave

-   **Community-Driven**: We're building a platform where developers, creators, and AI enthusiasts can collaborate and innovate

-   **Interconnected**: We're creating an ecosystem where AI services can seamlessly work together, fostering innovation through composability

-   **Evolving**: We embrace the rapid evolution of AI technology while maintaining our commitment to openness and accessibility

We're committed to developing AI technology that serves humanity while respecting ethical boundaries and promoting responsible innovation. Join us in shaping the future of AI.

## 🤝 Community and Development

We believe in community-driven development. You can contribute to Pollinations.AI in several ways:

1. **Coding Assistant**: The easiest way to contribute! Just [create a GitHub issue](https://github.com/pollinations/pollinations/issues/new) describing the feature you'd like to see implemented. The [MentatBot AI assistant](https://mentat.ai/) will analyze and implement it directly! No coding required - just describe what you want.

2. **Project Submissions**: Have you built something with Pollinations.AI? [Use our project submission template](https://github.com/pollinations/pollinations/issues/new?template=project-submission.yml) (labeled as **APPS**) to share it with the community and get it featured in our README.

3. **Feature Requests & Bug Reports**: Have an idea or found a bug? [Open an issue](https://github.com/pollinations/pollinations/issues/new) and let us know. Our team and the MentatBot assistant will review it.

4. **Community Engagement**: Join our vibrant [Discord community](https://discord.gg/k9F7SyTgqn) to:
    - Share your creations
    - Get support and help others
    - Collaborate with fellow AI enthusiasts
    - Discuss feature ideas before creating issues

For any questions or support, please visit our [Discord channel](https://discord.gg/k9F7SyTgqn) or create an issue on our [GitHub repository](https://github.com/pollinations/pollinations).

## 🗂️ Project Structure

Our codebase is organized into several key folders, each serving a specific purpose in the Pollinations.AI ecosystem:

-   [`pollinations.ai/`](./app/): The main React application for the Pollinations.ai website.

-   [`image.pollinations.ai/`](./image.pollinations.ai/): Backend service for image generation and caching with Cloudflare Workers and R2 storage.

-   [`pollinations-react/`](./pollinations-react/): React component library for Pollinations.ai.

-   [`text.pollinations.ai/`](./text.pollinations.ai/): Backend service for text generation.

-   [`model-context-protocol/`](./model-context-protocol/): Model Context Protocol (MCP) server for AI assistants like Claude to generate images directly.

This structure encompasses the frontend website, backend services for image and text generation, and integrations like the Discord bot and MCP server, providing a comprehensive framework for the Pollinations.AI platform.

For development setup and environment management, see [DEVELOP.md](./DEVELOP.md).

## 🏢 Supported By

Pollinations.AI is proud to be supported by:

[![Supported Companies](https://pollinations.ai/p/Logos_of_AWS_Activate,_Google_Cloud_for_Startups,_NVIDIA_Inception,_Azure,_Cloudflare,_Scaleway,_and_Modal_arranged_in_a_2_rows_and_4_columns_grid?width=400&height=200&nologo=true&seed=-1)](https://pollinations.ai/p/Logos_of_AWS_Activate,_Google_Cloud_for_Startups,_NVIDIA_Inception,_Azure,_Cloudflare,_Scaleway,_and_Modal_arranged_in_a_2_rows_and_4_columns_grid?width=400&height=200&nologo=true&seed=-1)

-   [Portkey AI Gateway](https://github.com/Portkey-AI/gateway): AI Gateway for LLM routing and fallbacks
-   [io.net](https://io.net/): Decentralized GPU network for AI compute
-   [BytePlus](https://www.byteplus.com/): Official ByteDance cloud services and AI solutions
-   [AWS Activate](https://aws.amazon.com/): GPU Cloud Credits
-   [Google Cloud for Startups](https://cloud.google.com/): GPU Cloud Credits
-   [NVIDIA Inception](https://www.nvidia.com/en-us/deep-learning-ai/startups/): AI startup support
-   [Azure (MS for Startups)](https://azure.microsoft.com/): OpenAI credits
-   [Cloudflare](https://developers.cloudflare.com/workers-ai/): Put the connectivity cloud to work for you.
-   [Scaleway](https://www.scaleway.com/): Europe's empowering cloud provider
-   [Modal](https://modal.com/): High-performance AI infrastructure

## 📜 License

Pollinations.AI is open-source software licensed under the [MIT license](LICENSE).

---

Made with ❤️ by the Pollinations.AI team

## Contributors

<!-- ALL-CONTRIBUTORS-LIST:START - Do not remove or modify this section -->
<!-- prettier-ignore-start -->
<!-- markdownlint-disable -->

<!-- markdownlint-restore -->
<!-- prettier-ignore-end -->

<!-- ALL-CONTRIBUTORS-LIST:END --><|MERGE_RESOLUTION|>--- conflicted
+++ resolved
@@ -6,13 +6,8 @@
 
 <img width="1024" height="553" alt="Hacktoberfest 2025 Banner" src="https://github.com/user-attachments/assets/d6dd03c3-9298-40d3-9be2-5d6730951d9f" />
 
-<<<<<<< HEAD
- Hacktoberfest 2025 has concluded. Thanks to everyone who contributed — please continue following our [Code of Conduct](./CODE_OF_CONDUCT.md) and [Contributing Guidelines](./CONTRIBUTING.md).
- 
-=======
 Hacktoberfest 2025 has concluded. Thanks to everyone who contributed — please continue following our [Code of Conduct](./CODE_OF_CONDUCT.md) and [Contributing Guidelines](./CONTRIBUTING.md).
 
->>>>>>> f33ca258
 ### Event highlights
 
 We opened 67 issues and closed 38, created 25 PRs with 22 merged (30 total contributions), added 8 new projects, gained 131 stars (Oct 10–31), partnered with GDG JIS University (Kolkata, India), and hosted a virtual Hacktoberfest meetup.
