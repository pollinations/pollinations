--- conflicted
+++ resolved
@@ -14,12 +14,7 @@
     <link rel="stylesheet" href="https://fonts.googleapis.com/icon?family=Material+Icons" />
     <link rel="manifest" href="%PUBLIC_URL%/manifest.json" />
     <title>Pollinations.AI</title>
-<<<<<<< HEAD
-=======
-    <!-- Global site tag (gtag.js) - Google Analytics -->
-    <script async src="https://www.googletagmanager.com/gtag/js?id=G-LPZ9GEJVHR"></script>
     <script async defer data-website-id="22ae6a7f-4a33-4a99-965a-bac1204ddcdc" src="https://umami.zencraft.studio/umami.js"></script>
->>>>>>> 71238cf8
     <script>
       window.dataLayer = window.dataLayer || [];
       function gtag(){dataLayer.push(arguments);}
