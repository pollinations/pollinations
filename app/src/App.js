import { Container,Link } from "@material-ui/core"
import { Routes, Route, useParams, Navigate } from "react-router"
import useColabNode from "./hooks/useColabNode"
import ResultViewer from "./pages/ResultViewer"
import Creator from "./pages/Create"
import Home from "./pages/Home"
import { BrowserRouter } from "react-router-dom"
import React from "react"
import ToolBar from "./components/Toolbar"
import AppBar from "./components/AppBar"
import Debug from "debug"
import useIPFS from "./hooks/useIPFS"

<<<<<<< HEAD
import { AppContainer } from './pages/AppContainer';
=======
const debug = Debug("AppContainer");

export default function App(){
>>>>>>> 23a20746

    const node = useColabNode()
    debug("got colab node info", node)
    
    return (<><BrowserRouter>
        {/* Nav Bar     */}
        <AppBar/>
        {/* Children that get IPFS state */}
        <Container maxWidth="md" >
            <Routes>
                <Route path='n/:nodeID' element={<NodeWithData { ...node } />} />
                <Route path='p/:contentID/*' element={<ModelRoutes node={node} />} />
                <Route path='/' element={<HomeWithData />} />
            </Routes>
            <More/>
        </Container>

        <ToolBar {...node}/>
    </BrowserRouter></>)
}

const HomeWithData =() => {
    const ipfs = useIPFS("/ipns/k51qzi5uqu5dhpj5q7ya9le4ru112fzlx9x1jk2k68069wmuy6gps5i4nc8888" );
    
    debug("home ipfs",ipfs);
    
    return <Home ipfs={ipfs} />
}

const NodeWithData = ({ contentID }) => {
    const ipfs = useIPFS(contentID)
    
    if (ipfs?.output?.done) return <Navigate to={`/p/${ipfs[".cid"]}`}/>
    
    return <ResultViewer ipfs={ipfs} />
}

const ModelRoutes = ({ node }) => {
    const { contentID } = useParams();
    const ipfs = useIPFS(contentID);
    return (
        <Routes>
            <Route index element={<Navigate replace to="view" />} />
            <Route path='view' element={<ResultViewer ipfs={ipfs} />} />
            <Route path='create' element={<Creator ipfs={ipfs} node={node} />} />
        </Routes>
    )
}

const More = () => <div style={{margin: '1em auto 4em auto'}}>
  Discuss, get help and contribute on 
  <Link href="https://github.com/pollinations/pollinations/discussions" target="_blank"> [ Github ] </Link>  
  or <Link href="https://discord.gg/XXd99CrkCr" target="_blank">[ Discord ]</Link>.
</div><|MERGE_RESOLUTION|>--- conflicted
+++ resolved
@@ -11,13 +11,9 @@
 import Debug from "debug"
 import useIPFS from "./hooks/useIPFS"
 
-<<<<<<< HEAD
-import { AppContainer } from './pages/AppContainer';
-=======
 const debug = Debug("AppContainer");
 
 export default function App(){
->>>>>>> 23a20746
 
     const node = useColabNode()
     debug("got colab node info", node)
