import Container from "@material-ui/core/Container"
import Link from '@material-ui/core/Link'
import Debug from "debug"
import { useCallback, useEffect } from "react"
import { Navigate, Route, Routes, useNavigate, useParams } from "react-router"
import { BrowserRouter } from "react-router-dom"
import AppBar from "./components/AppBar"
import ToolBar from "./components/ToolBar"
import useColabNode from "./hooks/useColabNode"
import useIPFS from "./hooks/useIPFS"
import useIPFSWrite from "./hooks/useIPFSWrite"
import useLocalPollens from "./hooks/useLocalPollens"
import About from "./pages/About"
import BlankMarkdown from "./pages/BlankMarkdown"
import ChristmasSpecial from "./pages/ChristmaSpecial"
import Creator from "./pages/Create"
import Feed from "./pages/Feed"
import Help from "./pages/Help"
import Home from "./pages/Home"
<<<<<<< HEAD
import LocalPollens from "./pages/LocalPollens"
=======
>>>>>>> d54a15f2
import ResultViewer from "./pages/ResultViewer"







const debug = Debug("AppContainer");

const App = () => (
    <BrowserRouter>
        <Pollinations />
    </BrowserRouter>
)

const Pollinations = () => {
    const { node, overrideContentID, overrideNodeID } = useColabNode();
    debug("got colab node info", node);

    const navigate = useNavigate()



    // temporary way of getting around done state
    const { pushCID } = useLocalPollens(node)
    const ipfs = useIPFS(node.contentID);
    useEffect(()=>{
        if (ipfs?.output?.done) {
            pushCID(ipfs[".cid"])
        }
    },[ipfs?.output?.done])




    const navigateToNode = useCallback((contentID) => {
        if (contentID)
            overrideContentID(contentID)
        if (node.nodeID)
            navigate(`/n/${node.nodeID}`)
        else {
            // history.go(0)
            console.error("For some reason NodeID is not set...", node)
        }
    }, [node.nodeID])

    return (<>
        {/* Nav Bar     */}
        <AppBar />
        {/* Children that get IPFS state */}
        <Container maxWidth='lg'>
            <Routes>
                <Route exact path='feed' element={<Feed />} />
                <Route exact path='help' element={<Help/>}/>
                <Route exact path='about' element={<About/>}/>
                <Route exact path='blankMarkdown' element={<BlankMarkdown/>}/>
                {/* <Route exact path='localpollens' element={<LocalPollens node={node}/>}/> */}
                <Route exact path='christmas' element={<ChristmasSpecial/>}/>

                <Route path='n/:nodeID' element={<NodeWithData node={node} overrideNodeID={overrideNodeID} />} />
                <Route path='p/:contentID/*' element={<ModelRoutes node={node} navigateToNode={navigateToNode} />} />
                <Route path='c/:selected' element={<HomeWithData />} />
                <Route index element={<Navigate replace to="c/Anything" />} />
            </Routes>
            <More />
        </Container>

        <ToolBar node={node} showNode={navigateToNode} />
    </>)
}

const HomeWithData = () => {
    const ipfs = useIPFS("/ipns/k51qzi5uqu5dk56owjc245w1z3i5kgzn1rq6ly6n152iw00px6zx2vv4uzkkh9");

    debug("home ipfs", ipfs);

    return <Home ipfs={ipfs} />
}

const NodeWithData = ({ node, overrideNodeID }) => {
    const ipfs = useIPFS(node.contentID);
    const { nodeID } = useParams();

    useEffect(() => {
        if (nodeID)
            overrideNodeID(nodeID)
    }, [nodeID])

    if (ipfs?.output?.done) {
        // pushCID(ipfs[".cid"])
        return <Navigate to={`/p/${ipfs[".cid"]}`} />
    }

    return <ResultViewer ipfs={ipfs} />
}

const ModelRoutes = ({ node, navigateToNode }) => {
    const { contentID } = useParams();

    const ipfs = useIPFS(contentID);


    const dispatchInput = useIPFSWrite(ipfs, node)

    const dispatch = useCallback(async inputs => {
        debug("dispatching inputs", inputs)
        const contentID = await dispatchInput(inputs)
        debug("dispatched Form")
        navigateToNode(contentID)
    }, [ipfs?.input, node])

    return (
        <Routes>
            <Route index element={<Navigate replace to="view" />} />
            <Route path='view' element={<ResultViewer ipfs={ipfs} />} />
            <Route path='create' element={<Creator ipfs={ipfs} node={node} dispatch={dispatch} />} />
        </Routes>
    )
}

const More = () => <div style={{ margin: '1em auto 4em auto' }}>
    Discuss, get help and contribute on
    <Link href="https://github.com/pollinations/pollinations" target="_blank"> [ Github ] </Link>
    or <Link href="https://discord.gg/XXd99CrkCr" target="_blank">[ Discord ]</Link>.
</div>

export default App;<|MERGE_RESOLUTION|>--- conflicted
+++ resolved
@@ -17,10 +17,6 @@
 import Feed from "./pages/Feed"
 import Help from "./pages/Help"
 import Home from "./pages/Home"
-<<<<<<< HEAD
-import LocalPollens from "./pages/LocalPollens"
-=======
->>>>>>> d54a15f2
 import ResultViewer from "./pages/ResultViewer"
 
 
