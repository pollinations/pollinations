import watch from 'file-watch-iterator';
import { writer } from "../../network/ipfsConnector.js";
import { publisher } from "../../network/ipfsPubSub.js";
import { join } from "path";
import { existsSync, mkdirSync } from 'fs';
import Debug from 'debug';
import { sortBy, reverse } from "ramda";

const debug = Debug("ipfs/sender");

// Watch local path and and update IPFS incrementally.
// Optionally send updates via PubSub.
export const sender = async ({ path: watchPath, debounce, ipns, once, nodeid }) => {
  
  let processing = Promise.resolve(true);
  
<<<<<<< HEAD
  const { addFile, mkDir, rm, cid, close } = await writer();
=======
  const { addFile, mkDir, rm, cid, close: closeWriter } = await writer();
>>>>>>> ce5ca2b6

  async function start() {

    if (!existsSync(watchPath)) {
      debug("Local: Root directory does not exist. Creating", watchPath);
      mkdirSync(watchPath, { recursive: true });
    }
    
    debug("Local: Watching", watchPath);
    
    const watch$ = watch(".", {
      ignored: /(^|[\/\\])\../,
      cwd: watchPath,
      awaitWriteFinish: true,
    }, { debounce });
    
<<<<<<< HEAD
    const { publish, close } = publisher(nodeid,"/output");
=======
    const { publish, close: closePublisher } = publisher(nodeid,"/output");
>>>>>>> ce5ca2b6

    for await (const files of watch$) {
      
      let done=null;

      processing = new Promise(resolve => done = resolve);
      
      const changed = getSortedChangedFiles(files);
      
      // Using sequential loop for now just in case parallel is dangerous with Promise.ALL
      for (const { event, file } of changed) {
        debug("Local:", event, file);
        const localPath = join(watchPath, file);
        const ipfsPath = file;

        if (event === "addDir") {
          await mkDir(ipfsPath);
        }

        if (event === "add" || event === "change") {
          await addFile(ipfsPath, localPath);
        }

        if (event === "unlink" || event === "unlinkDir") {
          debug("removing", file, event);
          await rm(ipfsPath);
        }
      }

      // await Promise.all(changed.map(async ({ event, file }) => {
     

      // }));
  
      const newContentID = await cid();
      console.log(newContentID);
      if (ipns) {
        debug("publish", newContentID);
        // if (!isSameContentID(stringCID(newContentID)))
        await publish(newContentID);
      }

      done();

      if (once) {
        break;
      }
    }
    await closeWriter();
    closePublisher()
  }
  return {start, processing: () => processing};
};


// Return files sorted by event type. Can't remember why we need to do it this way.
function getSortedChangedFiles(files) {
  const changed = files.toArray()
    .filter(({ changed, file }) => changed && file.length > 0)
    .map(({ changed, ...rest }) => rest);
  const changedOrdered = order(changed);
  debug("Changed files", changedOrdered);
  return changedOrdered;
}


// TODO: check why unlink is twice in ordering
const _eventOrder = ["unlink", "addDir", "add", "unlink", "unlinkDir"];//.reverse();
const eventOrder = ({ event }) => _eventOrder.indexOf(event);
const order = events => sortBy(eventOrder, reverse(events));<|MERGE_RESOLUTION|>--- conflicted
+++ resolved
@@ -14,11 +14,7 @@
   
   let processing = Promise.resolve(true);
   
-<<<<<<< HEAD
-  const { addFile, mkDir, rm, cid, close } = await writer();
-=======
   const { addFile, mkDir, rm, cid, close: closeWriter } = await writer();
->>>>>>> ce5ca2b6
 
   async function start() {
 
@@ -35,11 +31,7 @@
       awaitWriteFinish: true,
     }, { debounce });
     
-<<<<<<< HEAD
-    const { publish, close } = publisher(nodeid,"/output");
-=======
     const { publish, close: closePublisher } = publisher(nodeid,"/output");
->>>>>>> ce5ca2b6
 
     for await (const files of watch$) {
       
@@ -89,7 +81,7 @@
       }
     }
     await closeWriter();
-    closePublisher()
+    closePublisher();
   }
   return {start, processing: () => processing};
 };
