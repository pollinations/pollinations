import { PollinationsText, usePollinationsText } from '@pollinations/react';
import React, { useEffect, useRef, useState } from 'react';
import { useInterval } from 'usehooks-ts';
import styled from '@emotion/styled';

const AsciiContainer = styled.pre`
    font-family: monospace;
    width: 40ch;
    height: 30ch;
    overflow: hidden;
`;

const AsciiArtGenerator = (props) => {

<<<<<<< HEAD
    // const [{ seed, lastAsciiArt }, setState] = useState({ seed: 1, lastAsciiArt: null });
    const [seed, setSeed] = useState(1);
    const prompt = "Unicode/ Ascii Art depicting digital pollination. 30 width x 10 height characters. Use fun unicode stuff but keep a lot of space empty. Return only the characters, no other text or quotes.";
    // const promptWithLast = lastAsciiArt ? `${prompt}\n\nModify the previous art like a cellular automata. Use a variety of emojis and unicode characters that fit with the theme.\n\n\`\`\`${lastAsciiArt}\`\`\`` : prompt;
    const asciiArt = usePollinationsText(prompt, seed);
    // useInterval(() => {
    //     setSeed(seed => (seed + 1) % 30);
    // }, 500);
=======
    const [seed, setSeed] = useState(1);
>>>>>>> 8cf72c00

    const prompt = "Unicode/ Ascii Art depicting digital pollination. 30 width x 10 height characters. Use fun unicode stuff but keep a lot of space empty. Return only the characters, no other text or quotes.";

    useEffect(() => {
        setTimeout(() => {
<<<<<<< HEAD
            // if (seed > 30)
            //     setState({ seed: 1, lastAsciiArt: null });
            // else
            //     setState(({ seed: seed + 1, lastAsciiArt: asciiArt }));
=======
>>>>>>> 8cf72c00
            setSeed(seed => (seed + 1) % 30);
        }, 1000);
    }, [asciiArt]);

    return <AsciiContainer style={props?.style}>
        <PollinationsText seed={seed}>{prompt}</PollinationsText>
    </AsciiContainer>;
}

export default AsciiArtGenerator;<|MERGE_RESOLUTION|>--- conflicted
+++ resolved
@@ -12,33 +12,15 @@
 
 const AsciiArtGenerator = (props) => {
 
-<<<<<<< HEAD
-    // const [{ seed, lastAsciiArt }, setState] = useState({ seed: 1, lastAsciiArt: null });
     const [seed, setSeed] = useState(1);
-    const prompt = "Unicode/ Ascii Art depicting digital pollination. 30 width x 10 height characters. Use fun unicode stuff but keep a lot of space empty. Return only the characters, no other text or quotes.";
-    // const promptWithLast = lastAsciiArt ? `${prompt}\n\nModify the previous art like a cellular automata. Use a variety of emojis and unicode characters that fit with the theme.\n\n\`\`\`${lastAsciiArt}\`\`\`` : prompt;
-    const asciiArt = usePollinationsText(prompt, seed);
-    // useInterval(() => {
-    //     setSeed(seed => (seed + 1) % 30);
-    // }, 500);
-=======
-    const [seed, setSeed] = useState(1);
->>>>>>> 8cf72c00
 
     const prompt = "Unicode/ Ascii Art depicting digital pollination. 30 width x 10 height characters. Use fun unicode stuff but keep a lot of space empty. Return only the characters, no other text or quotes.";
 
     useEffect(() => {
         setTimeout(() => {
-<<<<<<< HEAD
-            // if (seed > 30)
-            //     setState({ seed: 1, lastAsciiArt: null });
-            // else
-            //     setState(({ seed: seed + 1, lastAsciiArt: asciiArt }));
-=======
->>>>>>> 8cf72c00
             setSeed(seed => (seed + 1) % 30);
         }, 1000);
-    }, [asciiArt]);
+    }, [seed]);
 
     return <AsciiContainer style={props?.style}>
         <PollinationsText seed={seed}>{prompt}</PollinationsText>
