import IconButton from "@material-ui/core/IconButton"
import React from "react"
import { NavLink, useLocation } from "react-router-dom"
import TemporaryDrawer from "./Drawer"

import styled from "@emotion/styled"
import { GlobalSidePadding, MOBILE_BREAKPOINT } from "../styles/global"

import { CloseOutlined } from "@material-ui/icons"
import MobileMenuIcon from '../assets/menuIcon.svg'
import Logo from './Logo'
import NavigationItems from "./organisms/NavigationItems"
import { SocialLinks } from './Social'


const TopBar = ({ navRoutes }) => {

  const drawerState = React.useState(false);
  const location = useLocation();

  
  return <OuterContainer>
    <TopContainer css={StyleUrl(location.pathname)}>
    <NavBarStyle>
<<<<<<< HEAD
      {/* <Alert severity="warning">The models using Googl colab are currently not working correctly. If possible use the models that run on our own GPUs for now (with the Bee Icon)</Alert>  */}
=======
      {/* <Alert severity="warning">We have decided to </Alert> */}
      <NavLink to='/' style={{ padding: 0, gridArea: 'logo', display: 'flex', alignItems: 'center', marginLeft: '1em' }}>
        <Logo size='150px' small='150px' margin='0' />  
      </NavLink>

      <NavigationItems navRoutes={navRoutes}/>
>>>>>>> 23d17b08
      
      <div style={{display: 'flex', }}>
        <NavLink to='/' style={{ 
            padding: 0, 
            paddingRight: 80,
            gridArea: 'logo', 
            display: 'flex',
             alignItems: 'center',
              marginLeft: '1em' }}>
          <Logo size='150px' small='150px' margin='0' />  
        </NavLink>

        <NavigationItems navRoutes={navRoutes}/>
      </div>

      <SocialLinks small hideOnMobile gap='1em'/>

      <MenuButton>
        <IconButton onClick={()=>drawerState[1](true)} >
          <img src={MobileMenuIcon}/>
        </IconButton>
      </MenuButton>

    </NavBarStyle>
    </TopContainer>

    <TemporaryDrawer drawerState={drawerState}>
      <MobileMenuStyle>
        <MobileCloseIconStyle>
          <IconButton onClick={()=>drawerState[1](false)}>
            <CloseOutlined />
          </IconButton>
        </MobileCloseIconStyle>

        <NavigationItems column navRoutes={navRoutes} margin='5em 0 0 0' gap='2em'/>
        <div >
          <CTAStyle>
              Let's talk 
              <br/>
              <span> hello@pollinations.ai </span>
          </CTAStyle>
          <SocialLinks small gap='1em' />
        </div>
      </MobileMenuStyle>
    </TemporaryDrawer>
  </OuterContainer>
};
const OuterContainer = styled.div`
width: 100%;
display: flex;
justify-content: center;
`



const MobileMenuStyle = styled.div`
position: relative;
width: 100%;
height: 100%;

display: flex;
flex-direction: column;
justify-content: space-evenly;
align-items: center;

padding: 20px 10px 60px;
`;
const MobileCloseIconStyle = styled.div`
position: absolute;
top: 20;
right: 20;
`;
const CTAStyle = styled.p`

font-family: 'DM Sans';
font-style: normal;
font-weight: 500;
font-size: 18px;
line-height: 23px;
text-align: center;

color: #FFFFFF;
padding-bottom: 0em;

span {
    color: #E9FA29;
}
`
const TopContainer = styled.div`
  ${props => props.css};
  width: 100%;
padding: 0 30px;
  display: flex;
  justify-content: center;
`

const NavBarStyle = styled.div`
  width: 100%;
  max-width: 1440px;

  display: grid;
  grid-template-columns: 1fr 1fr;
  grid-template-rows: auto;
  grid-template-areas: "logo nav social";
  align-content: center;
  gap: 1em;

  font-size: 1rem;
  .MuiTypography-colorPrimary{
    color: #fdfdfd !important;  
  }
  padding: 1% 0;
  @media (max-width: ${MOBILE_BREAKPOINT}){
    grid-template-areas: "logo nav mobilebutton social";
  }
`
const MenuButton = styled.div`
grid-area: mobilebutton;
justify-self: flex-end;
@media (min-width: ${MOBILE_BREAKPOINT}){
  display: none;
}
`

const StyleUrl = (url) => {
  if (url?.slice(0,2) === '/c') return `position: relative;`;
  if (url?.slice(0,2) === '/p') return `position: relative;`;
  if (url?.slice(0,2) === '/n') return `position: relative;`;
  return ` 
    position: absolute;
    z-index: 1;`
};

export default TopBar<|MERGE_RESOLUTION|>--- conflicted
+++ resolved
@@ -22,16 +22,7 @@
   return <OuterContainer>
     <TopContainer css={StyleUrl(location.pathname)}>
     <NavBarStyle>
-<<<<<<< HEAD
-      {/* <Alert severity="warning">The models using Googl colab are currently not working correctly. If possible use the models that run on our own GPUs for now (with the Bee Icon)</Alert>  */}
-=======
-      {/* <Alert severity="warning">We have decided to </Alert> */}
-      <NavLink to='/' style={{ padding: 0, gridArea: 'logo', display: 'flex', alignItems: 'center', marginLeft: '1em' }}>
-        <Logo size='150px' small='150px' margin='0' />  
-      </NavLink>
-
       <NavigationItems navRoutes={navRoutes}/>
->>>>>>> 23d17b08
       
       <div style={{display: 'flex', }}>
         <NavLink to='/' style={{ 
