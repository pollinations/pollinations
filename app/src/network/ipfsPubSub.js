import { AbortController } from 'native-abort-controller';

import awaitSleep from 'await-sleep';
import Debug from 'debug';
import { getClient } from './ipfsConnector';
import { Channel } from 'queueable';

const debug = Debug('ipfs:pubsub');


// frequency at which to send heartbeats vis pubsub
const HEARTBEAT_FREQUENCY = 15;


// create a publisher that sends periodic heartbeats as well as contentid updates
export function publisher(nodeID, suffix = "/output") {

    debug("Creating publisher for", nodeID, suffix);

    const _publish = async cid => {
        const client = await getClient();
        await publish(client, nodeID, cid, suffix, nodeID);
    };

    const handle = setInterval(async () => {
        const client = await getClient();
        publishHeartbeat(client, suffix, nodeID);
    }, HEARTBEAT_FREQUENCY * 1000);

    const close = () => {
        clearInterval(handle);
    };

    return { 
<<<<<<< HEAD
        publish: _publish, 
=======
        publish:_publish, 
>>>>>>> 6be63066
        close 
    };
}

async function publishHeartbeat(client, suffix, nodeID) {

    if (nodeID === "ipns") 
        return;
    
    debug("publishing heartbeat to", nodeID, suffix);

    await client.pubsub.publish(nodeID + suffix, "HEARTBEAT");
}

async function publish(client, nodeID, rootCID, suffix = "/output") {

    debug("publish pubsub", nodeID+suffix, rootCID);

    if (nodeID === "ipns")
        await experimentalIPNSPublish(client, rootCID);
    else
        await client.pubsub.publish(nodeID + suffix, rootCID)
}


let abortPublish = null;

async function experimentalIPNSPublish(client, rootCID) {
    debug("publishing to ipns...", rootCID);
    if (abortPublish)
        abortPublish.abort();
    abortPublish = new AbortController();
    await client.name.publish(rootCID, { signal: abortPublish.signal, allowOffline: false })
        .then(() => {
            debug("published...", rootCID);
            abortPublish = null;
        })
        .catch(e => {
            debug("exception on publish.", e);
        });
}

// Generate an async iterable by subscribing to CIDs from a specific node id and suffix
export function subscribeGenerator(nodeID, suffix = "/input") {

    const channel = new Channel();
   
    debug("Subscribing to pubsub events from", nodeID, suffix);

    const unsubscribe = subscribeCID(nodeID,suffix,
        cid => channel.push(cid)
    );
    return [channel, unsubscribe];
}


// Subscribe to a content ids from a nodeID and suffix. Callback is called with the content ids
// Also receives and logs heartbeats received from the publisher
export function subscribeCID(nodeID, suffix = "", callback) {
    let lastHeartbeatTime = new Date().getTime();

    return subscribeCallback(nodeID+suffix, message => {
        if (message === "HEARTBEAT") {
            const time = new Date().getTime();
            debug("Heartbeat from pubsub. Time since last:", (time - lastHeartbeatTime) / 1000);
            lastHeartbeatTime = time;
        } else {
            callback(message);
        }
    });
};

// Subscribe to an ipfs topic with some rather ugly code to handle errors that probably don't even occur
function subscribeCallback(topic, callback) {
    const abort = new AbortController();
    (async () => {
        const onError = async (...errorArgs) => {
            debug("onError", ...errorArgs, "aborting");
            abort.abort();
            await awaitSleep(300);
            debug("resubscribing")
            await doSub();
        };

        const handler = ({ data }) => {
            const message = new TextDecoder().decode(data)
            callback(message);
        }

        const doSub = async () => {
            const client = await getClient();
            try {
                abort.abort();
                debug("Executing subscribe", topic);
                await client.pubsub.subscribe(topic, (...args) => handler(...args), { onError, signal: abort.signal, timeout: "1h" });
            } catch (e) {
                debug("subscribe error", e, e.name);
                if (e.name === "DOMException") {
                    debug("subscription was aborted. returning");
                    return;
                }

                if (e.message?.startsWith("Already subscribed"))
                    return;
                await awaitSleep(300);
                await doSub();
            }
        };
        doSub();
    })();

    return () => {
        debug("subscribe abort was called");
        abort.abort();
    };
}


// Skips repeated calls to the same function with the same arguments
const skipRepeatCalls = f => {
    let lastValue = null;
    return (value) => {
        if (lastValue !== value) {
            f(value);
            lastValue = value;
        };  
    }
}<|MERGE_RESOLUTION|>--- conflicted
+++ resolved
@@ -32,11 +32,7 @@
     };
 
     return { 
-<<<<<<< HEAD
         publish: _publish, 
-=======
-        publish:_publish, 
->>>>>>> 6be63066
         close 
     };
 }
