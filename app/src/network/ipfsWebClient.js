
import Debug from "debug";
import { parse } from "json5";
import { extname } from "path";
import { getWebURL, writer } from "./ipfsConnector.js";
import { getIPFSState } from "./ipfsState.js";

const debug = Debug("ipfsWebClient")

// fetch json and texts files. convert media and other files to URLs pointing to the IPFS gateway
const fetchAndMakeURL = async ({ name, cid, text }) => {

    const ext = extname(name);
    const doImport = shouldImport(ext);
    debug("ext", ext, "extIsJSON", doImport);
    const webURL = getWebURL(cid, name);
    if (doImport) {
        const textContent = await text();

        try {
            return parse(textContent);
        } catch (_e) {
            debug("result was not json. returning raw.")
            return textContent;
        }

    } else {
        return webURL;
    }
}

// Return IPFS state. Converts all JSON/text content to objects and binary cids to URLs.
export const IPFSWebState = (contentID, skipCache = false) => {
    debug("Getting state for CID", contentID)
    return getIPFSState(contentID, fetchAndMakeURL, skipCache);
}

export const getWriter = ipfs => {
    debug("getting input writer for cid", ipfs[".cid"]);
    const w = writer(ipfs[".cid"]);

    // try to close the writer when window is closed
    const previousUnload = window.onbeforeunload;
    window.onbeforeunload = () => {
        previousUnload && previousUnload();
        w.close();
        return undefined;
    };

    return w;
}

// Update /input of ipfs state with new inputs (from form probably)
export const updateInput = async (inputWriter, inputs) => {

    debug("updateInput", inputs);
    debug("removing output")
    await inputWriter.rm("output")
    debug("Triggered dispatch. Inputs:", inputs, "cid before", await inputWriter.cid())

    // this is a bit hacky due to some wacky file naming we are doing
    // will clean this up later
    const writtenFiles = []

    for (let [key, val] of Object.entries(inputs)) {
        // check if value is a string and base64 encoded file and convert it to a separate file input
        if (typeof val === "string" && val.startsWith("data:")) {

            // Parse file details from data url
            debug("Found base64 encoded file", key);
            // const mimeType = val.split(";")[0].split(":")[1];
            const filename = val.split(";")[1].split("=")[1]
            const fileContent = val.split(",")[1]

            // convert fileContent to buffer
<<<<<<< HEAD
            const buffer = Buffer.from(fileContent, "base64");
            const path = "input/" + filename
            try {
                await inputWriter.rm(path)
            } catch (e) {
                debug("Deleting", path, "failed. Probably did not exist. No problem.")
            }

            debug("Writing file", filename);
            await inputWriter.add("input/" + filename, buffer);
=======
            const buffer = Buffer.from(fileContent, "base64")
            const path = "input/" + filename

            debug("Writing file", filename)
            await inputWriter.add(path, buffer)
>>>>>>> c301d94c

            // We should not need to reference the absolute path here.
            // Will fix on the pollinator side later
            val = `/content/ipfs/input/${filename}`
            writtenFiles.push(path)
        }

        const path = "input/" + key
        if (!writtenFiles.includes(path))
            await inputWriter.add(path, JSON.stringify(val))
    }

    return await inputWriter.cid()
}

// only download json files, notebooks and files without extension (such as logs, text, etc)
function shouldImport(ext) {
    return ext.length === 0 || ext.toLowerCase() === ".json" || ext.toLowerCase() === ".ipynb" || ext.toLowerCase() === ".md";
}
<|MERGE_RESOLUTION|>--- conflicted
+++ resolved
@@ -73,24 +73,11 @@
             const fileContent = val.split(",")[1]
 
             // convert fileContent to buffer
-<<<<<<< HEAD
-            const buffer = Buffer.from(fileContent, "base64");
-            const path = "input/" + filename
-            try {
-                await inputWriter.rm(path)
-            } catch (e) {
-                debug("Deleting", path, "failed. Probably did not exist. No problem.")
-            }
-
-            debug("Writing file", filename);
-            await inputWriter.add("input/" + filename, buffer);
-=======
             const buffer = Buffer.from(fileContent, "base64")
             const path = "input/" + filename
 
             debug("Writing file", filename)
             await inputWriter.add(path, buffer)
->>>>>>> c301d94c
 
             // We should not need to reference the absolute path here.
             // Will fix on the pollinator side later
