import styled from '@emotion/styled'
import { BackGroundImage, GlobalSidePadding, MOBILE_BREAKPOINT } from '../styles/global'
import whyBG from '../assets/imgs/doubleBg.png'
import { useNavigate } from 'react-router-dom'
import StarIMG from '../assets/imgs/star.png'
// why we do it
import AvatarClipIMG from '../assets/imgs/avatar_clip_example.png'
import DreamfieldsIMG from '../assets/imgs/dreamfields_example.png'

const Showcase3d = props => {
  
    return <HeroStyle>
  
      <GridTwoColumns>
          <Headline >
            <span>
              With Pollinations, creativity is scalable <br/>
            </span>
              It's time to populate the metaverse
          </Headline>
          <ExplanationText>
          
              The need to design digital worlds is rising fast, but doing it is still too costly and time-consuming, making experimentation difficult.
              <br/><br/>
              If we want metaverses that are as complex and trippy as they are in our dreams, we urgently need to update our tools. 
              <br/><br/>
              We invite you to try our beta version interface to create avatars and 3D objects with AI!
              <br/><br/>
              These models could be incorporated into the workflow of 3D modelers and designers, or they could be integrated into games and immersive experiences, allowing players to create 3D media. Every result is unique, royalties-free, and is made completely by Artificial Intelligence.

          </ExplanationText>
      </GridTwoColumns>

      <GridTwoColumns>
        <Example title='Avatar Clip' url='/create/avatarclip'>
          With this AI model you can generate customized humanoid avatars, with color and texture, from a text prompt.  
          <br/><br/>
          A fine avatar creates texturized and colorful results, the generation will take about one to two hours. Increase the number of iterations for a more detailed result. 
          You can create shape-only avatars by choosing the option “no” at the “fine” box , the generation will then take only a few minutes.
          <br/><br/>
          Try descriptions such as "gender neutral magic elf", or  "pregnant spiderwoman".
          We are working on implementing rigged skeletons to make the results completely metaverse-ready.
        </Example>
        <IMGContainer>
        <ExampleIMG src={AvatarClipIMG} alt='Avatar Clip Example' prompt='test' />
        <p>
          <i>“queer neon warrior”</i>
        </p>
        </IMGContainer>
      </GridTwoColumns>
      <GridTwoColumns>
      

        <Example title='Dreamfields - v1.0 - DreamyGhosts' url='/create/dreamfields' marginTop='15em'>
<<<<<<< HEAD
        Our dear generalist model can now create cute 3D ghosts from scratch. The results are definitely a bit glitchy so far, and it will take around 30 minutes to generate one model.
=======
        Our dear generalist model can now create cute 3D ghosts from scratch. Yes, this model is fine-tuned to create only ghosts! The results are definitely a bit glitchy so far, and it will take around 30 minutes to generate one model.
          <br/><br/>
        Have fun creating your own 3D ghost :).
>>>>>>> c9aff296
          <br/><br/>
        Have fun creating your own 3D ghost :).
        </Example>
        <IMGContainer>
          <ExampleIMG src={DreamfieldsIMG} alt='Avatar Clip Example' />
          <p>
            <i>“purple robot ghost”</i>
          </p>
        </IMGContainer>
        <StarImage src={StarIMG} top='-100' left='0' />
        <StarImage src={StarIMG} bottom='-50' right='0' />
        </GridTwoColumns>

  
  
      <BackGroundImage 
          src={whyBG} 
          top='auto'
          zIndex='-1' 
          alt="hero_bg_overlay" />
    
    </HeroStyle>
  }

export default Showcase3d



const Example = (props) => {
  const navigate = useNavigate()

  const { title, url, children, right, marginTop } = props;


  return <div>
      <Headline color='white'>
        {title}
      </Headline>

      <ExplanationText color='white' marginTop='0'>
        {children} 
      </ExplanationText>
      <CreateButton onClick={()=>navigate(url)}>
      Try it out
      </CreateButton>
  </div>
}

const IMGContainer = styled.div`
margin: auto;
p {
  text-align: center;
}
`

const CreateButton = styled.button`

width: 129px;
height: 52;
background: #D8E449;
border-radius: 40px;

margin-left: ${props => props.marginLeft || 'calc(-129px - 0.5em)'};

border: none;

font-family: 'DM Sans';
font-style: normal;
font-weight: 700;
font-size: 17px;
line-height: 22px;
text-align: center;
text-transform: uppercase;

color: #040405;
cursor: pointer;

align-self: flex-start;
margin-left: 0;
:disabled {
background-color: grey;
}

`

const Headline = styled.p`
font-family: 'DM Sans';
font-style: normal;
font-weight: ${props => props.fontWeight || '400'};
font-size: ${props => props.fontSize || '56px'};
line-height: ${props => props.lineHeight || '73px'};
color: ${props => props.color || '#000000'};
margin-top: 0;
text-align: ${props => props.textAlign || 'left'};
margin: ${props => props.margin || ''};

span {
  font-weight: 700;
  font-size: 24px;
  line-height: 31px;
  margin: 0;
  color: #ffffff;
}
@media (max-width: ${MOBILE_BREAKPOINT}) {
  font-size: 48px;
  line-height: 60px;
  max-width: 325px;
}
`
const ExplanationText = styled.p`
align-self: flex-start;

font-family: 'DM Sans';
font-style: normal;
font-weight: 400;
font-size: 24px;
line-height: 31px;
text-align: ${props => props.textAlign || 'left'};
color: ${props => props.color || '#191919'};

margin-top: ${props => props.marginTop || '7em'};
margin-bottom: 2em;
@media (max-width: ${MOBILE_BREAKPOINT}) {
  margin-top: 1em;
  max-width: 325px;

}
`
  
const GridTwoColumns = styled.div`
width: 100%;
max-width: 1280px;
position: relative;

padding: 10em 4em;
gap: 2em;
display: grid;
grid-template-columns: repeat(auto-fit, minmax(325px, 1fr));
align-items: ${props => props.alignItems || 'flex-start'};

`
const ExampleIMG = styled.img`
width: 100%;
max-width: 300px;
max-height: 500px;
`
const HeroStyle = styled.div`
display: flex;
flex-direction: column;
align-items: center;

max-width: 100%;
position: relative;
padding: 0em 0 10em 0;

`;


const StarImage = styled.img`

width: 77px;

position: absolute;
left: ${props => props.left || ''};
right: ${props => props.right || ''};
top: ${props => props.top || ''};
bottom: ${props => props.bottom || ''};
`<|MERGE_RESOLUTION|>--- conflicted
+++ resolved
@@ -52,14 +52,8 @@
       
 
         <Example title='Dreamfields - v1.0 - DreamyGhosts' url='/create/dreamfields' marginTop='15em'>
-<<<<<<< HEAD
         Our dear generalist model can now create cute 3D ghosts from scratch. The results are definitely a bit glitchy so far, and it will take around 30 minutes to generate one model.
-=======
-        Our dear generalist model can now create cute 3D ghosts from scratch. Yes, this model is fine-tuned to create only ghosts! The results are definitely a bit glitchy so far, and it will take around 30 minutes to generate one model.
-          <br/><br/>
-        Have fun creating your own 3D ghost :).
->>>>>>> c9aff296
-          <br/><br/>
+         <br/><br/>
         Have fun creating your own 3D ghost :).
         </Example>
         <IMGContainer>
