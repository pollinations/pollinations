--- conflicted
+++ resolved
@@ -50,11 +50,7 @@
       </GridTwoColumns>
 
       <GridTwoColumns>
-<<<<<<< HEAD
-        <Example title='Clip Mesh' url='/create/clipmesh'>
-=======
-        <Example title='Clip Mesh' url='/create/clipmnesh'>
->>>>>>> 3ae3dc35
+       <Example title='Clip Mesh' url='/create/clipmesh'>
           With this AI model you can generate customized 3D objects, with color and texture, from a text prompt.  
           <br/><br/>
           This method deforms the control shape of a limit subdivided surface along with its texture map and normal map to obtain a 3D asset that corresponds to the input text prompt and can be easily deployed into games or modeling applications
