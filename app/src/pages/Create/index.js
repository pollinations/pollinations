import styled from '@emotion/styled';
import LinearProgress from '@material-ui/core/LinearProgress';
import React, { useEffect } from "react";
import Form from './Form';
import useAWSNode from '@pollinations/ipfs/reactHooks/useAWSNode';
import { GlobalSidePadding, MOBILE_BREAKPOINT } from '../../styles/global';
import { SEOMetadata } from '../../components/Helmet';
 
import Previewer from './Previewer';
import { useNavigate, useParams } from 'react-router-dom';
import { MODELS_MAP } from '../../assets/GPUModels';
import { CircularProgress } from '@material-ui/core';

import Debug from 'debug';
import Examples from '../../components/organisms/Examples';
import { IpfsLog } from '../../components/Logs';
import { NotebookProgress } from '../../components/NotebookProgress';
import { FailureViewer } from '../../components/FailureViewer';
import useLocalStorage from '../../hooks/useLocalStorage';
<<<<<<< HEAD
import { getPollens } from '@pollinations/ipfs/awsPollenRunner';

=======
>>>>>>> 84cda321

const debug = Debug("pages/Create/index");

const IS_FORM_FULLWIDTH = true;

export default React.memo(function Create() {
    // :id and :model from url
    const params = useParams();
    const { Model } = params;


    // aws stuff
    const { submitToAWS, ipfs, isLoading, setNodeID } = useAWSNode(params);

    // current model, should move to url
    const [ selectedModel, setSelectedModel ] = React.useState({ key: '', url: '' });

    const [showLogs, _] = useLocalStorage('showLogs', false);

    debug("selected model", selectedModel);
    
    const navigateTo = useNavigate();


    useEffect(() => {
        if (!params.nodeID && selectedModel.key) {
            (async () => {
                debug("getting pollens for model", selectedModel.key);
                const pollens = await getPollens({image:selectedModel.key, success:true});
                // select random pollen
                const {input} = pollens[Math.floor(Math.random()*pollens.length)];
                setNodeID(input);
            })();
        }
    }, [params.nodeID, selectedModel]);

    // set selected model with DropDown
    const onSelectModel = e => setSelectedModel({
        url:  e.target.value,
        key: e.target.value
    })

    // set selected model with URL :id
    useEffect(()=>{
        if (!MODELS_MAP[Model]) return;
        setSelectedModel({
            ...MODELS_MAP[Model],
            url: MODELS_MAP[Model]?.key,
        });
    },[Model]);


    // dispatch to AWS
    const dispatch = async (values) => {
        console.log(values, selectedModel.url)
        values = {...values, caching_seed: Math.floor(Math.random() * 1000)};
        const { nodeID } = await submitToAWS(values, selectedModel.url, false);
        if (!Model) {
            navigateTo(`/create/${nodeID}`);
        } else {
            navigateTo(`/create/${Model}/${nodeID}`);
        }
    }

    
    return <PageLayout >
        <SEOMetadata title={selectedModel.url ?? 'OwnGpuPage'} />
        <ParametersArea>
            <FlexBetween>
            <h2>
                {selectedModel.name}
            </h2>
            { isLoading && <CircularProgress thickness={2} size={20} /> }
            </FlexBetween>
            { isLoading && <NotebookProgress output={ipfs?.output} /> }
            {/* { isLoading && <LinearProgress style={{margin: '1.5em 0'}} /> } */}
            
            <Form 
                ipfs={ipfs}
                hasSelect={!Model}
                isDisabled={isLoading} 
                selectedModel={selectedModel}
                onSelectModel={onSelectModel}
                onSubmit={async (values) => dispatch(values) } 
                Results={
                <ResultsArea>
                    { ipfs?.output?.success === false && <FailureViewer ipfs={ipfs} contentID={ipfs[".cid"]}/>}
                    <Previewer ipfs={ipfs}  /> 
                </ResultsArea>
                }
            />
            
        </ParametersArea>

<<<<<<< HEAD
        { showLogs && <IpfsLog ipfs={ipfs} contentID={ipfs[".cid"]} /> }
=======
        { showLogs && ipfs && <IpfsLog ipfs={ipfs} contentID={ipfs[".cid"]} /> }
>>>>>>> 84cda321
        
    </PageLayout>
});



// STYLES
const PageLayout = styled.div`
padding: ${GlobalSidePadding};
width: 100%;
margin-top: 1em;
min-height: 80vh;

background: radial-gradient(43.05% 43.05% at 50% 56.95%, #2F3039 0%, #000000 100%);
`;

const ParametersArea = styled.div`
width: 100%;

`
const ResultsArea = styled.div`
width: 70%;
// max-width: 100%;
@media (max-width: ${MOBILE_BREAKPOINT}) {
  width: 100%;
  max-width: 100%;
}
`

function parseURL(url){
    const [ , ...parts ] = url.split('/');
    return parts.join('/');
}

const FlexBetween = styled.div`
display: flex;
flex-direction: row;
// justify-content: space-between;
align-items: center;
gap: 1em;
`<|MERGE_RESOLUTION|>--- conflicted
+++ resolved
@@ -17,11 +17,9 @@
 import { NotebookProgress } from '../../components/NotebookProgress';
 import { FailureViewer } from '../../components/FailureViewer';
 import useLocalStorage from '../../hooks/useLocalStorage';
-<<<<<<< HEAD
 import { getPollens } from '@pollinations/ipfs/awsPollenRunner';
 
-=======
->>>>>>> 84cda321
+
 
 const debug = Debug("pages/Create/index");
 
@@ -116,11 +114,7 @@
             
         </ParametersArea>
 
-<<<<<<< HEAD
-        { showLogs && <IpfsLog ipfs={ipfs} contentID={ipfs[".cid"]} /> }
-=======
         { showLogs && ipfs && <IpfsLog ipfs={ipfs} contentID={ipfs[".cid"]} /> }
->>>>>>> 84cda321
         
     </PageLayout>
 });
