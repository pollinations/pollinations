import { Box } from "@material-ui/core"
import Typography from "@material-ui/core/Typography"
<<<<<<< HEAD
import { useEffect, useMemo } from "react"
=======
import { useMemo } from "react"
>>>>>>> 39dcdbaf
import { SEO } from "../components/Helmet"
import BigPreview from "../components/molecules/BigPreview"
import { mediaToDisplay } from "../data/media"
import useIPFS from "../hooks/useIPFS"
import useSubscribe from "../hooks/useSubscribe"
<<<<<<< HEAD
import { subscribeCID } from "../network/ipfsPubSub"
=======
>>>>>>> 39dcdbaf
import { getNotebookMetadata } from "../utils/notebookMetadata"

const Feed = () => {

    const cid = useSubscribe("processing_pollen")
    
    const ipfs = useIPFS(cid)
<<<<<<< HEAD

    useEffect(() => subscribeCID("processing_pollen", "", setCid),[])
   
=======
    
>>>>>>> 39dcdbaf
    const {images, first} = useMemo(() => {
      return mediaToDisplay(ipfs?.output)
    }, [ipfs?.output])
  
    if (!ipfs)
      return null
      
    const contentID = ipfs[".cid"]
    const metadata = getNotebookMetadata(ipfs)
    
    const primaryInputField = metadata?.primaryInput
    const primaryInput = ipfs?.input?.[primaryInputField]


    return <>
    <Box my={2} marginBottom='5em'>
      
      <SEO metadata={metadata} ipfs={ipfs} cid={contentID}/>

      <Box marginTop='2em' minWidth='100%' display='flex' 
          justifyContent={!contentID ? 'center' : 'space-around'} alignItems='center' flexWrap='wrap'>

          {   // Waiting Screen goes here
              !contentID ?
              <Box minHeight='70vh' alignItems='center' display='flex'>
                <Typography>
                    Connecting to Feed...
                </Typography> 
              </Box>  : <>

                <BigPreview {...first}/>

                <Box minWidth='200px' maxWidth='20%'>
                    <Typography variant="h5" gutterBottom> 
                        {primaryInput}
                    </Typography>
                </Box>

              </>
          }

          
      </Box>
      
    </Box>
    
    </>
}

export default Feed<|MERGE_RESOLUTION|>--- conflicted
+++ resolved
@@ -1,19 +1,11 @@
 import { Box } from "@material-ui/core"
 import Typography from "@material-ui/core/Typography"
-<<<<<<< HEAD
-import { useEffect, useMemo } from "react"
-=======
 import { useMemo } from "react"
->>>>>>> 39dcdbaf
 import { SEO } from "../components/Helmet"
 import BigPreview from "../components/molecules/BigPreview"
 import { mediaToDisplay } from "../data/media"
 import useIPFS from "../hooks/useIPFS"
 import useSubscribe from "../hooks/useSubscribe"
-<<<<<<< HEAD
-import { subscribeCID } from "../network/ipfsPubSub"
-=======
->>>>>>> 39dcdbaf
 import { getNotebookMetadata } from "../utils/notebookMetadata"
 
 const Feed = () => {
@@ -21,13 +13,7 @@
     const cid = useSubscribe("processing_pollen")
     
     const ipfs = useIPFS(cid)
-<<<<<<< HEAD
-
-    useEffect(() => subscribeCID("processing_pollen", "", setCid),[])
-   
-=======
     
->>>>>>> 39dcdbaf
     const {images, first} = useMemo(() => {
       return mediaToDisplay(ipfs?.output)
     }, [ipfs?.output])
