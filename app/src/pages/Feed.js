--- conflicted
+++ resolved
@@ -67,17 +67,9 @@
 export default Feed
 
 const BigPreview = ({ isVideo, filename, url }) => isVideo ?
-<<<<<<< HEAD
-
     <video muted autoPlay controls loop alt={filename} src={url}
     style={{ width: 'calc(100vh - 90px)' }}/>
     : 
     ( url ?
     <img alt={filename} src={url} style={{height: '80vh'}} /> : <div style={{minHeight:'80vh'}}/>
-    )
-=======
-    <video muted autoPlay controls loop alt={filename} src={url}
-    style={{ width: 'calc(100vh - 90px)' }}/>
-    : 
-    <img alt={filename} src={url} style={{height: '80vh'}} />
->>>>>>> 5d65ef16
+    )