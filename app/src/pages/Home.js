--- conflicted
+++ resolved
@@ -6,7 +6,6 @@
 import Typography from '@material-ui/core/Typography'
 import Alert from "@material-ui/lab/Alert"
 import Debug from "debug"
-import Markdown, { compiler } from "markdown-to-jsx"
 import { useMemo } from "react"
 import MarkdownContent from "../components/molecules/MarkDownContent"
 import RouterLink from "../components/molecules/RouterLink"
@@ -109,11 +108,6 @@
 // Component
 
 const NotebookCard = ({ notebook }) => {
-<<<<<<< HEAD
-=======
-  
-  let test = compiler(notebook.description, { wrapper: null })
->>>>>>> f9e782bd
 
   let { category, name, path, description } = notebook
   
