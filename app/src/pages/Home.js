--- conflicted
+++ resolved
@@ -3,34 +3,13 @@
 import { textContent } from "../assets"
 import MarkdownContent from "../components/molecules/MarkDownContent"
 import Logo from '../components/Logo'
-<<<<<<< HEAD
 import PageTemplate from "../components/PageTemplate"
 import { StartHereButton } from "../components/molecules/LaunchColabButton"
 import { Button } from "@material-ui/core"
 import { useNavigate } from "react-router-dom"
 
 export default function Home() {
-=======
-import { Link } from "react-router-dom"
-import { SEOImage, SEOMetadata } from "../components/Helmet"
 
-const debug = Debug("home")
-
-export default function Home() {
-  const ipfs = useIPFS("/ipns/k51qzi5uqu5dhl19ih5j7ghhgte01hoyvraq86gy0zab98iv5sd1dr3i9huvb1")
-
-  const notebooks = useMemo(() => getNotebooks(ipfs), [ipfs])
-  const { notebookList, options, option } = useFilter(notebooks)
-
-  debug("got notebooks", notebooks)
-  return (
-    <>
-      <SEOMetadata title='Home' />
-      <SEOImage />
-      
-      <TopAlert options={options} />
-      <HeroSection />
->>>>>>> 1c05e025
 
   const navigate = useNavigate()
 
