--- conflicted
+++ resolved
@@ -99,13 +99,8 @@
 max-width: 55%;
 @media (max-width: ${MOBILE_BREAKPOINT}) {
   max-width: 90%;
-<<<<<<< HEAD
-
-  
-=======
   font-size: 24px;
   line-height: 30px;
->>>>>>> 4ebc7a44
 }
 
 color: #FFFFFF;
