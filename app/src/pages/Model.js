import React, { useCallback, useEffect, useMemo, useState } from "react";
import { Box, Button, Container, Link, Paper, Typography } from "@material-ui/core";
import Alert from '@material-ui/lab/Alert';
import Markdown from 'markdown-to-jsx';

import readMetadata from "../utils/notebookMetadata";
import Debug from "debug";


// Components
import { IpfsLog } from "../components/Logs";
import FormView from '../components/Form'
import ImageViewer, { getCoverImage } from '../components/MediaViewer'
import { SEO } from "../components/Helmet";
import { NotebookProgress } from "../components/NotebookProgress";
import { SocialPostStatus } from "../components/Social";
import useColab from "../network/useColab";
import Acordion from "../components/Acordion";

const debug = Debug("Model");

<<<<<<< HEAD
export default React.memo(function Model() {
  
  const { state, dispatch} = useColab();
  let { ipfs, nodeID, status, contentID, dispatchInput } = state;
=======
export default React.memo(function Model(state) {

  let { ipfs, contentID, dispatchInput, heartbeat } = state;
>>>>>>> e246c3e7

  const metadata = useMemo(() => getNotebookMetadata(ipfs), [ipfs?.input]);

<<<<<<< HEAD
  const dispatchForm = async inputs => {
    // debug("dispatchForm", inputs);
=======
  const dispatchForm = useCallback(async inputs => {
    debug("dispatchForm", inputs);
>>>>>>> e246c3e7
    await dispatchInput({
      ...inputs,
      ["notebook.ipynb"]: ipfs?.input["notebook.ipynb"],
      formAction: "submit"
    });
<<<<<<< HEAD
  // debug("dispatched Form");
  };

  const cancelForm = () => dispatchInput({ ...ipfs.input, formAction: "cancel" })
  //  debug("ipfs state before rendering model", ipfs)
=======
  debug("dispatched Form");
}, [dispatchInput, ipfs?.input]);

  const cancelForm = useCallback(() => dispatchInput({ ...ipfs.input, formAction: "cancel" }), [ipfs?.input]);

  debug("ipfs state before rendering model", ipfs)
  const disconnected = !heartbeat || !heartbeat?.alive;
>>>>>>> e246c3e7
  return <>
      <Box my={2}>

        <SEO metadata={metadata} ipfs={ipfs} cid={contentID}/>
        {/* control panel */}

        {/* just in case */}
        <NotebookDescription metadata={metadata}/>
        

        {/* inputs */}
        <div style={{ width: '100%' }}>
          {
             disconnected && <Alert severity="info">The inputs are <b>disabled</b> because <b>no Colab node is running</b>! Click on <b>LAUNCH</b> (top right) or refer to INSTRUCTIONS for further instructions.</Alert>
          }
          <FormView
            input={ipfs.input}
            disconnected={disconnected}
            colabState={ipfs?.output?.status}
            metadata={metadata}
            onSubmit={dispatchForm}
            onCancel={cancelForm}
          />
          <NotebookProgress
            output={ipfs.output}
            metadata={metadata}
          />
        </div>
        {
          ipfs?.output?.social &&
          (<div style={{ width: '100%' }}>
            <h3>Social</h3>
            <br />
            <SocialPostStatus results={ipfs?.output?.social} />
          </div>)
        }

        {/* previews */}
        {ipfs.output && <div >
          <ImageViewer output={ipfs.output} contentID={contentID} />
        </div>
        }

        <div style={{ width: '100%' }}>
          <IpfsLog state={state} />
        </div>


      </Box>
  </>
});


// function that returns true when the run has finished
// will change URL hash

const isDone = (state) => state?.ipfs?.output?.done;


// for backward compatibility we check if the notebook.ipynb is at / or at /input
// the new "correct" way is to save the notebook.ipynb to /input

const getNotebookMetadata = ipfs => readMetadata((ipfs?.input && ipfs.input["notebook.ipynb"]) || ipfs && ipfs["notebook.ipynb"]);


// Stepper

const steps = [
  {
    title: '1. Connect to Google Colab',
    description: [
      ''
    ]
  }
]

const useStepper = () => {

  return <>
  </>
}








// Notebook Description

const NotebookDescription = ( { metadata } ) => {
  if (metadata === null) return null
  return  <>
  <Typography 
          variant="h5" 
          component="h5" 
          gutterBottom
          children={metadata.name.replace(".ipynb","")}/>
  <Acordion visibleContent='More info about this notebook'
    hiddenContent={
      <Typography color="textSecondary">
        <Markdown children={metadata.description}/>
      </Typography>}
  />
  <Acordion visibleContent='Instructions'
    hiddenContent={
      <Typography color="textSecondary">
        <Instructions/>
      </Typography>}
  />
  </>
}

const Instructions = () => {
  const [ markdown, setMarkdown ] = useState('')

  useEffect(() => { 
    async function getHelp(){
      const response = await fetch("https://raw.githubusercontent.com/pollinations/pollinations/dev/docs/instructions.md");
      const md = await response.text();
      setMarkdown(md);
    }
    getHelp() 
  },[]);

  return <Markdown children={markdown}/>
}<|MERGE_RESOLUTION|>--- conflicted
+++ resolved
@@ -19,38 +19,22 @@
 
 const debug = Debug("Model");
 
-<<<<<<< HEAD
+
 export default React.memo(function Model() {
   
   const { state, dispatch} = useColab();
   let { ipfs, nodeID, status, contentID, dispatchInput } = state;
-=======
-export default React.memo(function Model(state) {
-
-  let { ipfs, contentID, dispatchInput, heartbeat } = state;
->>>>>>> e246c3e7
 
   const metadata = useMemo(() => getNotebookMetadata(ipfs), [ipfs?.input]);
 
-<<<<<<< HEAD
-  const dispatchForm = async inputs => {
-    // debug("dispatchForm", inputs);
-=======
+
   const dispatchForm = useCallback(async inputs => {
-    debug("dispatchForm", inputs);
->>>>>>> e246c3e7
+    debug("dispatchForm", inputs);´
     await dispatchInput({
       ...inputs,
       ["notebook.ipynb"]: ipfs?.input["notebook.ipynb"],
       formAction: "submit"
     });
-<<<<<<< HEAD
-  // debug("dispatched Form");
-  };
-
-  const cancelForm = () => dispatchInput({ ...ipfs.input, formAction: "cancel" })
-  //  debug("ipfs state before rendering model", ipfs)
-=======
   debug("dispatched Form");
 }, [dispatchInput, ipfs?.input]);
 
@@ -58,7 +42,7 @@
 
   debug("ipfs state before rendering model", ipfs)
   const disconnected = !heartbeat || !heartbeat?.alive;
->>>>>>> e246c3e7
+
   return <>
       <Box my={2}>
 
