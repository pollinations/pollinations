import Box from '@material-ui/core/Box';
import Button from "@material-ui/core/Button";
import Typography from "@material-ui/core/Typography";
import Debug from "debug";
import { memo, useMemo } from "react";
import { Link } from "react-router-dom";
import { FailureViewer } from '../components/FailureViewer';
import { SEO } from "../components/Helmet";
import { IpfsLog } from "../components/Logs";
import MediaViewer from "../components/MediaViewer";
import BigPreview from "../components/molecules/BigPreview";
import { NotebookProgress } from "../components/NotebookProgress";
import NotebookTitle from "../components/NotebookTitle";
import { mediaToDisplay } from "../data/media";
import { GlobalSidePadding } from '../styles/global';
import { getNotebookMetadata } from "../utils/notebookMetadata";
import styled from '@emotion/styled'
import { BaseContainer } from '../styles/global';


// STREAM VIEWER (/n)

const debug = Debug("ResultViewer");

export default memo(function ResultViewer({ ipfs }) {



  const { first } = useMemo(() => {
    return mediaToDisplay(ipfs?.output)
  }, [ipfs?.output])

  if (!ipfs?.output)
    return <LoadingStyle>
      <h2 style={{textAlign: 'center'}}>Warming up... Results should start appearing soon.</h2>
    </LoadingStyle>
  
  const metadata = getNotebookMetadata(ipfs)
  const contentID = ipfs[".cid"]

  const primaryInputField = metadata?.primaryInput
  const primaryInputRaw = ipfs?.input?.[primaryInputField]
  const primaryInput = typeof primaryInputRaw === "string" ? primaryInputRaw : JSON.stringify(primaryInputRaw) 

  const success = ipfs?.output?.success !== false
  debug("success", success, ipfs?.output)
  debug("ModelViewer CID", contentID)
  debug("ModelViewer IPFS", ipfs)

  const customEndpoint = ipfs?.input?.customEndpoint
  const createURL = customEndpoint ? customEndpoint : `/p/${contentID}/create`
  const modelName = metadata?.name || customEndpoint 

<<<<<<< HEAD
  return <Box my={2}>
=======
  return <BaseContainer >

>>>>>>> 448f68b9
    <SEO metadata={metadata} ipfs={ipfs} cid={contentID} />

    {   // Waiting Screen goes here
      !contentID &&
      <Typography>
        Connecting to GPU...
      </Typography>
    }

    <NotebookTitle name={modelName}>
      <Button color="default" to={createURL} component={Link}>
        [ Clone ]
      </Button>
    </NotebookTitle>


    <NotebookProgress output={ipfs?.output} metadata={metadata} />

    {success ? <Preview {...{ first, primaryInput, ipfs }} /> : <FailureViewer contentID={contentID} ipfs={ipfs} />}

    <div style={{ width: '100%' }}>
      <IpfsLog ipfs={ipfs} contentID={contentID} />
    </div>

  </BaseContainer>
})

const LoadingStyle = styled(BaseContainer)`
min-height: 80vh;
display: flex;
align-items: center;
justify-content: center;
`

function Preview({ first, primaryInput, ipfs }) {
  return <>
    <Box marginTop='2em' minWidth='100%' display='flex'
      justifyContent='space-around' alignItems='flex-end' flexWrap='wrap'>

      <BigPreview {...first} />

      <Box minWidth='200px' maxWidth='20%'>
        <Typography variant="h5" gutterBottom>
          {primaryInput}
        </Typography>
      </Box>
    </Box>

    {/* previews */}
    {ipfs.output && <div>
      <MediaViewer output={ipfs.output} contentID={ipfs[".cid"]} />
    </div>}
  </>
}<|MERGE_RESOLUTION|>--- conflicted
+++ resolved
@@ -51,12 +51,8 @@
   const createURL = customEndpoint ? customEndpoint : `/p/${contentID}/create`
   const modelName = metadata?.name || customEndpoint 
 
-<<<<<<< HEAD
-  return <Box my={2}>
-=======
   return <BaseContainer >
 
->>>>>>> 448f68b9
     <SEO metadata={metadata} ipfs={ipfs} cid={contentID} />
 
     {   // Waiting Screen goes here
