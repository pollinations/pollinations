--- conflicted
+++ resolved
@@ -1,26 +1,17 @@
 # GitHub Auth Simple 🔐
 
-<<<<<<< HEAD
-A minimal GitHub OAuth proxy for Pollinations. Clean, simple, and JWT-based. This represents the ideal authentication pattern that text.pollinations.ai and image.pollinations.ai should adopt.
-=======
-A minimal GitHub OAuth proxy for Pollinations. Clean, simple, and session-based.
->>>>>>> 43373de8
+A minimal GitHub OAuth proxy for Pollinations. Clean, simple, and session-based. This represents the ideal authentication pattern that text.pollinations.ai and image.pollinations.ai should adopt.
 
 ## Features ✨
 
 - GitHub OAuth flow
-<<<<<<< HEAD
-- JWT token generation (24-hour expiration)
-- Domain allowlist management
-- API tokens (16-character, URL-safe) for service access
-- Database-backed with Cloudflare D1
-=======
 - Session-based authentication
 - Domain allowlist management
 - User tier system (Seed, Flower, Nectar)
 - User preferences management (NEW)
+- API tokens (16-character, URL-safe) for service access
+- Database-backed with Cloudflare D1
 - Automatic token expiration handling
->>>>>>> 43373de8
 - Zero complexity, pure simplicity
 
 ## Architecture Benefits 🏆
