--- conflicted
+++ resolved
@@ -176,34 +176,26 @@
                     <p class="section-info" style="font-style:italic; color:#2d3748;">
                         <b>Generate</b> a <span style="color:#00796b; font-style:italic;"><b>secure</b></span>, <span style="color:#6d28d9;"><b>private</b></span> token for your <span style="font-style:italic;">backend</span> or <span style="font-style:italic;">server-side</span> integrations.
                     </p>
-<<<<<<< HEAD
 
                     <span style="display:inline-block; font-weight:900; color:#d7263d; font-style:italic; font-size:1.18em; letter-spacing:0.7px; text-shadow:0 2px 10px #d7263d22; margin-bottom:0.3em; border-bottom:2px solid #d7263d; padding-bottom:2px;">
-                        🔒💯 Keep it lowkey fr!
+                        🔒 Keep your token secure!
                     </span>
                     <ul style="margin: 14px 0 12px 0; padding-left: 1.4em; font-size:1.09em; list-style:none;">
                         <li style="margin-bottom:10px; display:flex; align-items:center;">
                             <span style="font-size:1.1em; margin-right:0.6em; color:#f9ca24;">⚠️</span>
                             <span style="font-style:italic; font-weight:bold; color:#f9ca24; background:black; padding:2px 6px; border-radius:4px;">
-                                Never share your token publicly anywhere ✋
+                                Never share your token publicly anywhere
                             </span>
                         </li>
                         <li style="display:flex; align-items:center; margin-bottom:0;">
                             <span style="font-size:1.1em; margin-right:0.6em; color:#f9ca24;">🚧</span>
                             <span style="color:#f9ca24; font-weight:bold; background:black; padding:2px 6px; border-radius:4px;">
-                                Don't commit to Git/GitHub - that's a major L 📉
+                                Don't commit tokens to Git/GitHub repositories
                             </span>
                         </li>
                     </ul>
                     <div style="color:red; font-size:0.98em; font-style:italic; margin-left:2.2em; margin-top:-4px;">
-                        <span style="font-size:1.1em; margin-right:0.4em">✨</span> Pro tip: Use <b>.env</b> files to store tokens safely
-=======
-                    <div style="margin: 12px 0; padding: 12px; background: #fff5f5; border: 2px solid #ff6b6b; border-radius: 8px; border-left: 4px solid #d63031;">
-                        <span style="font-weight:bold; color:#d63031; font-size:1.05em;">🔒 Keep your token secure!</span><br>
-                        <span style="color:#444; margin-top: 6px; display: block;">• <b>Never</b> share your token publicly <span style="color:#d63031;">anywhere</span></span>
-                        <span style="color:#444;">• <b>Don't</b> commit tokens to Git/GitHub repositories</span><br>
-                        <span style="color:#6c5ce7; font-size:0.95em; font-style:italic; margin-top: 4px; display: block;">✨ Use .env files to store tokens safely</span>
->>>>>>> 74c137ef
+                        <span style="font-size:1.1em; margin-right:0.4em">✨</span> Use <b>.env</b> files to store tokens safely
                     </div>
 
                     <div id="token-info" class="status"><em>Loading token information...</em></div>
