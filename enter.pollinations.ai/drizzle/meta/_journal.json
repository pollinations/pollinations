--- conflicted
+++ resolved
@@ -61,20 +61,15 @@
     {
       "idx": 8,
       "version": "6",
-<<<<<<< HEAD
-      "when": 1765917126949,
-      "tag": "0008_dusty_pestilence",
+      "when": 1766161057557,
+      "tag": "0008_mysterious_marrow",
       "breakpoints": true
     },
     {
       "idx": 9,
       "version": "6",
-      "when": 1765971304206,
-      "tag": "0009_wise_rogue",
-=======
-      "when": 1766161057557,
-      "tag": "0008_mysterious_marrow",
->>>>>>> b9610064
+      "when": 1766334365301,
+      "tag": "0009_parched_marauders",
       "breakpoints": true
     }
   ]
