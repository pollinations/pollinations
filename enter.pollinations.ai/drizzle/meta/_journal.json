--- conflicted
+++ resolved
@@ -85,7 +85,6 @@
       "when": 1766351297567,
       "tag": "0011_optimize_event_indexes",
       "breakpoints": true
-<<<<<<< HEAD
     },
     {
       "idx": 12,
@@ -93,8 +92,6 @@
       "when": 1766417598796,
       "tag": "0012_even_dorian_gray",
       "breakpoints": true
-=======
->>>>>>> 1650b5cb
     }
   ]
 }