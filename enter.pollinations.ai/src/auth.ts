--- conflicted
+++ resolved
@@ -221,11 +221,6 @@
                 });
             }
 
-<<<<<<< HEAD
-            log.debug("onAfterUserCreate - {duration}ms", {
-                duration: Date.now() - startTotal,
-            });
-=======
             // Auto-create subscription for new user's default tier
             if (existingCustomer && defaultTierProductId) {
                 await ensureDefaultSubscription(
@@ -236,7 +231,10 @@
                     ctx.context.logger,
                 );
             }
->>>>>>> 748dc4a8
+
+            log.debug("onAfterUserCreate - {duration}ms", {
+                duration: Date.now() - startTotal,
+            });
         } catch (e: unknown) {
             const messageOrError = e instanceof Error ? e.message : e;
             log.error("onAfterUserCreate ERROR {duration}ms: {error}", {
