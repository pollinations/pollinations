--- conflicted
+++ resolved
@@ -100,8 +100,12 @@
                 }),
             },
         },
-<<<<<<< HEAD
-        plugins: [adminPlugin, apiKeyPlugin, polarPlugin(polar), openAPIPlugin],
+        plugins: [
+            adminPlugin,
+            apiKeyPlugin,
+            polarPlugin(polar, defaultTierProductId),
+            openAPIPlugin,
+        ],
         hooks: {
             before: createAuthMiddleware(async (ctx) => {
                 // Hook for API key creation - expiration logic preserved but not enforced by default
@@ -114,14 +118,6 @@
                 return;
             }),
         },
-=======
-        plugins: [
-            adminPlugin,
-            apiKeyPlugin,
-            polarPlugin(polar, defaultTierProductId),
-            openAPIPlugin,
-        ],
->>>>>>> 0978351e
         telemetry: { enabled: false },
     });
 }
