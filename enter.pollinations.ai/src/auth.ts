--- conflicted
+++ resolved
@@ -32,7 +32,6 @@
             timeWindow: 1000, // 1 second
             maxRequests: 5, // 5 requests
         },
-<<<<<<< HEAD
         // Use standard Authorization: Bearer header (RFC 6750)
         customAPIKeyGetter: (ctx: GenericEndpointContext): string | null => {
             const authHeader = ctx.request?.headers.get("authorization");
@@ -57,8 +56,6 @@
             return key;
         },
         defaultKeyLength: 32,
-=======
->>>>>>> 606b87c0
     });
 
     const adminPlugin = admin({
