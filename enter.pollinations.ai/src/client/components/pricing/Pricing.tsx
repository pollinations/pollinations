import type { FC } from "react";
import { getModelPrices } from "./data.ts";
import { ModelTable } from "./ModelTable.tsx";
import { Button } from "../button.tsx";

export const Pricing: FC = () => {
  const allModels = getModelPrices();

  const imageModels = allModels.filter((m) => m.type === "image");
  const videoModels = allModels.filter((m) => m.type === "video");
  const textModels = allModels.filter((m) => m.type === "text");

  return (
    <div className="flex flex-col gap-2">
      <div className="flex flex-col sm:flex-row justify-between gap-3">
        <h2 className="font-bold flex-1">Pricing</h2>
        <Button
          as="a"
          href="https://github.com/pollinations/pollinations/issues/5321"
          target="_blank"
          rel="noopener noreferrer"
          color="amber"
          weight="light"
          className="self-start"
        >
          🤖 Vote on next models
        </Button>
      </div>
      <div className="bg-amber-50/30 rounded-2xl p-8 border border-amber-300 space-y-8 overflow-x-auto md:overflow-x-visible [&::-webkit-scrollbar]:hidden [-ms-overflow-style:none] [scrollbar-width:none]">
        <ModelTable models={imageModels} type="image" />
        <ModelTable models={videoModels} type="video" />
        <ModelTable models={textModels} type="text" />

<<<<<<< HEAD
                <div className="pt-4 space-y-3">
                    <div className="grid grid-cols-1 md:grid-cols-3 gap-3 text-xs">
                        <div className="bg-white/50 rounded-lg p-4 border border-amber-200">
                            <div className="text-xs font-semibold text-amber-800 uppercase tracking-wide mb-2">
                                Model Capabilities
                            </div>
                            <div className="space-y-1 text-gray-600">
                                <div>👁️ vision</div>
                                <div>👂 audio input</div>
                                <div>🧠 reasoning</div>
                                <div>🔍 search</div>
                                <div>💻 code execution</div>
                            </div>
                        </div>
                        <div className="bg-white/50 rounded-lg p-4 border border-amber-200">
                            <div className="text-xs font-semibold text-amber-800 uppercase tracking-wide mb-2">
                                Pricing Metrics
                            </div>
                            <div className="space-y-1 text-gray-600">
                                <div>
                                    <strong>/image</strong> = flat rate per
                                    image
                                </div>
                                <div>
                                    <strong>/M</strong> = cost per million
                                    tokens
                                </div>
                                <div>
                                    <strong>/sec</strong> = cost per second of
                                    video
                                </div>
                            </div>
                        </div>
                        <div className="bg-white/50 rounded-lg p-4 border border-amber-200">
                            <div className="text-xs font-semibold text-amber-800 uppercase tracking-wide mb-2">
                                Token Types
                            </div>
                            <div className="space-y-1 text-gray-600">
                                <div>💬 text input/output</div>
                                <div>💾 cached input</div>
                                <div>🔊 audio input/output</div>
                                <div>🖼️ image</div>
                                <div>🎬 video</div>
                            </div>
                        </div>
                    </div>
                    <div className="bg-amber-100/50 rounded-lg px-3 py-2 text-xs text-amber-800">
                        <span className="font-semibold">* 1 pollen ≈</span>{" "}
                        based on average community usage over the last 7 days.
                        Actual costs vary with modality, prompt length, and
                        output.
                    </div>
=======
        <div className="pt-4 space-y-3">
          <div className="grid grid-cols-1 md:grid-cols-3 gap-3 text-xs">
            <div className="bg-white/50 rounded-lg p-4 border border-amber-200">
              <div className="text-xs font-semibold text-amber-800 uppercase tracking-wide mb-2">
                Model Capabilities
              </div>
              <div className="space-y-1 text-gray-600">
                <div>👁️ vision</div>
                <div>👂 audio input</div>
                <div>🧠 reasoning</div>
                <div>🔍 search</div>
              </div>
            </div>
            <div className="bg-white/50 rounded-lg p-4 border border-amber-200">
              <div className="text-xs font-semibold text-amber-800 uppercase tracking-wide mb-2">
                Pricing Metrics
              </div>
              <div className="space-y-1 text-gray-600">
                <div>
                  <strong>/image</strong> = flat rate per image
>>>>>>> 06f51799
                </div>
                <div>
                  <strong>/M</strong> = cost per million tokens
                </div>
                <div>
                  <strong>/sec</strong> = cost per second of video
                </div>
              </div>
            </div>
            <div className="bg-white/50 rounded-lg p-4 border border-amber-200">
              <div className="text-xs font-semibold text-amber-800 uppercase tracking-wide mb-2">
                Token Types
              </div>
              <div className="space-y-1 text-gray-600">
                <div>💬 text input/output</div>
                <div>💾 cached input</div>
                <div>🔊 audio input/output</div>
                <div>🖼️ image</div>
                <div>🎬 video</div>
              </div>
            </div>
          </div>
          <div className="bg-amber-100/50 rounded-lg px-3 py-2 text-xs text-amber-800">
            <span className="font-semibold">* 1 pollen ≈</span> based on average
            community usage over the last 7 days. Actual costs vary with
            modality, prompt length, and output.
          </div>
        </div>

        <div className="bg-gradient-to-r from-amber-100 to-orange-100 rounded-xl p-4 border border-amber-300 text-center">
          <p className="text-sm font-medium text-amber-900">
            🎁 <span className="font-bold">Beta bonus:</span> 2x pollen on every
            purchase!
          </p>
          <p className="text-xs text-amber-700 mt-1">
            Prices may adjust as we fine-tune during beta.
          </p>
        </div>
      </div>
    </div>
  );
};<|MERGE_RESOLUTION|>--- conflicted
+++ resolved
@@ -31,60 +31,6 @@
         <ModelTable models={videoModels} type="video" />
         <ModelTable models={textModels} type="text" />
 
-<<<<<<< HEAD
-                <div className="pt-4 space-y-3">
-                    <div className="grid grid-cols-1 md:grid-cols-3 gap-3 text-xs">
-                        <div className="bg-white/50 rounded-lg p-4 border border-amber-200">
-                            <div className="text-xs font-semibold text-amber-800 uppercase tracking-wide mb-2">
-                                Model Capabilities
-                            </div>
-                            <div className="space-y-1 text-gray-600">
-                                <div>👁️ vision</div>
-                                <div>👂 audio input</div>
-                                <div>🧠 reasoning</div>
-                                <div>🔍 search</div>
-                                <div>💻 code execution</div>
-                            </div>
-                        </div>
-                        <div className="bg-white/50 rounded-lg p-4 border border-amber-200">
-                            <div className="text-xs font-semibold text-amber-800 uppercase tracking-wide mb-2">
-                                Pricing Metrics
-                            </div>
-                            <div className="space-y-1 text-gray-600">
-                                <div>
-                                    <strong>/image</strong> = flat rate per
-                                    image
-                                </div>
-                                <div>
-                                    <strong>/M</strong> = cost per million
-                                    tokens
-                                </div>
-                                <div>
-                                    <strong>/sec</strong> = cost per second of
-                                    video
-                                </div>
-                            </div>
-                        </div>
-                        <div className="bg-white/50 rounded-lg p-4 border border-amber-200">
-                            <div className="text-xs font-semibold text-amber-800 uppercase tracking-wide mb-2">
-                                Token Types
-                            </div>
-                            <div className="space-y-1 text-gray-600">
-                                <div>💬 text input/output</div>
-                                <div>💾 cached input</div>
-                                <div>🔊 audio input/output</div>
-                                <div>🖼️ image</div>
-                                <div>🎬 video</div>
-                            </div>
-                        </div>
-                    </div>
-                    <div className="bg-amber-100/50 rounded-lg px-3 py-2 text-xs text-amber-800">
-                        <span className="font-semibold">* 1 pollen ≈</span>{" "}
-                        based on average community usage over the last 7 days.
-                        Actual costs vary with modality, prompt length, and
-                        output.
-                    </div>
-=======
         <div className="pt-4 space-y-3">
           <div className="grid grid-cols-1 md:grid-cols-3 gap-3 text-xs">
             <div className="bg-white/50 rounded-lg p-4 border border-amber-200">
@@ -105,7 +51,6 @@
               <div className="space-y-1 text-gray-600">
                 <div>
                   <strong>/image</strong> = flat rate per image
->>>>>>> 06f51799
                 </div>
                 <div>
                   <strong>/M</strong> = cost per million tokens
