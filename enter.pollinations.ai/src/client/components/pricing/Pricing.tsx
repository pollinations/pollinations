--- conflicted
+++ resolved
@@ -32,30 +32,6 @@
                 <ModelTable models={videoModels} type="video" />
                 <ModelTable models={textModels} type="text" />
 
-<<<<<<< HEAD
-                <div className="text-xs text-gray-500 pt-4 border-t border-gray-300 space-y-2">
-                    <div className="flex flex-wrap gap-x-4 items-center">
-                        <span className="font-medium text-gray-900">
-                            Model capabilities:
-                        </span>
-                        <span className="text-gray-600">👁️ vision</span>
-                        <span className="text-gray-600">👂 audio input</span>
-                        <span className="text-gray-600">🧠 reasoning</span>
-                        <span className="text-gray-600">🔍 search</span>
-                        <span className="text-gray-600">💻 code execution</span>
-                    </div>
-                    <div className="flex flex-wrap gap-x-4">
-                        <span className="flex items-center gap-1 font-medium text-gray-600">
-                            <span className="flex items-center justify-center w-3.5 h-3.5 rounded-full bg-pink-100 border border-pink-300 text-pink-500 text-[10px] font-bold">
-                                i
-                            </span>
-                            1 pollen ≈
-                        </span>
-                        <span>
-                            estimates for typical usage, actual costs vary with
-                            prompt length and output size
-                        </span>
-=======
                 <div className="pt-4 space-y-3">
                     <div className="grid grid-cols-1 md:grid-cols-3 gap-3 text-xs">
                         <div className="bg-white/50 rounded-lg p-3 border border-amber-200">
@@ -67,6 +43,7 @@
                                 <div>👂 audio input</div>
                                 <div>🧠 reasoning</div>
                                 <div>🔍 search</div>
+                                <div>💻 code execution</div>
                             </div>
                         </div>
                         <div className="bg-white/50 rounded-lg p-3 border border-amber-200">
@@ -100,7 +77,6 @@
                                 <div>🎬 video</div>
                             </div>
                         </div>
->>>>>>> 692de9b3
                     </div>
                     <p className="text-xs text-gray-600">
                         <span className="font-semibold">* 1 pollen ≈</span>{" "}
