import type { FC } from "react";

type TierStatus = "none" | "seed" | "flower" | "nectar";

interface TierPanelProps {
    status: TierStatus;
    assigned_tier: TierStatus;
    next_refill_at_utc: string;
    product_name?: string;
    daily_pollen?: number;
}

const TIER_CONFIG = {
    seed: {
        emoji: "🌱",
        name: "Seed",
        pollen: 10,
        badgeColors: "bg-emerald-100 border border-emerald-400 text-emerald-800",
    },
    flower: {
        emoji: "🌸",
        name: "Flower",
        pollen: 15,
        badgeColors: "bg-fuchsia-100 border border-fuchsia-400 text-fuchsia-800",
    },
    nectar: {
        emoji: "🍯",
        name: "Nectar",
        pollen: 20,
        badgeColors: "bg-amber-100 border border-amber-400 text-amber-800",
    },
} as const;

const TIER_ORDER = ["seed", "flower", "nectar"] as const;

function capitalize(str: string): string {
    return str.charAt(0).toUpperCase() + str.slice(1);
}

function formatCountdown(targetUTC: string): string {
    const diff = new Date(targetUTC).getTime() - Date.now();
    if (diff <= 0) return "0h 0m";
    
    const hours = Math.floor(diff / 3600000);
    const minutes = Math.floor((diff % 3600000) / 60000);
    return `${hours}h ${minutes}m`;
}

const NoTierScreen: FC = () => {
    return (
        <div className="rounded-2xl p-8 border-2 border-gray-300">
            <div className="flex items-center gap-3">
                <span className="text-3xl">🥺</span>
                <span className="text-xl font-subheading text-gray-900">
                    No active tier subscription
                </span>
            </div>
        </div>
    );
};

const TierScreen: FC<{
    tier: keyof typeof TIER_CONFIG;
    assigned_tier: TierStatus;
    countdown: string;
    product_name?: string;
    daily_pollen?: number;
}> = ({
    tier,
    assigned_tier,
    countdown,
    product_name,
    daily_pollen,
}) => {
    const config = TIER_CONFIG[tier];
    const displayName = product_name || config.name;
    const pollenAmount = daily_pollen || config.pollen;

    // Detect tier change
    const tierWillChange = assigned_tier !== "none" && assigned_tier !== tier;
    const isUpgrade = tierWillChange && TIER_ORDER.indexOf(assigned_tier) > TIER_ORDER.indexOf(tier);
    const assignedTierName = assigned_tier !== "none" ? capitalize(assigned_tier) : "";

    return (
        <div className="rounded-2xl p-6 border-2 border-gray-300 bg-gray-50/30">
            <div className="flex flex-col gap-3">
                <div className="flex items-center gap-3 flex-wrap">
                    <span className="text-3xl">{config.emoji}</span>
                    <span className="text-xl font-subheading text-gray-900">
                        {displayName}
                    </span>
                    <span className={`inline-flex items-center px-3 py-1 rounded-full font-semibold text-sm ${config.badgeColors}`}>
                        {pollenAmount} pollen/day
                    </span>
                    <span className="inline-flex items-center px-3 py-1 rounded-full font-semibold text-sm bg-blue-100 border border-blue-300 text-blue-800">
                        ⏱️ {countdown}
                    </span>
                </div>
<<<<<<< HEAD

                <div className="px-3 py-2 bg-green-50 border border-green-200 rounded-lg">
                    <p className="text-sm text-green-900 leading-relaxed">
                        {tierWillChange ? (
                            <>
                                ✓ <strong>Active Subscription:</strong> Your tier will be <strong>{isUpgrade ? "upgraded" : "downgraded"} to {assignedTierName} Tier</strong> on next renewal (in {countdown}).
                            </>
                        ) : (
                            <>
                                ✓ <strong>Active Subscription:</strong> Your tier subscription is active and will renew daily.
                            </>
                        )}
                    </p>
                </div>

                <div className="mt-2 px-3 py-2 bg-amber-50 border border-amber-200 rounded-lg">
                    <p className="text-sm text-amber-900 leading-relaxed">
                        ⚠️ <strong>Beta Notice:</strong> Daily pollen amounts are experimental values that may change at any time without notice. Tier subscription benefits are not yet finalized.
=======
                
                <div className="mt-2 px-3 py-2 bg-green-50 border border-green-200 rounded-lg">
                    <p className="text-xs text-green-900 leading-relaxed">
                        🌿 Pollen refills every 24 hours from your subscription time. Unused pollen does not carry over.
                    </p>
                </div>
                
                <div className="px-3 py-2 bg-amber-50 border border-amber-200 rounded-lg">
                    <p className="text-xs text-amber-900 leading-relaxed space-y-1">
                        <span className="block">⚠️ <strong>Beta Notice:</strong> Daily pollen amounts are experimental values that may change at any time without notice. Tier subscription benefits are not yet finalized.</span>
                        <span className="block">🔄 <strong>Migration:</strong> If your tier on auth.pollinations.ai doesn't match what's displayed here, please contact hello@pollinations.ai before activating. We're migrating users and your tier may take up to 24 hours to sync.</span>
>>>>>>> d869296e
                    </p>
                </div>
            </div>
        </div>
    );
};

export const TierPanel: FC<TierPanelProps> = ({
    status,
    assigned_tier,
    next_refill_at_utc,
    product_name,
    daily_pollen,
}) => {
    if (status === "none") {
        return <NoTierScreen />;
    }

    return (
        <TierScreen 
            tier={status}
            assigned_tier={assigned_tier}
            countdown={formatCountdown(next_refill_at_utc)}
            product_name={product_name}
            daily_pollen={daily_pollen}
        />
    );
};<|MERGE_RESOLUTION|>--- conflicted
+++ resolved
@@ -96,7 +96,6 @@
                         ⏱️ {countdown}
                     </span>
                 </div>
-<<<<<<< HEAD
 
                 <div className="px-3 py-2 bg-green-50 border border-green-200 rounded-lg">
                     <p className="text-sm text-green-900 leading-relaxed">
@@ -111,11 +110,6 @@
                         )}
                     </p>
                 </div>
-
-                <div className="mt-2 px-3 py-2 bg-amber-50 border border-amber-200 rounded-lg">
-                    <p className="text-sm text-amber-900 leading-relaxed">
-                        ⚠️ <strong>Beta Notice:</strong> Daily pollen amounts are experimental values that may change at any time without notice. Tier subscription benefits are not yet finalized.
-=======
                 
                 <div className="mt-2 px-3 py-2 bg-green-50 border border-green-200 rounded-lg">
                     <p className="text-xs text-green-900 leading-relaxed">
@@ -127,7 +121,6 @@
                     <p className="text-xs text-amber-900 leading-relaxed space-y-1">
                         <span className="block">⚠️ <strong>Beta Notice:</strong> Daily pollen amounts are experimental values that may change at any time without notice. Tier subscription benefits are not yet finalized.</span>
                         <span className="block">🔄 <strong>Migration:</strong> If your tier on auth.pollinations.ai doesn't match what's displayed here, please contact hello@pollinations.ai before activating. We're migrating users and your tier may take up to 24 hours to sync.</span>
->>>>>>> d869296e
                     </p>
                 </div>
             </div>
