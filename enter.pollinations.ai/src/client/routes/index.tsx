import {
    createFileRoute,
    redirect,
    useRouter,
    Link,
} from "@tanstack/react-router";
import { hc } from "hono/client";
import { useState } from "react";
import type { PolarRoutes } from "../../routes/polar.ts";
import type { TiersRoutes } from "../../routes/tiers.ts";
import {
    ApiKeyList,
    type CreateApiKey,
    type CreateApiKeyResponse,
} from "../components/api-key.tsx";
import { Button } from "../components/button.tsx";
import { config } from "../config.ts";
import { User } from "../components/user.tsx";
import { PollenBalance } from "../components/pollen-balance.tsx";
import { TierPanel } from "../components/tier-panel.tsx";
import { FAQ } from "../components/faq.tsx";
import { Header } from "../components/header.tsx";
import { Pricing } from "../components/pricing/index.ts";

export const Route = createFileRoute("/")({
    component: RouteComponent,
    beforeLoad: async ({ context }) => {
        const result = await context.auth.getSession();
        if (result.error) throw new Error("Autentication failed.");
        else if (!result.data?.user) throw redirect({ to: "/sign-in" });
        else return { user: result.data.user };
    },
    loader: async ({ context }) => {
        const honoPolar = hc<PolarRoutes>("/api/polar");
        const honoTiers = hc<TiersRoutes>("/api/tiers");

        // Parallelize independent API calls for faster loading
        const [customer, tierData, apiKeysResult] = await Promise.all([
            honoPolar.customer.state
                .$get()
                .then((r) => (r.ok ? r.json() : null)),
            honoTiers.view.$get().then((r) => (r.ok ? r.json() : null)),
            context.auth.apiKey.list(),
        ]);
        const apiKeys = apiKeysResult.data || [];

        return {
            auth: context.auth,
            user: context.user,
            customer,
            apiKeys,
            tierData,
        };
    },
});

function RouteComponent() {
    const router = useRouter();
    const { auth, user, customer, apiKeys, tierData } = Route.useLoaderData();

    const balances = {
        pack:
            customer?.activeMeters.find(
                (m) => m.meterId === config.pollenPackMeterId,
            )?.balance || 0,
        tier:
            customer?.activeMeters.find(
                (m) => m.meterId === config.pollenTierMeterId,
            )?.balance || 0,
    };

    const [isSigningOut, setIsSigningOut] = useState(false);
    const [isActivating, setIsActivating] = useState(false);
    const [activationError, setActivationError] = useState<string | null>(null);

    const handleSignOut = async () => {
        if (isSigningOut) return; // Prevent double-clicks
        setIsSigningOut(true);
        try {
            await auth.signOut();
            window.location.href = "/";
        } catch (error) {
            console.error("Sign out failed:", error);
        } finally {
            setIsSigningOut(false);
        }
    };

    const handleCreateApiKey = async (formState: CreateApiKey) => {
        const keyType = formState.keyType || "secret";
        const result = await auth.apiKey.create({
            name: formState.name,
            prefix: keyType === "publishable" ? "plln_pk" : "plln_sk",
            metadata: { description: formState.description, keyType },
        });
        if (result.error) {
            // TODO: handle it
            console.error(result.error);
        }

        // For publishable keys, store the plaintext key in metadata for easy retrieval
        if (keyType === "publishable" && result.data) {
            const apiKey = result.data as CreateApiKeyResponse;
            await auth.apiKey.update({
                keyId: apiKey.id,
                metadata: {
                    plaintextKey: apiKey.key, // Store plaintext key in metadata
                    keyType,
                },
            });
        }

        router.invalidate();
        return result.data as CreateApiKeyResponse;
    };

    const handleDeleteApiKey = async (id: string) => {
        const result = await auth.apiKey.delete({ keyId: id });
        if (result.error) {
            console.error(result.error);
        }
        router.invalidate();
    };

    const handleActivateTier = async () => {
        if (isActivating || !tierData) return;
        setIsActivating(true);
        setActivationError(null);

        try {
            const response = await fetch("/api/tiers/activate", {
                method: "POST",
                headers: { "Content-Type": "application/json" },
                credentials: "include",
                body: JSON.stringify({ target_tier: tierData.target_tier }),
            });

            if (!response.ok) {
                const error = (await response.json()) as { message?: string };
                setActivationError(error.message || "Unknown error");
                setIsActivating(false);
                return;
            }

            const data = (await response.json()) as { checkout_url: string };
            window.location.href = data.checkout_url;
        } catch (error) {
            setActivationError(String(error));
            setIsActivating(false);
        }
    };

    const handleBuyPollen = (slug: string) => {
        // Navigate directly to checkout endpoint - server will handle redirect
        window.location.href = `/api/polar/checkout/${encodeURIComponent(slug)}?redirect=true`;
    };
<<<<<<< HEAD
=======

>>>>>>> 3253fa9a
    return (
        <div className="flex flex-col gap-20">
            <Header>
                <User
                    githubUsername={user?.githubUsername || ""}
                    githubAvatarUrl={user?.image || ""}
                    onSignOut={handleSignOut}
                    onUserPortal={() => {
                        window.location.href = "/api/polar/customer/portal";
                    }}
                />
                <Button
                    as="a"
                    href="/api/docs"
                    className="bg-gray-900 text-white hover:!brightness-90"
                >
                    API Reference
                </Button>
            </Header>
            <div className="flex flex-col gap-2">
                <div className="flex flex-col sm:flex-row justify-between gap-3">
                    <h2 className="font-bold flex-1">Balance</h2>
                    <div className="flex flex-wrap gap-3 items-center">
                        <Button
                            as="button"
                            color="purple"
                            weight="light"
                            onClick={() =>
                                handleBuyPollen("v1:product:pack:5x2")
                            }
                        >
                            + $5
                        </Button>
                        <Button
                            as="button"
                            color="purple"
                            weight="light"
                            onClick={() =>
                                handleBuyPollen("v1:product:pack:10x2")
                            }
                        >
                            + $10
                        </Button>
                        <Button
                            as="button"
                            color="purple"
                            weight="light"
                            onClick={() =>
                                handleBuyPollen("v1:product:pack:20x2")
                            }
                        >
                            + $20
                        </Button>
                        <Button
                            as="button"
                            color="purple"
                            weight="light"
                            onClick={() =>
                                handleBuyPollen("v1:product:pack:50x2")
                            }
                        >
                            + $50
                        </Button>
                        <Button
                            as="a"
                            href="https://github.com/pollinations/pollinations/issues/4826"
                            target="_blank"
                            rel="noopener noreferrer"
                            className="!bg-purple-200 !text-purple-900"
                            color="purple"
                            weight="light"
                        >
                            💳 Vote on payment methods
                        </Button>
                    </div>
                </div>
                <PollenBalance
                    balances={balances}
                    dailyPollen={tierData?.daily_pollen}
                />
            </div>
            {tierData && (
                <div className="flex flex-col gap-2">
                    <div className="flex flex-col sm:flex-row justify-between gap-3">
                        <h2 className="font-bold flex-1">Tier</h2>
                        {tierData.should_show_activate_button && (
                            <div className="flex gap-3">
                                <Button
                                    onClick={handleActivateTier}
                                    disabled={isActivating}
                                    color="green"
                                    weight="light"
                                    className="!bg-gray-50"
                                >
                                    {isActivating
                                        ? "Processing..."
                                        : `Activate ${tierData.target_tier_name}`}
                                </Button>
                            </div>
                        )}
                    </div>
                    {activationError && (
                        <div className="px-3 py-2 bg-red-50 border border-red-200 rounded-lg">
                            <p className="text-sm text-red-900">
                                ❌ <strong>Activation Failed:</strong>{" "}
                                {activationError}
                            </p>
                        </div>
                    )}
                    <TierPanel
                        status={tierData.active_tier}
                        target_tier={tierData.target_tier}
                        next_refill_at_utc={tierData.next_refill_at_utc}
                        active_tier_name={tierData.active_tier_name}
                        daily_pollen={tierData.daily_pollen}
                        subscription_status={tierData.subscription_status}
                        subscription_ends_at={tierData.subscription_ends_at}
                        subscription_canceled_at={
                            tierData.subscription_canceled_at
                        }
                        has_polar_error={tierData.has_polar_error}
                    />
                </div>
            )}
            <ApiKeyList
                apiKeys={apiKeys}
                onCreate={handleCreateApiKey}
                onDelete={handleDeleteApiKey}
            />
            <FAQ />
            <Pricing />
            <div className="text-center py-8">
                <Link
                    to="/terms"
                    className="text-sm text-gray-500 hover:text-gray-700 transition-colors"
                >
                    Terms & Conditions
                </Link>
            </div>
        </div>
    );
}<|MERGE_RESOLUTION|>--- conflicted
+++ resolved
@@ -154,10 +154,6 @@
         // Navigate directly to checkout endpoint - server will handle redirect
         window.location.href = `/api/polar/checkout/${encodeURIComponent(slug)}?redirect=true`;
     };
-<<<<<<< HEAD
-=======
-
->>>>>>> 3253fa9a
     return (
         <div className="flex flex-col gap-20">
             <Header>
