--- conflicted
+++ resolved
@@ -402,11 +402,7 @@
     const polarEvents = events
         .filter(
             (event) =>
-<<<<<<< HEAD
                 event.eventStatus !== "estimate" &&
-=======
-                event.eventStatus !== "pending_estimate" &&
->>>>>>> 1650b5cb
                 event.isBilledUsage &&
                 event.polarDeliveredAt == null,
         )
@@ -455,11 +451,7 @@
     const tinybirdEvents = events
         .filter(
             (event) =>
-<<<<<<< HEAD
                 event.eventStatus !== "estimate" &&
-=======
-                event.eventStatus !== "pending_estimate" &&
->>>>>>> 1650b5cb
                 event.tinybirdDeliveredAt == null,
         )
         .map((event) => {
@@ -580,11 +572,7 @@
         .select({
             total: sql<number>`COALESCE(SUM(
                 CASE 
-<<<<<<< HEAD
                     WHEN ${event.eventStatus} = 'estimate' THEN ${event.estimatedPrice}
-=======
-                    WHEN ${event.eventStatus} = 'pending_estimate' THEN ${event.estimatedPrice}
->>>>>>> 1650b5cb
                     WHEN ${event.isBilledUsage} = 1 THEN ${event.totalPrice}
                     ELSE 0
                 END
