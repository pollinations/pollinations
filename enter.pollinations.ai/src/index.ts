import { Hono } from "hono";
import { HTTPException } from "hono/http-exception";
import { cors } from "hono/cors";
import { createAuth } from "./auth.ts";
import { handleError } from "./error.ts";
import { processEvents } from "./events.ts";
import { polarRoutes } from "./routes/polar.ts";
import { proxyRoutes } from "./routes/proxy.ts";
import { tiersRoutes } from "./routes/tiers.ts";
import { createDocsRoutes } from "./routes/docs.ts";
import { requestId } from "hono/request-id";
import { logger } from "./middleware/logger.ts";
import { getLogger } from "@logtape/logtape";
import type { Env } from "./env.ts";
import { drizzle } from "drizzle-orm/d1";

const authRoutes = new Hono<Env>().on(["GET", "POST"], "*", async (c) => {
    return await createAuth(c.env).handler(c.req.raw);
});

export const api = new Hono<Env>()
    .route("/auth", authRoutes)
    .route("/polar", polarRoutes)
    .route("/tiers", tiersRoutes)
    .route("/generate", proxyRoutes);

const docsRoutes = createDocsRoutes(api);

const app = new Hono<Env>()
    // Path rewriting middleware for gen.pollinations.ai
    .use("*", async (c, next) => {
        const hostname = new URL(c.req.url).hostname;
        if (hostname === "gen.pollinations.ai") {
            // Redirect root to /api/docs
            if (c.req.path === "/") {
                return c.redirect("/api/docs", 302);
            }
            // Don't rewrite /assets, /api, or static files - let them fall through to asset handler
            else if (!c.req.path.startsWith("/api/") && !c.req.path.startsWith("/assets/") && !c.req.path.match(/\.(js|css|png|jpg|svg|ico|webmanifest)$/)) {
                // Rewrite other paths: /image/models -> /api/generate/image/models
                c.req.raw = new Request(
                    c.req.url.replace(c.req.path, "/api/generate" + c.req.path),
                    c.req.raw
                );
            }
        }
        await next();
    })
    // Permissive CORS for public API endpoints (require API keys)
    // Also applies to gen.pollinations.ai root paths (rewritten to /api/generate)
    .use(
        "/api/generate/*",
        cors({
            origin: "*",
            allowMethods: ["GET", "POST", "OPTIONS"],
            allowHeaders: ["Content-Type", "Authorization"],
            exposeHeaders: ["Content-Length"],
            maxAge: 600,
        }),
    )
    // Restrictive CORS for auth/dashboard endpoints (use credentials)
    .use(
        "*",
        cors({
            origin: (origin) => {
                // Allow localhost on any port for development
                if (origin.startsWith("http://localhost:")) return origin;
                // Production origins
                if (origin.endsWith(".pollinations.ai")) return origin;
                return null;
            },
            credentials: true,
            allowMethods: ["GET", "POST", "PUT", "DELETE", "OPTIONS"],
            allowHeaders: ["Content-Type", "Authorization"],
            exposeHeaders: ["Content-Length"],
            maxAge: 600,
        }),
    )
    .use("*", requestId())
    .use("*", logger)
    .route("/api", api)
    .route("/api/docs", docsRoutes);

app.notFound(async (c) => {
<<<<<<< HEAD
    // Serve static assets for non-API routes
    if (c.env.ASSETS) {
        return c.env.ASSETS.fetch(c.req.raw);
    }
    return handleError(new HTTPException(404), c);
=======
    return await handleError(new HTTPException(404), c);
>>>>>>> 46fc38d9
});

app.onError(handleError);

export type AppRoutes = typeof app;

// Export Durable Object for pollen-based rate limiting
export { PollenRateLimiter } from "./durable-objects/PollenRateLimiter.ts";

export default {
    fetch: app.fetch,
    scheduled: async (_controller, env, _ctx) => {
        const db = drizzle(env.DB);
        const log = getLogger(["hono"]);
        await processEvents(db, log, {
            polarAccessToken: env.POLAR_ACCESS_TOKEN,
            polarServer: env.POLAR_SERVER,
            tinybirdIngestUrl: env.TINYBIRD_INGEST_URL,
            tinybirdAccessToken: env.TINYBIRD_ACCESS_TOKEN,
        });
    },
} satisfies ExportedHandler<CloudflareBindings>;<|MERGE_RESOLUTION|>--- conflicted
+++ resolved
@@ -36,11 +36,15 @@
                 return c.redirect("/api/docs", 302);
             }
             // Don't rewrite /assets, /api, or static files - let them fall through to asset handler
-            else if (!c.req.path.startsWith("/api/") && !c.req.path.startsWith("/assets/") && !c.req.path.match(/\.(js|css|png|jpg|svg|ico|webmanifest)$/)) {
+            else if (
+                !c.req.path.startsWith("/api/") &&
+                !c.req.path.startsWith("/assets/") &&
+                !c.req.path.match(/\.(js|css|png|jpg|svg|ico|webmanifest)$/)
+            ) {
                 // Rewrite other paths: /image/models -> /api/generate/image/models
                 c.req.raw = new Request(
                     c.req.url.replace(c.req.path, "/api/generate" + c.req.path),
-                    c.req.raw
+                    c.req.raw,
                 );
             }
         }
@@ -82,15 +86,11 @@
     .route("/api/docs", docsRoutes);
 
 app.notFound(async (c) => {
-<<<<<<< HEAD
-    // Serve static assets for non-API routes
+    // Serve static assets for non-API routes (needed for gen.pollinations.ai)
     if (c.env.ASSETS) {
         return c.env.ASSETS.fetch(c.req.raw);
     }
-    return handleError(new HTTPException(404), c);
-=======
     return await handleError(new HTTPException(404), c);
->>>>>>> 46fc38d9
 });
 
 app.onError(handleError);
