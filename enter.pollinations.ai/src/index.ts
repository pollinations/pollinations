import { Hono } from "hono";
import { HTTPException } from "hono/http-exception";
import { cors } from "hono/cors";
import { createAuth } from "./auth.ts";
import { handleError } from "./error.ts";
import { processEvents } from "./events.ts";
import { polarRoutes } from "./routes/polar.ts";
import { proxyRoutes } from "./routes/proxy.ts";
import { tiersRoutes } from "./routes/tiers.ts";
<<<<<<< HEAD
import { apiKeysRoutes } from "./routes/api-keys.ts";
=======
import { docsRoutes } from "./routes/docs.ts";
>>>>>>> 606b87c0
import { requestId } from "hono/request-id";
import { logger } from "./middleware/logger.ts";
import { getLogger } from "@logtape/logtape";
import type { Env } from "./env.ts";
import { drizzle } from "drizzle-orm/d1";

const authRoutes = new Hono<Env>().on(["GET", "POST"], "*", (c) => {
    return createAuth(c.env).handler(c.req.raw);
});

export const api = new Hono<Env>()
    .route("/auth", authRoutes)
    .route("/polar", polarRoutes)
    .route("/tiers", tiersRoutes)
    .route("/api-keys", apiKeysRoutes)
    .route("/generate", proxyRoutes);

const app = new Hono<Env>()
    .use(
        "*",
        cors({
            origin: (origin) => {
                // Allow localhost on any port for development
                if (origin.startsWith("http://localhost:")) return origin;
                // Production origins
                if (origin === "https://enter.pollinations.ai") return origin;
                if (origin === "https://beta.pollinations.ai") return origin;
                return null;
            },
            credentials: true,
            allowMethods: ["GET", "POST", "PUT", "DELETE", "OPTIONS"],
            allowHeaders: ["Content-Type", "Authorization"],
            exposeHeaders: ["Content-Length"],
            maxAge: 600,
        }),
    )
    .use("*", requestId())
    .use("*", logger)
    .route("/api", api)
    .route("/api/docs", docsRoutes);

app.notFound((c) => {
    return handleError(new HTTPException(404), c);
});

app.onError(handleError);

export type AppRoutes = typeof app;

export default {
    fetch: app.fetch,
    scheduled: async (_controller, env, _ctx) => {
        const db = drizzle(env.DB);
        const log = getLogger(["hono"]);
        await processEvents(db, log, {
            polarAccessToken: env.POLAR_ACCESS_TOKEN,
            polarServer: env.POLAR_SERVER,
            tinybirdIngestUrl: env.TINYBIRD_INGEST_URL,
            tinybirdAccessToken: env.TINYBIRD_ACCESS_TOKEN,
        });
    },
} satisfies ExportedHandler<CloudflareBindings>;<|MERGE_RESOLUTION|>--- conflicted
+++ resolved
@@ -7,11 +7,8 @@
 import { polarRoutes } from "./routes/polar.ts";
 import { proxyRoutes } from "./routes/proxy.ts";
 import { tiersRoutes } from "./routes/tiers.ts";
-<<<<<<< HEAD
 import { apiKeysRoutes } from "./routes/api-keys.ts";
-=======
 import { docsRoutes } from "./routes/docs.ts";
->>>>>>> 606b87c0
 import { requestId } from "hono/request-id";
 import { logger } from "./middleware/logger.ts";
 import { getLogger } from "@logtape/logtape";
@@ -27,6 +24,7 @@
     .route("/polar", polarRoutes)
     .route("/tiers", tiersRoutes)
     .route("/api-keys", apiKeysRoutes)
+    .route("/docs", docsRoutes)
     .route("/generate", proxyRoutes);
 
 const app = new Hono<Env>()
