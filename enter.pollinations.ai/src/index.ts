import { Hono } from "hono";
import { HTTPException } from "hono/http-exception";
import { cors } from "hono/cors";
import { createAuth } from "./auth.ts";
import { handleError } from "./error.ts";
import { processEvents } from "./events.ts";
import { polarRoutes } from "./routes/polar.ts";
import { proxyRoutes } from "./routes/proxy.ts";
import { tiersRoutes } from "./routes/tiers.ts";
<<<<<<< HEAD
import { apiKeysRoutes } from "./routes/api-keys.ts";
import { docsRoutes } from "./routes/docs.ts";
=======
import { createDocsRoutes } from "./routes/docs.ts";
>>>>>>> a4f99e0e
import { requestId } from "hono/request-id";
import { logger } from "./middleware/logger.ts";
import { getLogger } from "@logtape/logtape";
import type { Env } from "./env.ts";
import { drizzle } from "drizzle-orm/d1";

const authRoutes = new Hono<Env>().on(["GET", "POST"], "*", (c) => {
    return createAuth(c.env).handler(c.req.raw);
});

export const api = new Hono<Env>()
    .route("/auth", authRoutes)
    .route("/polar", polarRoutes)
    .route("/tiers", tiersRoutes)
    .route("/api-keys", apiKeysRoutes)
    .route("/docs", docsRoutes)
    .route("/generate", proxyRoutes);

const docsRoutes = createDocsRoutes(api);

const app = new Hono<Env>()
    .use(
        "*",
        cors({
            origin: (origin) => {
                // Allow localhost on any port for development
                if (origin.startsWith("http://localhost:")) return origin;
                // Production origins
                if (origin === "https://enter.pollinations.ai") return origin;
                if (origin === "https://beta.pollinations.ai") return origin;
                return null;
            },
            credentials: true,
            allowMethods: ["GET", "POST", "PUT", "DELETE", "OPTIONS"],
            allowHeaders: ["Content-Type", "Authorization"],
            exposeHeaders: ["Content-Length"],
            maxAge: 600,
        }),
    )
    .use("*", requestId())
    .use("*", logger)
    .route("/api", api)
    .route("/api/docs", docsRoutes);

app.notFound((c) => {
    return handleError(new HTTPException(404), c);
});

app.onError(handleError);

export type AppRoutes = typeof app;

export default {
    fetch: app.fetch,
    scheduled: async (_controller, env, _ctx) => {
        const db = drizzle(env.DB);
        const log = getLogger(["hono"]);
        await processEvents(db, log, {
            polarAccessToken: env.POLAR_ACCESS_TOKEN,
            polarServer: env.POLAR_SERVER,
            tinybirdIngestUrl: env.TINYBIRD_INGEST_URL,
            tinybirdAccessToken: env.TINYBIRD_ACCESS_TOKEN,
        });
    },
} satisfies ExportedHandler<CloudflareBindings>;<|MERGE_RESOLUTION|>--- conflicted
+++ resolved
@@ -7,12 +7,7 @@
 import { polarRoutes } from "./routes/polar.ts";
 import { proxyRoutes } from "./routes/proxy.ts";
 import { tiersRoutes } from "./routes/tiers.ts";
-<<<<<<< HEAD
-import { apiKeysRoutes } from "./routes/api-keys.ts";
-import { docsRoutes } from "./routes/docs.ts";
-=======
 import { createDocsRoutes } from "./routes/docs.ts";
->>>>>>> a4f99e0e
 import { requestId } from "hono/request-id";
 import { logger } from "./middleware/logger.ts";
 import { getLogger } from "@logtape/logtape";
@@ -27,8 +22,6 @@
     .route("/auth", authRoutes)
     .route("/polar", polarRoutes)
     .route("/tiers", tiersRoutes)
-    .route("/api-keys", apiKeysRoutes)
-    .route("/docs", docsRoutes)
     .route("/generate", proxyRoutes);
 
 const docsRoutes = createDocsRoutes(api);
