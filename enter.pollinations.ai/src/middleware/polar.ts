--- conflicted
+++ resolved
@@ -1,16 +1,14 @@
 import { cached } from "@/cache";
 import { Polar } from "@polar-sh/sdk";
 import { createMiddleware } from "hono/factory";
-import { LoggerVariables } from "@/middleware/logger.ts";
+import type { LoggerVariables } from "@/middleware/logger.ts";
 import type { AuthVariables } from "@/middleware/auth.ts";
-import { CustomerState } from "@polar-sh/sdk/models/components/customerstate.js";
+import type { CustomerState } from "@polar-sh/sdk/models/components/customerstate.js";
 import { HTTPException } from "hono/http-exception";
 import { z } from "zod";
-import { CustomerMeter } from "@polar-sh/sdk/models/components/customermeter.js";
+import type { CustomerMeter } from "@polar-sh/sdk/models/components/customermeter.js";
 import { getPendingSpend } from "@/events.ts";
 import { drizzle } from "drizzle-orm/d1";
-import { event } from "@/db/schema/event.ts";
-import { and, eq, gte, sql } from "drizzle-orm";
 
 type BalanceCheckResult = {
     selectedMeterId: string;
@@ -86,37 +84,6 @@
         },
     );
 
-<<<<<<< HEAD
-    // Window for pending spend calculation - should exceed Polar's max processing time
-    const PENDING_SPEND_WINDOW_MS = 10 * 60 * 1000; // 10 minutes
-
-    // Get recent spend from local events to account for Polar processing delay.
-    // Includes both completed events (totalPrice) and in-flight estimates (estimatedPrice).
-    // Not cached because D1 is fast (~5-10ms) and we need fresh data.
-    // Uses composite index: idx_event_user_billed_created
-    const getRecentSpend = async (userId: string): Promise<number> => {
-        const db = drizzle(c.env.DB);
-        const windowStart = new Date(Date.now() - PENDING_SPEND_WINDOW_MS);
-        const result = await db
-            .select({
-                // Sum estimatedPrice for pending_estimate events, totalPrice for others
-                total: sql<number>`COALESCE(SUM(
-                    CASE 
-                        WHEN ${event.eventStatus} = 'pending_estimate' THEN ${event.estimatedPrice}
-                        WHEN ${event.isBilledUsage} = 1 THEN ${event.totalPrice}
-                        ELSE 0
-                    END
-                ), 0)`,
-            })
-            .from(event)
-            .where(
-                and(
-                    eq(event.userId, userId),
-                    gte(event.createdAt, windowStart),
-                ),
-            );
-        return result[0]?.total || 0;
-=======
     const getAdjustedSimplifiedMeters = async (userId: string) => {
         const customerMeters = await getCustomerMeters(userId);
         const activeMeters = getSimplifiedMatchingMeters(customerMeters);
@@ -138,7 +105,6 @@
                 adjustedMeters: [] as typeof sortedMeters,
             },
         );
->>>>>>> b9610064
     };
 
     const requirePositiveBalance = async (userId: string, message?: string) => {
