import { processEvents, storeEvents } from "@/events.ts";
import { ProviderId, REGISTRY, ServiceId } from "@/registry/registry.ts";
import {
    ModelUsage,
    OpenAIResponse,
    openaiResponseSchema,
    transformOpenAIUsage,
} from "@/usage.ts";
import { generateRandomId } from "@/util.ts";
import { createMiddleware } from "hono/factory";
import type { LoggerVariables } from "./logger.ts";
import {
    contentFilterResultsToEventParams,
    priceToEventParams,
    usageToEventParams,
} from "@/db/schema/event.ts";
import { drizzle } from "drizzle-orm/d1";
import { Context } from "hono";
import type {
    EventType,
    GenerationEventContentFilterParams,
} from "@/db/schema/event.ts";
import type { AuthVariables } from "@/middleware/authenticate.ts";
import { PolarVariables } from "./polar.ts";
import { z } from "zod";

export type TrackVariables = {
    track: {
        isFreeUsage: boolean;
        modelRequested: string | null;
    };
};

export type TrackEnv = {
    Bindings: CloudflareBindings;
    Variables: LoggerVariables &
        AuthVariables &
        PolarVariables &
        TrackVariables;
};

export const track = (eventType: EventType) =>
    createMiddleware<TrackEnv>(async (c, next) => {
        const log = c.get("log");
        const startTime = new Date();

        const modelRequested = await extractModelRequested(c);
        const serviceOrDefault = REGISTRY.withFallbackService(
            modelRequested,
            eventType,
        );
        const isFreeUsage = REGISTRY.isFreeService(serviceOrDefault);

        c.set("track", {
            modelRequested,
            isFreeUsage,
        });

        await next();

        const referrerInfo = extractReferrerInfo(c);
        const cacheInfo = extractCacheInfo(c);
        const tokenPrice = REGISTRY.getActivePriceDefinition(serviceOrDefault);
        if (!tokenPrice) {
            throw new Error(
                `Failed to get price definition for model: ${serviceOrDefault}`,
            );
        }
<<<<<<< HEAD
        let openaiResponse, modelUsage, cost, price;
=======
        let modelUsage, costType, cost, price;
>>>>>>> 4766772e
        if (c.res.ok) {
            const body = await c.res.clone().json();
            openaiResponse =
                eventType === "generate.text"
                    ? openaiResponseSchema.parse(body)
                    : undefined;
            if (!cacheInfo.cacheHit) {
<<<<<<< HEAD
                modelUsage = extractUsage(
                    eventType,
                    modelRequested,
                    openaiResponse,
                );
=======
                modelUsage = await extractUsage(c, eventType);
                costType = REGISTRY.getCostType(modelUsage.model as ProviderId);
>>>>>>> 4766772e
                cost = REGISTRY.calculateCost(
                    modelUsage.model as ProviderId,
                    modelUsage.usage,
                );
                price = REGISTRY.calculatePrice(
                    serviceOrDefault as ServiceId,
                    modelUsage.usage,
                );
            } else {
                log.info(
                    "Response was served from {cacheType} cache, skipping cost/price calculation",
                    { ...cacheInfo, cacheType: cacheInfo.cacheType || "exact" },
                );
            }
        } else {
            // TODO: track error events
            log.info("Response was not ok ({status}), skipping tracking", {
                status: c.res.status,
            });
            return;
        }
        const endTime = new Date();

        const event = {
            id: generateRandomId(),
            requestId: c.get("requestId"),
            startTime,
            endTime,
            responseTime: endTime.getTime() - startTime.getTime(),
            responseStatus: c.res.status,
            environment: c.env.ENVIRONMENT,
            eventType,

            userId: c.var.auth.user?.id,
            userTier: extractUserTier(eventType, openaiResponse),
            ...referrerInfo,

            modelRequested,
            modelUsed: modelUsage?.model,
            isBilledUsage: !isFreeUsage && !cacheInfo.cacheHit,

            ...priceToEventParams(tokenPrice),
            ...usageToEventParams(modelUsage?.usage),
            ...extractContentFilterResults(eventType, openaiResponse),

            costType,
            totalCost: cost?.totalCost || 0,
            totalPrice: price?.totalPrice || 0,

            ...cacheInfo,
        };

        log.trace("Event: {event}", { event });

        c.executionCtx.waitUntil(
            (async () => {
                const db = drizzle(c.env.DB);
                await storeEvents(db, c.var.log, [event]);
                // process events immediately in development
                if (c.env.ENVIRONMENT === "development")
                    await processEvents(db, c.var.log, {
                        polarAccessToken: c.env.POLAR_ACCESS_TOKEN,
                        polarServer: c.env.POLAR_SERVER,
                        tinybirdIngestUrl: c.env.TINYBIRD_INGEST_URL,
                        tinybirdAccessToken: c.env.TINYBIRD_ACCESS_TOKEN,
                    });
            })(),
        );
    });

async function extractModelRequested(
    c: Context<TrackEnv>,
): Promise<string | null> {
    if (c.req.method === "GET") {
        return c.req.query("model") || null;
    }
    if (c.req.method === "POST") {
        const body = await c.req.json();
        return body.model || null;
    }
    return null;
}

function extractUsage(
    eventType: EventType,
    modelRequested: string | null,
    response?: OpenAIResponse,
): ModelUsage {
    if (eventType === "generate.image") {
        return {
            // TODO: use x-model-used header once implemented in image service
            model: (modelRequested || "flux") as ProviderId,
            usage: {
                unit: "TOKENS",
                completionImageTokens: 1,
            },
        };
    }
    if (response) {
        return {
            model: response?.model as ProviderId,
            usage: transformOpenAIUsage(response.usage),
        };
    }
    throw new Error(
        "Failed to extract usage: generate.text event without valid response object",
    );
}

function extractUserTier(
    eventType: EventType,
    response?: OpenAIResponse,
): string | undefined {
    if (eventType === "generate.text") {
        return response?.user_tier;
    }
    // TODO: use x-user-tier header for image generations once implemented
    return undefined;
}

function extractContentFilterResults(
    eventType: EventType,
    response?: OpenAIResponse,
): GenerationEventContentFilterParams {
    if (eventType === "generate.text" && response) {
        return contentFilterResultsToEventParams(response);
    }
    // TODO: use x-moderation headers for image generations once implemented
    return {};
}

type CacheInfo = {
    cacheHit: boolean;
    cacheKey?: string;
    cacheType?: "exact" | "semantic";
    cacheSemanticSimilarity?: number;
    cacheSemanticThreshold?: number;
};

function extractCacheInfo(c: Context<TrackEnv>): CacheInfo {
    return {
        cacheHit: c.res.headers.get("x-cache") === "HIT",
        cacheKey: c.res.headers.get("x-cache-key") || undefined,
        cacheType: z
            .enum(["exact", "semantic"])
            .safeParse(c.res.headers.get("x-cache-type")).data,
        cacheSemanticSimilarity: z
            .number()
            .safeParse(c.res.headers.get("x-cache-semantic-similarity")).data,
        cacheSemanticThreshold: z
            .number()
            .safeParse(c.res.headers.get("x-cache-semantic-threshold")).data,
    };
}

type ReferrerInfo = {
    referrerUrl?: string;
    referrerDomain?: string;
};

function extractReferrerInfo(c: Context<TrackEnv>): ReferrerInfo {
    const referrerUrl = c.req.header("referer");
    const referrerDomain = referrerUrl && safeUrl(referrerUrl)?.hostname;
    return { referrerUrl, referrerDomain };
}

function safeUrl(url: string): URL | null {
    try {
        return new URL(url);
    } catch {
        return null;
    }
}<|MERGE_RESOLUTION|>--- conflicted
+++ resolved
@@ -66,11 +66,8 @@
                 `Failed to get price definition for model: ${serviceOrDefault}`,
             );
         }
-<<<<<<< HEAD
+      
         let openaiResponse, modelUsage, cost, price;
-=======
-        let modelUsage, costType, cost, price;
->>>>>>> 4766772e
         if (c.res.ok) {
             const body = await c.res.clone().json();
             openaiResponse =
@@ -78,16 +75,11 @@
                     ? openaiResponseSchema.parse(body)
                     : undefined;
             if (!cacheInfo.cacheHit) {
-<<<<<<< HEAD
                 modelUsage = extractUsage(
                     eventType,
                     modelRequested,
                     openaiResponse,
                 );
-=======
-                modelUsage = await extractUsage(c, eventType);
-                costType = REGISTRY.getCostType(modelUsage.model as ProviderId);
->>>>>>> 4766772e
                 cost = REGISTRY.calculateCost(
                     modelUsage.model as ProviderId,
                     modelUsage.usage,
