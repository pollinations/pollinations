--- conflicted
+++ resolved
@@ -275,41 +275,30 @@
                         ),
                     });
 
-<<<<<<< HEAD
-                    log.trace("Event: {event}", { event });
+                    log.trace(
+                        [
+                            "Tracking event:",
+                            "  isBilledUsage={event.isBilledUsage}",
+                            "  balances[v1:meter:tier]={event.balances[v1:meter:tier]}",
+                            "  balances[v1:meter:pack]={event.balances[v1:meter:pack]}",
+                            '  selectedMeterSlug="{event.selectedMeterSlug}"',
+                            "  totalCost={event.totalCost}",
+                            "  totalPrice={event.totalPrice}",
+                        ].join("\n"),
+                        { event },
+                    );
                     await storeEvents(db, log, [event]);
                 }
-=======
-                log.trace(
-                    [
-                        "Tracking event:",
-                        "  isBilledUsage={event.isBilledUsage}",
-                        "  balances[v1:meter:tier]={event.balances[v1:meter:tier]}",
-                        "  balances[v1:meter:pack]={event.balances[v1:meter:pack]}",
-                        '  selectedMeterSlug="{event.selectedMeterSlug}"',
-                        "  totalCost={event.totalCost}",
-                        "  totalPrice={event.totalPrice}",
-                    ].join("\n"),
-                    { event },
-                );
-                const db = drizzle(c.env.DB);
-                await storeEvents(db, c.var.log, [event]);
->>>>>>> b9610064
 
                 // process events immediately in development/testing
                 if (
                     ["test", "development", "local"].includes(c.env.ENVIRONMENT)
                 ) {
-<<<<<<< HEAD
-                    log.trace("Processing events immediately");
-                    await processEvents(db, log, {
-=======
                     log.trace(
                         "Processing events immediately (ENVIRONMENT={environment})",
                         { environment: c.env.ENVIRONMENT },
                     );
                     await processEvents(db, log.getChild("events"), {
->>>>>>> b9610064
                         polarAccessToken: c.env.POLAR_ACCESS_TOKEN,
                         polarServer: c.env.POLAR_SERVER,
                         tinybirdIngestUrl: c.env.TINYBIRD_INGEST_URL,
