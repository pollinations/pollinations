--- conflicted
+++ resolved
@@ -3,65 +3,6 @@
 import { openAPIRouteHandler } from "hono-openapi";
 import type { Env } from "@/env.ts";
 
-<<<<<<< HEAD
-export const docsRoutes = new Hono<Env>()
-    .get("/api/docs", (c, next) =>
-        Scalar<Env>({
-            pageTitle: "Pollinations.AI API Docs",
-            title: "Pollinations.AI API Docs",
-            theme: "saturn",
-            sources: [
-                { url: "/api/open-api/generate-schema", title: "API" },
-                // Include better-auth docs only in development mode
-                ...(c.env.ENVIRONMENT === "development"
-                    ? [
-                          {
-                              url: "/api/auth/open-api/generate-schema",
-                              title: "Auth",
-                          },
-                      ]
-                    : []),
-            ],
-            authentication: {
-                preferredSecurityScheme: "bearerAuth",
-                securitySchemes: {
-                    bearerAuth: {
-                        token: "", // Users input their own API key
-                    },
-                },
-            },
-        })(c, next),
-    )
-    .get(
-        "/api/open-api/generate-schema",
-        openAPIRouteHandler(api, {
-            documentation: {
-                servers: [{ url: "/api" }],
-                info: {
-                    title: "Pollinations.AI API",
-                    version: "0.3.0",
-                    description: [
-                        "Documentation for `enter.pollinations.ai`.",
-                        "",
-                        "## Authentication",
-                        "",
-                        "This API uses Bearer token authentication for server-to-server requests.",
-                        "Create an API key from your dashboard at https://enter.pollinations.ai",
-                        "",
-                        "Include your API key in the `Authorization` header:",
-                        "```",
-                        "Authorization: Bearer YOUR_API_KEY",
-                        "```",
-                        "",
-                        "**Key Types:**",
-                        "- **Server-to-Server Keys:** Best rate limits, access to all models",
-                        "- **Front-End Keys:** Access to all models with IP-based rate limiting",
-                        "",
-                        "**Anonymous Access:** You can also use the API without authentication for free models with standard rate limits.",
-                    ].join("\n"),
-                },
-                components: {
-=======
 export const createDocsRoutes = (apiRouter: Hono<Env>) => {
     return new Hono<Env>()
         .get("/", (c, next) =>
@@ -83,7 +24,6 @@
                 ],
                 authentication: {
                     preferredSecurityScheme: "bearerAuth",
->>>>>>> a4f99e0e
                     securitySchemes: {
                         bearerAuth: {
                             token: "", // Users input their own API key
