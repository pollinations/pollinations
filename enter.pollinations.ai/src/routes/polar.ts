--- conflicted
+++ resolved
@@ -7,11 +7,9 @@
 import type { Env } from "../env.ts";
 import { describeRoute } from "hono-openapi";
 import { drizzle } from "drizzle-orm/d1";
-import { event } from "../db/schema/event.ts";
-import { and, eq, gte, sql } from "drizzle-orm";
 import {
     getPackProductMapCached,
-    PackProductSlug,
+    type PackProductSlug,
     packProductSlugs,
 } from "@/utils/polar.ts";
 import { getPendingSpend } from "@/events.ts";
@@ -79,35 +77,11 @@
         }),
         async (c) => {
             const user = c.var.auth.requireUser();
-<<<<<<< HEAD
-            const db = drizzle(c.env.DB);
-            const PENDING_SPEND_WINDOW_MS = 10 * 60 * 1000; // 10 minutes
-            const windowStart = new Date(Date.now() - PENDING_SPEND_WINDOW_MS);
-            const result = await db
-                .select({
-                    total: sql<number>`COALESCE(SUM(
-                        CASE 
-                            WHEN ${event.eventStatus} = 'pending_estimate' THEN ${event.estimatedPrice}
-                            WHEN ${event.isBilledUsage} = 1 THEN ${event.totalPrice}
-                            ELSE 0
-                        END
-                    ), 0)`,
-                })
-                .from(event)
-                .where(
-                    and(
-                        eq(event.userId, user.id),
-                        gte(event.createdAt, windowStart),
-                    ),
-                );
-            return c.json({ pendingSpend: result[0]?.total || 0 });
-=======
             const pendingSpend = await getPendingSpend(
                 drizzle(c.env.DB),
                 user.id,
             );
             return c.json({ pendingSpend });
->>>>>>> b9610064
         },
     )
     .get(
