import { Context, Hono } from "hono";
import { proxy } from "hono/proxy";
import { cors } from "hono/cors";
import { auth } from "@/middleware/auth.ts";
import type { User } from "@/auth.ts";
import { polar } from "@/middleware/polar.ts";
import type { Env } from "../env.ts";
import { track } from "@/middleware/track.ts";
import { removeUnset } from "@/util.ts";
import { frontendKeyRateLimit } from "@/middleware/frontendRateLimit.ts";
import { describeRoute, resolver } from "hono-openapi";
import { validator } from "@/middleware/validator.ts";
import {
    CreateChatCompletionResponseSchema,
    CreateChatCompletionRequestSchema,
    CreateChatCompletionResponse,
    GetModelsResponseSchema,
} from "@/schemas/openai.ts";
import {
    createErrorResponseSchema,
    ErrorStatusCode,
    getDefaultErrorMessage,
    KNOWN_ERROR_STATUS_CODES,
} from "@/error.ts";
import { GenerateImageRequestQueryParamsSchema } from "@/schemas/image.ts";
import { z } from "zod";
import { HTTPException } from "hono/http-exception";
import {
    parseUsageHeaders,
    USAGE_TYPE_HEADERS,
} from "../../../shared/registry/usage-headers.ts";
import { ContentfulStatusCode } from "hono/utils/http-status";

const errorResponseDescriptions = Object.fromEntries(
    KNOWN_ERROR_STATUS_CODES.map((status) => [
        status,
        {
            description: getDefaultErrorMessage(status),
            content: {
                "application/json": {
                    schema: resolver(createErrorResponseSchema(status)),
                },
            },
        },
    ]),
);

function errorResponses(...codes: ErrorStatusCode[]) {
    return Object.fromEntries(
        Object.entries(errorResponseDescriptions).filter(([status, _]) => {
            return codes.includes(Number(status) as ErrorStatusCode);
        }),
    );
}

export const proxyRoutes = new Hono<Env>()
    .use(
        "*",
        cors({
            origin: "*",
            allowHeaders: ["authorization", "content-type"],
            allowMethods: ["GET", "POST", "OPTIONS"],
        }),
    )
    .get(
        "/openai/models",
        describeRoute({
            description: "Get available text models.",
            responses: {
                200: {
                    description: "Success",
                    content: {
                        "application/json": {
                            schema: resolver(GetModelsResponseSchema),
                        },
                    },
                },
                ...errorResponses(500),
            },
        }),
        async (c) => {
            const textServiceUrl =
                c.env.TEXT_SERVICE_URL || "https://text.pollinations.ai";
            return await proxy(`${textServiceUrl}/openai/models`, {
                ...c.req,
                headers: proxyHeaders(c),
            });
        },
    )
    .use(auth({ allowApiKey: true, allowSessionCookie: true }))
    // TODO: Temporarily disabled due to timestamp issues with client tokens
    // .use(frontendKeyRateLimit)
    .use(polar)
    // .use(alias({ "/openai/chat/completions": "/openai" }))
    .post(
        "/openai",
        track("generate.text"),
        describeRoute({
            description: [
                "OpenAI compatible endpoint for text generation.",
                "Also available under `/openai/chat/completions`.",
                "",
                "**Authentication (Secret Keys Only):**",
                "",
                "Include your API key in the `Authorization` header as a Bearer token:",
                "",
                "`Authorization: Bearer YOUR_API_KEY`",
                "",
                "API keys can be created from your dashboard at enter.pollinations.ai.",
                "Secret keys provide the best rate limits and can spend Pollen.",
            ].join("\n"),
            responses: {
                200: {
                    description: "Success",
                    content: {
                        "application/json": {
                            schema: resolver(
                                CreateChatCompletionResponseSchema,
                            ),
                        },
                    },
                },
                ...errorResponses(400, 401, 500),
            },
        }),
        validator("json", CreateChatCompletionRequestSchema),
        async (c) => {
            await c.var.auth.requireAuthorization({
                allowAnonymous:
                    c.var.track.isFreeUsage && c.env.ALLOW_ANONYMOUS_USAGE,
            });
<<<<<<< HEAD
            
            // Check balance for paid models
            if (!c.var.track.isFreeUsage && c.var.auth.user?.id) {
                await c.var.polar.requirePositiveBalance(
                    c.var.auth.user.id,
                    "Insufficient pollen balance to use this model"
                );
            }
=======
            await checkBalanceForPaidModel(c);
>>>>>>> 65e8078f
            
            const textServiceUrl =
                c.env.TEXT_SERVICE_URL || "https://text.pollinations.ai";
            const targetUrl = proxyUrl(c, `${textServiceUrl}/openai`);
            const requestBody = await c.req.json();
            const response = await proxy(targetUrl, {
                method: c.req.method,
                headers: {
                    ...proxyHeaders(c),
                    ...generationHeaders(c.env.ENTER_TOKEN, c.var.auth.user),
                },
                body: JSON.stringify(requestBody),
            });
            if (!response.ok || !response.body) {
                throw new HTTPException(
                    response.status as ContentfulStatusCode,
                );
            }
            const responseJson = await response.clone().json();
            const parsedResponse =
                CreateChatCompletionResponseSchema.parse(responseJson);
            const contentFilterHeaders =
                contentFilterResultsToHeaders(parsedResponse);
            return new Response(response.body, {
                headers: {
                    ...Object.fromEntries(response.headers),
                    ...contentFilterHeaders,
                },
            });
        },
    )
    .get(
        "/text/:prompt",
        describeRoute({
            description: [
                "Generates text from text prompts.",
                "",
                "**Authentication:**",
                "",
                "Include your API key either:",
                "- In the `Authorization` header as a Bearer token: `Authorization: Bearer YOUR_API_KEY`",
                "- As a query parameter: `?key=YOUR_API_KEY`",
                "",
                "API keys can be created from your dashboard at enter.pollinations.ai.",
            ].join("\n"),
        }),
        track("generate.text"),
        async (c) => {
            await c.var.auth.requireAuthorization({
                allowAnonymous: true,
            });
            const textServiceUrl =
                c.env.TEXT_SERVICE_URL || "https://text.pollinations.ai";
            const targetUrl = proxyUrl(c, `${textServiceUrl}/openai`);
            const requestBody = {
                model: c.req.query("model") || "openai",
                messages: [{ role: "user", content: c.req.param("prompt") }],
            };
            const response = await fetch(targetUrl, {
                method: "POST",
                headers: {
                    "content-type": "application/json",
                    ...proxyHeaders(c),
                    ...generationHeaders(c.env.ENTER_TOKEN, c.var.auth.user),
                },
                body: JSON.stringify(requestBody),
            });
            const responseJson = await response.json();
            const parsedResponse =
                CreateChatCompletionResponseSchema.parse(responseJson);
            const contentFilterHeaders =
                contentFilterResultsToHeaders(parsedResponse);
            const message = parsedResponse.choices[0].message.content;
            if (!message) {
                throw new HTTPException(500, {
                    message: "Provider didn't return any messages",
                });
            }
            return c.text(
                parsedResponse.choices[0].message?.content || "",
                200,
                {
                    ...Object.fromEntries(response.headers),
                    ...contentFilterHeaders,
                },
            );
        },
    )
    .get(
        "/image/models",
        describeRoute({
            description: "Get available image models.",
            responses: {
                200: {
                    description: "Success",
                    content: {
                        "application/json": {
                            schema: resolver(
                                z.array(z.string()).meta({
                                    description: "List of available models",
                                }),
                            ),
                        },
                    },
                },
                ...errorResponses(400, 401, 500),
            },
        }),
        async (c) => {
            return await proxy(`${c.env.IMAGE_SERVICE_URL}/models`);
        },
    )
    .get(
        "/image/:prompt",
        track("generate.image"),
        describeRoute({
            description: [
                "Generate an image from a text prompt.",
                "",
                "**Authentication (Secret Keys Only):**",
                "",
                "Include your API key either:",
                "- In the `Authorization` header as a Bearer token: `Authorization: Bearer YOUR_API_KEY`",
                "- As a query parameter: `?key=YOUR_API_KEY`",
                "",
                "API keys can be created from your dashboard at enter.pollinations.ai.",
            ].join("\n"),
        }),
        validator("query", GenerateImageRequestQueryParamsSchema),
        async (c) => {
            await c.var.auth.requireAuthorization({
                allowAnonymous:
                    c.var.track.isFreeUsage && c.env.ALLOW_ANONYMOUS_USAGE,
            });
<<<<<<< HEAD
            
            // Debug logging
            c.get("log")?.debug("[BALANCE CHECK] isFreeUsage={isFree} hasUser={hasUser} model={model}", {
                isFree: c.var.track.isFreeUsage,
                hasUser: !!c.var.auth.user?.id,
                model: c.var.track.modelRequested,
            });
            
            // Check balance for paid models
            if (!c.var.track.isFreeUsage && c.var.auth.user?.id) {
                c.get("log")?.debug("[BALANCE CHECK] Calling requirePositiveBalance for user={userId}", {
                    userId: c.var.auth.user.id,
                });
                await c.var.polar.requirePositiveBalance(
                    c.var.auth.user.id,
                    "Insufficient pollen balance to use this model"
                );
            } else {
                c.get("log")?.warn("[BALANCE CHECK] SKIPPED - isFree={isFree} hasUser={hasUser}", {
                    isFree: c.var.track.isFreeUsage,
                    hasUser: !!c.var.auth.user?.id,
                });
            }
=======
            await checkBalanceForPaidModel(c);
>>>>>>> 65e8078f
            
            const targetUrl = proxyUrl(c, `${c.env.IMAGE_SERVICE_URL}/prompt`);
            targetUrl.pathname = joinPaths(
                targetUrl.pathname,
                c.req.param("prompt"),
            );
            
            const genHeaders = generationHeaders(c.env.ENTER_TOKEN, c.var.auth.user);
            const proxyRequestHeaders = {
                ...proxyHeaders(c),
                ...genHeaders,
            };
            
            c.get("log")?.debug("[PROXY] Image generation headers: {headers}", {
                headers: genHeaders,
            });
            c.get("log")?.debug("[PROXY] Proxying to: {url}", {
                url: targetUrl.toString(),
            });
            
            const response = await proxy(targetUrl.toString(), {
                method: c.req.method,
                headers: proxyRequestHeaders,
                body: c.req.raw.body,
            });
            
            if (!response.ok) {
                const responseText = await response.text();
                c.get("log")?.warn("[PROXY] Error {status}: {body}", {
                    status: response.status,
                    body: responseText,
                });
                // Return the response with the body we just read
                return new Response(responseText, {
                    status: response.status,
                    statusText: response.statusText,
                    headers: response.headers,
                });
            }
            
            return response;
        },
    );

function generationHeaders(
    enterToken: string,
    user?: User,
): Record<string, string> {
    return removeUnset({
        "x-enter-token": enterToken,
        "x-github-id": `${user?.githubId}`,
        "x-user-tier": user?.tier,
    });
}

function proxyHeaders(c: Context): Record<string, string> {
    const clientIP = c.req.header("cf-connecting-ip") || "";
    const clientHost = c.req.header("host") || "";
    return {
        ...c.req.header(),
        "x-request-id": c.get("requestId"),
        "x-forwarded-host": clientHost,
        "x-forwarded-for": clientIP,
        "x-real-ip": clientIP,
    };
}

function proxyUrl(
    c: Context,
    targetBaseUrl: string,
    targetPort: string = "",
): URL {
    const incomingUrl = new URL(c.req.url);
    const targetUrl = new URL(targetBaseUrl);
    // Only override port if explicitly provided
    if (targetPort) {
        targetUrl.port = targetPort;
    }
    // Copy query parameters but exclude the 'key' parameter (used for enter.pollinations.ai auth only)
    const searchParams = new URLSearchParams(incomingUrl.search);
    searchParams.delete("key");
    targetUrl.search = searchParams.toString();
    return targetUrl;
}

function joinPaths(...paths: string[]): string {
    return paths.join("/").replace(/\/+/g, "/").replace(/\/$/, "") || "/";
}

export function contentFilterResultsToHeaders(
    response: CreateChatCompletionResponse,
): Record<string, string> {
    const promptFilterResults =
        response.prompt_filter_results?.[0]?.content_filter_results;
    const completionFilterResults =
        response.choices?.[0]?.content_filter_results;
    const mapToString = (value: unknown) => (value ? String(value) : undefined);
    return removeUnset({
        "x-moderation-prompt-hate-severity": mapToString(
            promptFilterResults?.hate?.severity,
        ),
        "x-moderation-prompt-self-harm-severity": mapToString(
            promptFilterResults?.self_harm?.severity,
        ),
        "x-moderation-prompt-sexual-severity": mapToString(
            promptFilterResults?.sexual?.severity,
        ),
        "x-moderation-prompt-violence-severity": mapToString(
            promptFilterResults?.violence?.severity,
        ),
        "x-moderation-prompt-jailbreak-detected": mapToString(
            promptFilterResults?.jailbreak?.detected,
        ),
        "x-moderation-completion-hate-severity": mapToString(
            completionFilterResults?.hate?.severity,
        ),
        "x-moderation-completion-self-harm-severity": mapToString(
            completionFilterResults?.self_harm?.severity,
        ),
        "x-moderation-completion-sexual-severity": mapToString(
            completionFilterResults?.sexual?.severity,
        ),
        "x-moderation-completion-violence-severity": mapToString(
            completionFilterResults?.violence?.severity,
        ),
        "x-moderation-completion-protected-material-text-detected": mapToString(
            completionFilterResults?.protected_material_text?.detected,
        ),
        "x-moderation-completion-protected-material-code-detected": mapToString(
            completionFilterResults?.protected_material_code?.detected,
        ),
    });
}

async function checkBalanceForPaidModel(c: Context<Env & import("@/middleware/auth.ts").AuthEnv & import("@/middleware/polar.ts").PolarEnv & import("@/middleware/track.ts").TrackEnv>) {
    if (!c.var.track.isFreeUsage && c.var.auth.user?.id) {
        await c.var.polar.requirePositiveBalance(
            c.var.auth.user.id,
            "Insufficient pollen balance to use this model"
        );
    }
}<|MERGE_RESOLUTION|>--- conflicted
+++ resolved
@@ -129,19 +129,6 @@
                 allowAnonymous:
                     c.var.track.isFreeUsage && c.env.ALLOW_ANONYMOUS_USAGE,
             });
-<<<<<<< HEAD
-            
-            // Check balance for paid models
-            if (!c.var.track.isFreeUsage && c.var.auth.user?.id) {
-                await c.var.polar.requirePositiveBalance(
-                    c.var.auth.user.id,
-                    "Insufficient pollen balance to use this model"
-                );
-            }
-=======
-            await checkBalanceForPaidModel(c);
->>>>>>> 65e8078f
-            
             const textServiceUrl =
                 c.env.TEXT_SERVICE_URL || "https://text.pollinations.ai";
             const targetUrl = proxyUrl(c, `${textServiceUrl}/openai`);
@@ -270,65 +257,104 @@
             ].join("\n"),
         }),
         validator("query", GenerateImageRequestQueryParamsSchema),
-        async (c) => {
-            await c.var.auth.requireAuthorization({
-                allowAnonymous:
-                    c.var.track.isFreeUsage && c.env.ALLOW_ANONYMOUS_USAGE,
-            });
-<<<<<<< HEAD
-            
-            // Debug logging
-            c.get("log")?.debug("[BALANCE CHECK] isFreeUsage={isFree} hasUser={hasUser} model={model}", {
-                isFree: c.var.track.isFreeUsage,
-                hasUser: !!c.var.auth.user?.id,
-                model: c.var.track.modelRequested,
-            });
-            
-            // Check balance for paid models
-            if (!c.var.track.isFreeUsage && c.var.auth.user?.id) {
-                c.get("log")?.debug("[BALANCE CHECK] Calling requirePositiveBalance for user={userId}", {
-                    userId: c.var.auth.user.id,
-                });
-                await c.var.polar.requirePositiveBalance(
-                    c.var.auth.user.id,
-                    "Insufficient pollen balance to use this model"
-                );
-            } else {
-                c.get("log")?.warn("[BALANCE CHECK] SKIPPED - isFree={isFree} hasUser={hasUser}", {
-                    isFree: c.var.track.isFreeUsage,
-                    hasUser: !!c.var.auth.user?.id,
-                });
-            }
-=======
-            await checkBalanceForPaidModel(c);
->>>>>>> 65e8078f
-            
-            const targetUrl = proxyUrl(c, `${c.env.IMAGE_SERVICE_URL}/prompt`);
-            targetUrl.pathname = joinPaths(
-                targetUrl.pathname,
-                c.req.param("prompt"),
+                ...proxyHeaders(c),
+                ...generationHeaders(c.env.ENTER_TOKEN, c.var.auth.user),
+            },
+            body: JSON.stringify(requestBody),
+        });
+        if (!response.ok || !response.body) {
+            throw new HTTPException(
+                response.status as ContentfulStatusCode,
             );
-            
-            const genHeaders = generationHeaders(c.env.ENTER_TOKEN, c.var.auth.user);
-            const proxyRequestHeaders = {
+        }
+        const responseJson = await response.clone().json();
+        const parsedResponse =
+            CreateChatCompletionResponseSchema.parse(responseJson);
+        const contentFilterHeaders =
+            contentFilterResultsToHeaders(parsedResponse);
+        return new Response(response.body, {
+            headers: {
+                ...Object.fromEntries(response.headers),
+                ...contentFilterHeaders,
+            },
+        });
+    },
+)
+.get(
+    "/text/:prompt",
+    describeRoute({
+        description: [
+            "Generates text from text prompts.",
+            "",
+            "**Authentication:**",
+            "",
+            "Include your API key either:",
+            "- In the `Authorization` header as a Bearer token: `Authorization: Bearer YOUR_API_KEY`",
+            "- As a query parameter: `?key=YOUR_API_KEY`",
+            "",
+            "API keys can be created from your dashboard at enter.pollinations.ai.",
+        ].join("\n"),
+    }),
+    track("generate.text"),
+    async (c) => {
+        await c.var.auth.requireAuthorization({
+            allowAnonymous: true,
+        });
+        const textServiceUrl =
+            c.env.TEXT_SERVICE_URL || "https://text.pollinations.ai";
+        const targetUrl = proxyUrl(c, `${textServiceUrl}/openai`);
+        const requestBody = {
+            model: c.req.query("model") || "openai",
+            messages: [{ role: "user", content: c.req.param("prompt") }],
+        };
+        const response = await fetch(targetUrl, {
+            method: "POST",
+            headers: {
+                "content-type": "application/json",
                 ...proxyHeaders(c),
-                ...genHeaders,
-            };
-            
-            c.get("log")?.debug("[PROXY] Image generation headers: {headers}", {
-                headers: genHeaders,
-            });
-            c.get("log")?.debug("[PROXY] Proxying to: {url}", {
-                url: targetUrl.toString(),
-            });
-            
-            const response = await proxy(targetUrl.toString(), {
-                method: c.req.method,
-                headers: proxyRequestHeaders,
-                body: c.req.raw.body,
-            });
-            
-            if (!response.ok) {
+                ...generationHeaders(c.env.ENTER_TOKEN, c.var.auth.user),
+            },
+            body: JSON.stringify(requestBody),
+        });
+        const responseJson = await response.json();
+        const parsedResponse =
+            CreateChatCompletionResponseSchema.parse(responseJson);
+        const contentFilterHeaders =
+            contentFilterResultsToHeaders(parsedResponse);
+        const message = parsedResponse.choices[0].message.content;
+        if (!message) {
+            throw new HTTPException(500, {
+                message: "Provider didn't return any messages",
+            });
+        }
+        return c.text(
+            parsedResponse.choices[0].message?.content || "",
+            200,
+            {
+                ...Object.fromEntries(response.headers),
+                ...contentFilterHeaders,
+            },
+        );
+    },
+)
+.get(
+    "/image/models",
+    describeRoute({
+        description: "Get available image models.",
+        responses: {
+            200: {
+                description: "Success",
+                content: {
+                    "application/json": {
+                        schema: resolver(
+                            z.array(z.string()).meta({
+                                description: "List of available models",
+                            }),
+                        ),
+                    },
+                },
+            },
+            ...errorResponses(400, 401, 500),
                 const responseText = await response.text();
                 c.get("log")?.warn("[PROXY] Error {status}: {body}", {
                     status: response.status,
