import { Context, Hono } from "hono";
import { proxy } from "hono/proxy";
import { auth } from "@/middleware/auth.ts";
import type { User } from "@/auth.ts";
import { polar } from "@/middleware/polar.ts";
import type { Env } from "../env.ts";
import { track, TrackEnv } from "@/middleware/track.ts";
import { removeUnset } from "@/util.ts";
import { frontendKeyRateLimit } from "@/middleware/rateLimit.durable.ts";
import { describeRoute, resolver } from "hono-openapi";
import { validator } from "@/middleware/validator.ts";
import {
    CreateChatCompletionResponseSchema,
    CreateChatCompletionRequestSchema,
    CreateChatCompletionResponse,
    GetModelsResponseSchema,
} from "@/schemas/openai.ts";
import {
    createErrorResponseSchema,
    ErrorStatusCode,
    getDefaultErrorMessage,
    KNOWN_ERROR_STATUS_CODES,
} from "@/error.ts";
import { GenerateImageRequestQueryParamsSchema } from "@/schemas/image.ts";
import { z } from "zod";
<<<<<<< HEAD
=======
import { ContentfulStatusCode } from "hono/utils/http-status";
>>>>>>> 98120e47

const errorResponseDescriptions = Object.fromEntries(
    KNOWN_ERROR_STATUS_CODES.map((status) => [
        status,
        {
            description: getDefaultErrorMessage(status),
            content: {
                "application/json": {
                    schema: resolver(createErrorResponseSchema(status)),
                },
            },
        },
    ]),
);

function errorResponses(...codes: ErrorStatusCode[]) {
    return Object.fromEntries(
        Object.entries(errorResponseDescriptions).filter(([status, _]) => {
            return codes.includes(Number(status) as ErrorStatusCode);
        }),
    );
}

export const proxyRoutes = new Hono<Env>()
    .get(
        "/v1/models",
        describeRoute({
            tags: ["Text Generation"],
            description: "Get available text models (OpenAI-compatible).",
            responses: {
                200: {
                    description: "Success",
                    content: {
                        "application/json": {
                            schema: resolver(GetModelsResponseSchema),
                        },
                    },
                },
                ...errorResponses(500),
            },
        }),
        async (c) => {
            const textServiceUrl =
                c.env.TEXT_SERVICE_URL || "https://text.pollinations.ai";
            return await proxy(`${textServiceUrl}/openai/models`, {
                ...c.req,
                headers: proxyHeaders(c),
            });
        },
    )
    .get(
        "/image/models",
        describeRoute({
            tags: ["Image Generation"],
            description: "Get available image models.",
            responses: {
                200: {
                    description: "Success",
                    content: {
                        "application/json": {
                            schema: resolver(
                                z.array(z.string()).meta({
                                    description: "List of available models",
                                }),
                            ),
                        },
                    },
                },
                ...errorResponses(500),
            },
        }),
        async (c) => {
            return await proxy(`${c.env.IMAGE_SERVICE_URL}/models`);
        },
    )
    // Auth required for all endpoints below (API key only - no session cookies)
    .use(auth({ allowApiKey: true, allowSessionCookie: false }))
    .use(frontendKeyRateLimit)
    .use(polar)
    .post(
        "/v1/chat/completions",
        track("generate.text"),
        describeRoute({
            tags: ["Text Generation"],
            description: [
                "OpenAI-compatible chat completions endpoint.",
                "",
                "**Legacy endpoint:** `/openai` (deprecated, use `/v1/chat/completions` instead)",
                "",
                "**Authentication (Secret Keys Only):**",
                "",
                "Include your API key in the `Authorization` header as a Bearer token:",
                "",
                "`Authorization: Bearer YOUR_API_KEY`",
                "",
                "API keys can be created from your dashboard at enter.pollinations.ai.",
                "Secret keys provide the best rate limits and can spend Pollen.",
            ].join("\n"),
            responses: {
                200: {
                    description: "Success",
                    content: {
                        "application/json": {
                            schema: resolver(
                                CreateChatCompletionResponseSchema,
                            ),
                        },
                    },
                },
                ...errorResponses(400, 401, 500),
            },
        }),
        validator("json", CreateChatCompletionRequestSchema),
        async (c) => handleChatCompletions(c),
    )
    // Undocumented /openai alias for backward compatibility (deprecated)
    .post(
        "/openai",
        track("generate.text"),
        describeRoute({
            hide: true, // Hide from OpenAPI docs completely
        }),
        validator("json", CreateChatCompletionRequestSchema),
        async (c) => handleChatCompletions(c),
    )
    .get(
        "/text/models",
        describeRoute({
            tags: ["Text Generation"],
            description: "Get available text models.",
            responses: {
                200: {
                    description: "Success",
                    content: {
                        "application/json": {
                            schema: resolver(
                                z.array(z.string()).meta({
                                    description: "List of available models",
                                }),
                            ),
                        },
                    },
                },
                ...errorResponses(500),
            },
        }),
        async (c) => {
            const textServiceUrl =
                c.env.TEXT_SERVICE_URL || "https://text.pollinations.ai";
            return await proxy(`${textServiceUrl}/models`);
        },
    )
    .get(
        "/text/:prompt",
        describeRoute({
            tags: ["Text Generation"],
            description: [
                "Generates text from text prompts.",
                "",
                "**Authentication:**",
                "",
                "Include your API key either:",
                "- In the `Authorization` header as a Bearer token: `Authorization: Bearer YOUR_API_KEY`",
                "- As a query parameter: `?key=YOUR_API_KEY`",
                "",
                "API keys can be created from your dashboard at enter.pollinations.ai.",
            ].join("\n"),
        }),
        track("generate.text"),
        async (c) => {
            const log = c.get("log");
            await c.var.auth.requireAuthorization({
                allowAnonymous:
                    c.var.track.freeModelRequested &&
                    c.env.ALLOW_ANONYMOUS_USAGE,
            });
            await checkBalanceForPaidModel(c);

            const textServiceUrl =
                c.env.TEXT_SERVICE_URL || "https://text.pollinations.ai";

            // Build URL with prompt in path and model as query param
            const model = c.req.query("model") || "openai";
            const prompt = c.req.param("prompt");
            const targetUrl = proxyUrl(
                c,
                `${textServiceUrl}/${encodeURIComponent(prompt)}?model=${model}`,
            );

            const response = await fetch(targetUrl, {
                method: "GET",
                headers: {
                    ...proxyHeaders(c),
                    ...generationHeaders(c.env.ENTER_TOKEN, c.var.auth.user),
                },
            });

            if (!response.ok) {
                // Pass through the original error response from the upstream service
                // This preserves the correct HTTP status code instead of wrapping as 500
                const responseText = await response.text();
                log.warn("[PROXY] Text service error {status}: {body}", {
                    status: response.status,
                    body: responseText,
                });
                return new Response(responseText, {
                    status: response.status,
                    statusText: response.statusText,
                    headers: response.headers,
                });
            }

            // Backend returns plain text for text models and raw audio for audio models
            // No JSON parsing needed for GET endpoint - just pass through the response
            return response;
        },
    )
    .get(
        "/image/:prompt",
        track("generate.image"),
        describeRoute({
            tags: ["Image Generation"],
            description: [
                "Generate an image from a text prompt.",
                "",
                "**Authentication (Secret Keys Only):**",
                "",
                "Include your API key either:",
                "- In the `Authorization` header as a Bearer token: `Authorization: Bearer YOUR_API_KEY`",
                "- As a query parameter: `?key=YOUR_API_KEY`",
                "",
                "API keys can be created from your dashboard at enter.pollinations.ai.",
            ].join("\n"),
        }),
        validator("query", GenerateImageRequestQueryParamsSchema),
        async (c) => {
            const log = c.get("log");
            await c.var.auth.requireAuthorization({
                allowAnonymous:
                    c.var.track.freeModelRequested &&
                    c.env.ALLOW_ANONYMOUS_USAGE,
            });
            await checkBalanceForPaidModel(c);

            const targetUrl = proxyUrl(c, `${c.env.IMAGE_SERVICE_URL}/prompt`);
            targetUrl.pathname = joinPaths(
                targetUrl.pathname,
                c.req.param("prompt"),
            );

            log.debug("[PROXY] Proxying to: {url}", {
                url: targetUrl.toString(),
            });

            const genHeaders = generationHeaders(
                c.env.ENTER_TOKEN,
                c.var.auth.user,
            );

            log.debug("[PROXY] Image generation headers: {headers}", {
                headers: genHeaders,
            });

            const proxyRequestHeaders = {
                ...proxyHeaders(c),
                ...genHeaders,
            };

            c.get("log")?.debug("[PROXY] Image generation headers: {headers}", {
                headers: genHeaders,
            });
            c.get("log")?.debug("[PROXY] Proxying to: {url}", {
                url: targetUrl.toString(),
            });

            const response = await proxy(targetUrl.toString(), {
                method: c.req.method,
                headers: proxyRequestHeaders,
                body: c.req.raw.body,
            });

            if (!response.ok) {
                const responseText = await response.text();
                log.warn("[PROXY] Error {status}: {body}", {
                    status: response.status,
                    body: responseText,
                });
                // Pass through the original error response from the upstream service
                // This preserves the correct HTTP status code (e.g., 400 for content policy violations)
                // instead of wrapping errors as 500
                return new Response(responseText, {
                    status: response.status,
                    statusText: response.statusText,
                    headers: response.headers,
                });
            }

            return response;
        },
    );

function generationHeaders(
    enterToken: string,
    user?: User,
): Record<string, string> {
    return removeUnset({
        "x-enter-token": enterToken,
        "x-github-id": `${user?.githubId}`,
        "x-user-tier": user?.tier,
    });
}

function proxyHeaders(c: Context): Record<string, string> {
    const clientIP = c.req.header("cf-connecting-ip") || "";
    const clientHost = c.req.header("host") || "";
    return {
        ...c.req.header(),
        "x-request-id": c.get("requestId"),
        "x-forwarded-host": clientHost,
        "x-forwarded-for": clientIP,
        "x-real-ip": clientIP,
    };
}

function proxyUrl(
    c: Context,
    targetBaseUrl: string,
    targetPort: string = "",
): URL {
    const incomingUrl = new URL(c.req.url);
    const targetUrl = new URL(targetBaseUrl);
    // Only override port if explicitly provided
    if (targetPort) {
        targetUrl.port = targetPort;
    }
    // Copy query parameters but exclude the 'key' parameter (used for enter.pollinations.ai auth only)
    const searchParams = new URLSearchParams(incomingUrl.search);
    searchParams.delete("key");
    targetUrl.search = searchParams.toString();
    return targetUrl;
}

function joinPaths(...paths: string[]): string {
    return paths.join("/").replace(/\/+/g, "/").replace(/\/$/, "") || "/";
}

export function contentFilterResultsToHeaders(
    response: CreateChatCompletionResponse,
): Record<string, string> {
    const promptFilterResults =
        response.prompt_filter_results?.[0]?.content_filter_results;
    const completionFilterResults =
        response.choices?.[0]?.content_filter_results;
    const mapToString = (value: unknown) => (value ? String(value) : undefined);
    return removeUnset({
        "x-moderation-prompt-hate-severity": mapToString(
            promptFilterResults?.hate?.severity,
        ),
        "x-moderation-prompt-self-harm-severity": mapToString(
            promptFilterResults?.self_harm?.severity,
        ),
        "x-moderation-prompt-sexual-severity": mapToString(
            promptFilterResults?.sexual?.severity,
        ),
        "x-moderation-prompt-violence-severity": mapToString(
            promptFilterResults?.violence?.severity,
        ),
        "x-moderation-prompt-jailbreak-detected": mapToString(
            promptFilterResults?.jailbreak?.detected,
        ),
        "x-moderation-completion-hate-severity": mapToString(
            completionFilterResults?.hate?.severity,
        ),
        "x-moderation-completion-self-harm-severity": mapToString(
            completionFilterResults?.self_harm?.severity,
        ),
        "x-moderation-completion-sexual-severity": mapToString(
            completionFilterResults?.sexual?.severity,
        ),
        "x-moderation-completion-violence-severity": mapToString(
            completionFilterResults?.violence?.severity,
        ),
        "x-moderation-completion-protected-material-text-detected": mapToString(
            completionFilterResults?.protected_material_text?.detected,
        ),
        "x-moderation-completion-protected-material-code-detected": mapToString(
            completionFilterResults?.protected_material_code?.detected,
        ),
    });
}

async function checkBalanceForPaidModel(c: Context<Env & TrackEnv>) {
    if (!c.var.track.freeModelRequested && c.var.auth.user?.id) {
        await c.var.polar.requirePositiveBalance(
            c.var.auth.user.id,
            "Insufficient pollen balance to use this model",
        );
    }
}

// Shared handler for OpenAI-compatible chat completions
async function handleChatCompletions(c: Context<Env & TrackEnv>) {
    const log = c.get("log");
    await c.var.auth.requireAuthorization({
        allowAnonymous:
            c.var.track.freeModelRequested && c.env.ALLOW_ANONYMOUS_USAGE,
    });

    await checkBalanceForPaidModel(c);

    const textServiceUrl =
        c.env.TEXT_SERVICE_URL || "https://text.pollinations.ai";
    const targetUrl = proxyUrl(c, `${textServiceUrl}/openai`);
    const requestBody = await c.req.json();
    const response = await proxy(targetUrl, {
        method: c.req.method,
        headers: {
            ...proxyHeaders(c),
            ...generationHeaders(c.env.ENTER_TOKEN, c.var.auth.user),
        },
        body: JSON.stringify(requestBody),
    });

    if (!response.ok) {
        // Pass through the original error response from the upstream service
        // This preserves the correct HTTP status code instead of wrapping as 500
        const responseText = await response.text();
        log.warn("[PROXY] Chat completions error {status}: {body}", {
            status: response.status,
            body: responseText,
        });
        return new Response(responseText, {
            status: response.status,
            statusText: response.statusText,
            headers: response.headers,
        });
    }

    // add content filter headers if not streaming
    let contentFilterHeaders = {};
    if (!c.var.track.streamRequested) {
        const responseJson = await response.clone().json();
        const parsedResponse =
            CreateChatCompletionResponseSchema.parse(responseJson);
        contentFilterHeaders = contentFilterResultsToHeaders(parsedResponse);
    }

    return new Response(response.body, {
        headers: {
            ...Object.fromEntries(response.headers),
            ...contentFilterHeaders,
        },
    });
}<|MERGE_RESOLUTION|>--- conflicted
+++ resolved
@@ -23,10 +23,7 @@
 } from "@/error.ts";
 import { GenerateImageRequestQueryParamsSchema } from "@/schemas/image.ts";
 import { z } from "zod";
-<<<<<<< HEAD
-=======
 import { ContentfulStatusCode } from "hono/utils/http-status";
->>>>>>> 98120e47
 
 const errorResponseDescriptions = Object.fromEntries(
     KNOWN_ERROR_STATUS_CODES.map((status) => [
