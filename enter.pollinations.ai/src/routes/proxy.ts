--- conflicted
+++ resolved
@@ -31,37 +31,9 @@
 import {
     ModelInfoSchema,
     getImageModelsInfo,
-<<<<<<< HEAD
     getTextModelsInfo,
 } from "@shared/registry/model-info.ts";
-=======
-    resolveServiceId,
-} from "../../../shared/registry/registry.js";
 import { createFactory } from "hono/factory";
-
-// Shared schema for model info responses
-const ModelInfoSchema = z.object({
-    name: z.string(),
-    aliases: z.array(z.string()),
-    pricing: z.object({
-        input_token_price: z.number().optional(),
-        output_token_price: z.number().optional(),
-        cached_token_price: z.number().optional(),
-        image_price: z.number().optional(),
-        audio_input_price: z.number().optional(),
-        audio_output_price: z.number().optional(),
-        currency: z.literal("USD"),
-    }),
-    description: z.string().optional(),
-    input_modalities: z.array(z.string()).optional(),
-    output_modalities: z.array(z.string()).optional(),
-    tools: z.boolean().optional(),
-    reasoning: z.boolean().optional(),
-    context_window: z.number().optional(),
-    voices: z.array(z.string()).optional(),
-    isSpecialized: z.boolean().optional(),
-});
->>>>>>> 868ae796
 
 const factory = createFactory<Env>();
 
