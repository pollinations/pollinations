--- conflicted
+++ resolved
@@ -333,11 +333,7 @@
     if (targetPort) {
         targetUrl.port = targetPort;
     }
-<<<<<<< HEAD
     // Copy query parameters but exclude the 'key' parameter (used for enter.pollinations.ai auth only)
-=======
-    // Copy query parameters, but filter out 'key' (used for auth)
->>>>>>> d869296e
     const searchParams = new URLSearchParams(incomingUrl.search);
     searchParams.delete("key");
     targetUrl.search = searchParams.toString();
