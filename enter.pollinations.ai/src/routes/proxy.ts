import { type Context, Hono } from "hono";
import { proxy } from "hono/proxy";
import type { ContentfulStatusCode } from "hono/utils/http-status";
import { auth } from "@/middleware/auth.ts";
import { polar } from "@/middleware/polar.ts";
import type { Env } from "../env.ts";
import { track, type TrackEnv } from "@/middleware/track.ts";
import { frontendKeyRateLimit } from "@/middleware/rate-limit-durable.ts";
import { imageCache } from "@/middleware/image-cache.ts";
import { edgeRateLimit } from "@/middleware/rate-limit-edge.ts";
import { describeRoute, resolver } from "hono-openapi";
import { validator } from "@/middleware/validator.ts";
import {
    CreateChatCompletionResponseSchema,
    CreateChatCompletionRequestSchema,
    type CreateChatCompletionResponse,
    GetModelsResponseSchema,
} from "@/schemas/openai.ts";
import {
    createErrorResponseSchema,
    type ErrorStatusCode,
    getDefaultErrorMessage,
    KNOWN_ERROR_STATUS_CODES,
    UpstreamError,
} from "@/error.ts";
import { GenerateImageRequestQueryParamsSchema } from "@/schemas/image.ts";
import { z } from "zod";
<<<<<<< HEAD
import { DEFAULT_TEXT_MODEL } from "@shared/registry/text.ts";
=======
import { HTTPException } from "hono/http-exception";
import { DEFAULT_TEXT_MODEL } from "@shared/registry/text.ts";
import {
    getTextModelsInfo,
    getImageModelsInfo,
    resolveServiceId,
} from "../../../shared/registry/registry.js";

// Shared schema for model info responses
const ModelInfoSchema = z.object({
    name: z.string(),
    aliases: z.array(z.string()),
    pricing: z.object({
        input_token_price: z.number().optional(),
        output_token_price: z.number().optional(),
        cached_token_price: z.number().optional(),
        image_price: z.number().optional(),
        audio_input_price: z.number().optional(),
        audio_output_price: z.number().optional(),
        currency: z.literal("USD"),
    }),
    description: z.string().optional(),
    input_modalities: z.array(z.string()).optional(),
    output_modalities: z.array(z.string()).optional(),
    tools: z.boolean().optional(),
    reasoning: z.boolean().optional(),
    context_window: z.number().optional(),
    voices: z.array(z.string()).optional(),
    isSpecialized: z.boolean().optional(),
});
>>>>>>> cc307b49

const errorResponseDescriptions = Object.fromEntries(
    KNOWN_ERROR_STATUS_CODES.map((status) => [
        status,
        {
            description: getDefaultErrorMessage(status),
            content: {
                "application/json": {
                    schema: resolver(createErrorResponseSchema(status)),
                },
            },
        },
    ]),
);

function errorResponses(...codes: ErrorStatusCode[]) {
    return Object.fromEntries(
        Object.entries(errorResponseDescriptions).filter(([status, _]) => {
            return codes.includes(Number(status) as ErrorStatusCode);
        }),
    );
}

export const proxyRoutes = new Hono<Env>()
    // Edge rate limiter: first line of defense (10 req/s per IP)
    .use("*", edgeRateLimit)
    .get(
        "/v1/models",
        describeRoute({
            tags: ["Text Generation"],
            description: "Get available text models (OpenAI-compatible).",
            responses: {
                200: {
                    description: "Success",
                    content: {
                        "application/json": {
                            schema: resolver(GetModelsResponseSchema),
                        },
                    },
                },
                ...errorResponses(500),
            },
        }),
        async (c) => {
            return await proxy(`${c.env.TEXT_SERVICE_URL}/openai/models`, {
                headers: proxyHeaders(c),
            });
        },
    )
    .get(
        "/image/models",
        describeRoute({
            tags: ["Image Generation"],
            description:
                "Get a list of available image generation models with pricing, capabilities, and metadata. Use this endpoint to discover which models are available and their costs before making generation requests. Response includes `aliases` (alternative names you can use), pricing per image, and supported modalities.",
            responses: {
                200: {
                    description: "Success",
                    content: {
                        "application/json": {
                            schema: resolver(
                                z.array(ModelInfoSchema).meta({
                                    description:
                                        "List of models with pricing and metadata",
                                }),
                            ),
                        },
                    },
                },
                ...errorResponses(500),
            },
        }),
        async (c) => {
            try {
                const models = getImageModelsInfo();
                return c.json(models);
            } catch (error) {
                throw new HTTPException(500, {
                    message: "Failed to load image models",
                    cause: error,
                });
            }
        },
    )
    .get(
        "/text/models",
        describeRoute({
            tags: ["Text Generation"],
            description:
                "Get a list of available text generation models with pricing, capabilities, and metadata. Use this endpoint to discover which models are available and their costs before making generation requests. Response includes `aliases` (alternative names you can use), token pricing, supported modalities (text, image, audio), and capabilities (tools, reasoning).",
            responses: {
                200: {
                    description: "Success",
                    content: {
                        "application/json": {
                            schema: resolver(
                                z.array(ModelInfoSchema).meta({
                                    description:
                                        "List of models with pricing and metadata",
                                }),
                            ),
                        },
                    },
                },
                ...errorResponses(500),
            },
        }),
        async (c) => {
            try {
                const models = getTextModelsInfo();
                return c.json(models);
            } catch (error) {
                throw new HTTPException(500, {
                    message: "Failed to load text models",
                    cause: error,
                });
            }
        },
    )
    // Auth required for all endpoints below (API key only - no session cookies)
    .use(auth({ allowApiKey: true, allowSessionCookie: false }))
    .use(frontendKeyRateLimit)
    .use(polar)
    .post(
        "/v1/chat/completions",
        track("generate.text"),
        describeRoute({
            tags: ["Text Generation"],
            description: [
                "OpenAI-compatible chat completions endpoint.",
                "",
                "**Legacy endpoint:** `/openai` (deprecated, use `/v1/chat/completions` instead)",
                "",
                "**Authentication (Secret Keys Only):**",
                "",
                "Include your API key in the `Authorization` header as a Bearer token:",
                "",
                "`Authorization: Bearer YOUR_API_KEY`",
                "",
                "API keys can be created from your dashboard at enter.pollinations.ai.",
                "Secret keys provide the best rate limits and can spend Pollen.",
            ].join("\n"),
            responses: {
                200: {
                    description: "Success",
                    content: {
                        "application/json": {
                            schema: resolver(
                                CreateChatCompletionResponseSchema,
                            ),
                        },
                    },
                },
                ...errorResponses(400, 401, 500),
            },
        }),
        validator("json", CreateChatCompletionRequestSchema),
        async (c) => handleChatCompletions(c),
    )
    // Undocumented /openai alias for backward compatibility (deprecated)
    .post(
        "/openai",
        track("generate.text"),
        describeRoute({
            hide: true, // Hide from OpenAPI docs completely
        }),
        validator("json", CreateChatCompletionRequestSchema),
        async (c) => handleChatCompletions(c),
    )
    .get(
        "/text/:prompt",
        describeRoute({
            tags: ["Text Generation"],
            description: [
                "Generates text from text prompts.",
                "",
                "**Authentication:**",
                "",
                "Include your API key either:",
                "- In the `Authorization` header as a Bearer token: `Authorization: Bearer YOUR_API_KEY`",
                "- As a query parameter: `?key=YOUR_API_KEY`",
                "",
                "API keys can be created from your dashboard at enter.pollinations.ai.",
            ].join("\n"),
        }),
        track("generate.text"),
        async (c) => {
            const log = c.get("log");
            await c.var.auth.requireAuthorization();
            await checkBalance(c);

            const textServiceUrl =
                c.env.TEXT_SERVICE_URL || "https://text.pollinations.ai";

            // Build URL with prompt in path and model as query param
            const model = c.req.query("model") || DEFAULT_TEXT_MODEL;
            const prompt = c.req.param("prompt");
            const targetUrl = proxyUrl(
                c,
                `${textServiceUrl}/${encodeURIComponent(prompt)}`,
            );
            // Add model param after proxyUrl() to ensure it's always present
            targetUrl.searchParams.set("model", model);

            const response = await fetch(targetUrl, {
                method: "GET",
                headers: proxyHeaders(c),
            });

            if (!response.ok) {
                // Read upstream error and throw UpstreamError to get structured error response
                // This preserves the status code while providing consistent error format
                const responseText = await response.text();
                log.warn("[PROXY] Text service error {status}: {body}", {
                    status: response.status,
                    body: responseText,
                });
                throw new UpstreamError(
                    response.status as ContentfulStatusCode,
                    {
                        message:
                            responseText ||
                            getDefaultErrorMessage(response.status),
                        requestUrl: targetUrl,
                    },
                );
            }

            // Backend returns plain text for text models and raw audio for audio models
            // No JSON parsing needed for GET endpoint - just pass through the response
            return response;
        },
    )
    .get(
        "/image/*",
        track("generate.image"),
        imageCache,
        describeRoute({
            tags: ["Image Generation"],
            description: [
                "Generate an image from a text prompt.",
                "",
                "**Authentication (Secret Keys Only):**",
                "",
                "Include your API key either:",
                "- In the `Authorization` header as a Bearer token: `Authorization: Bearer YOUR_API_KEY`",
                "- As a query parameter: `?key=YOUR_API_KEY`",
                "",
                "API keys can be created from your dashboard at enter.pollinations.ai.",
            ].join("\n"),
            responses: {
                200: {
                    description: "Success - Returns the generated image",
                    content: {
                        "image/jpeg": {
                            schema: {
                                type: "string",
                                format: "binary",
                            },
                        },
                        "image/png": {
                            schema: {
                                type: "string",
                                format: "binary",
                            },
                        },
                    },
                },
                ...errorResponses(400, 401, 500),
            },
        }),
        validator("query", GenerateImageRequestQueryParamsSchema),
        async (c) => {
            const log = c.get("log");
            await c.var.auth.requireAuthorization();
            await checkBalance(c);

            // Extract prompt from wildcard path (everything after /image/)
            // Keep it encoded to preserve special characters when proxying
            const fullPath = c.req.path; // e.g., "/api/generate/image/my%20prompt%20here"
            const promptParam = fullPath.split("/image/")[1] || "";

            log.debug("[PROXY] Extracted prompt param: {prompt}", {
                prompt: decodeURIComponent(promptParam), // Decode only for logging
                type: typeof promptParam,
                length: promptParam.length,
                fullPath: fullPath,
            });

            const targetUrl = proxyUrl(c, `${c.env.IMAGE_SERVICE_URL}/prompt`);
            targetUrl.pathname = joinPaths(targetUrl.pathname, promptParam);

            log.debug("[PROXY] Proxying to: {url}", {
                url: targetUrl.toString(),
            });

            const response = await proxy(targetUrl.toString(), {
                method: c.req.method,
                headers: proxyHeaders(c),
                body: c.req.raw.body,
            });

            if (!response.ok) {
                // Read upstream error and throw UpstreamError to get structured error response
                // This preserves the status code while providing consistent error format
                const responseText = await response.text();
                log.warn("[PROXY] Image service error {status}: {body}", {
                    status: response.status,
                    body: responseText,
                });
                throw new UpstreamError(
                    response.status as ContentfulStatusCode,
                    {
                        message:
                            responseText ||
                            getDefaultErrorMessage(response.status),
                        requestUrl: targetUrl,
                    },
                );
            }

            return response;
        },
    );

function proxyHeaders(c: Context): Record<string, string> {
    const clientIP = c.req.header("cf-connecting-ip") || "";
    const clientHost = c.req.header("host") || "";
    const headers = { ...c.req.header() };

    // Remove Authorization header - we use x-enter-token for backend auth instead
    delete headers.authorization;
    delete headers.Authorization;

    return {
        ...headers,
        "x-request-id": c.get("requestId"),
        "x-forwarded-host": clientHost,
        "x-forwarded-for": clientIP,
        "x-real-ip": clientIP,
        "x-enter-token": c.env.ENTER_TOKEN,
    };
}

function proxyUrl(
    c: Context,
    targetBaseUrl: string,
    targetPort: string = "",
): URL {
    const incomingUrl = new URL(c.req.url);
    const targetUrl = new URL(targetBaseUrl);
    // Only override port if explicitly provided
    if (targetPort) {
        targetUrl.port = targetPort;
    }
    // Copy query parameters but exclude the 'key' parameter (used for enter.pollinations.ai auth only)
    const searchParams = new URLSearchParams(incomingUrl.search);
    searchParams.delete("key");
    targetUrl.search = searchParams.toString();
    return targetUrl;
}

function joinPaths(...paths: string[]): string {
    return paths.join("/").replace(/\/+/g, "/").replace(/\/$/, "") || "/";
}

export function contentFilterResultsToHeaders(
    response: CreateChatCompletionResponse,
): Record<string, string> {
    const promptFilterResults =
        response.prompt_filter_results?.[0]?.content_filter_results;
    const completionFilterResults =
        response.choices?.[0]?.content_filter_results;
    const mapToString = (value: unknown) => (value ? String(value) : undefined);
    const headers = {
        "x-moderation-prompt-hate-severity": mapToString(
            promptFilterResults?.hate?.severity,
        ),
        "x-moderation-prompt-self-harm-severity": mapToString(
            promptFilterResults?.self_harm?.severity,
        ),
        "x-moderation-prompt-sexual-severity": mapToString(
            promptFilterResults?.sexual?.severity,
        ),
        "x-moderation-prompt-violence-severity": mapToString(
            promptFilterResults?.violence?.severity,
        ),
        "x-moderation-prompt-jailbreak-detected": mapToString(
            promptFilterResults?.jailbreak?.detected,
        ),
        "x-moderation-completion-hate-severity": mapToString(
            completionFilterResults?.hate?.severity,
        ),
        "x-moderation-completion-self-harm-severity": mapToString(
            completionFilterResults?.self_harm?.severity,
        ),
        "x-moderation-completion-sexual-severity": mapToString(
            completionFilterResults?.sexual?.severity,
        ),
        "x-moderation-completion-violence-severity": mapToString(
            completionFilterResults?.violence?.severity,
        ),
        "x-moderation-completion-protected-material-text-detected": mapToString(
            completionFilterResults?.protected_material_text?.detected,
        ),
        "x-moderation-completion-protected-material-code-detected": mapToString(
            completionFilterResults?.protected_material_code?.detected,
        ),
    };
    // Filter out undefined values
    return Object.fromEntries(
        Object.entries(headers).filter(([_, value]) => value !== undefined),
    ) as Record<string, string>;
}

async function checkBalance(c: Context<Env & TrackEnv>) {
    if (c.var.auth.user?.id) {
        await c.var.polar.requirePositiveBalance(
            c.var.auth.user.id,
            "Insufficient pollen balance to use this model",
        );
    }
}

// Shared handler for OpenAI-compatible chat completions
async function handleChatCompletions(c: Context<Env & TrackEnv>) {
    const log = c.get("log");
    await c.var.auth.requireAuthorization();

    await checkBalance(c);

    const textServiceUrl =
        c.env.TEXT_SERVICE_URL || "https://text.pollinations.ai";
    const targetUrl = proxyUrl(c, `${textServiceUrl}/openai`);
    const requestBody = await c.req.json();

    // Resolve model alias to service ID before proxying
    if (requestBody.model) {
        try {
            const resolvedServiceId = resolveServiceId(
                requestBody.model,
                "generate.text",
            );
            requestBody.model = resolvedServiceId;
        } catch (error) {
            log.warn("[PROXY] Failed to resolve model alias: {model}", {
                model: requestBody.model,
                error: String(error),
            });
            // Let it pass through - backend will handle invalid model error
        }
    }
    const response = await proxy(targetUrl, {
        method: c.req.method,
        headers: proxyHeaders(c),
        body: JSON.stringify(requestBody),
    });

    if (!response.ok) {
        // Read upstream error and throw UpstreamError to get structured error response
        // This preserves the status code while providing consistent error format
        const responseText = await response.text();
        log.warn("[PROXY] Chat completions error {status}: {body}", {
            status: response.status,
            body: responseText,
        });
        throw new UpstreamError(response.status as ContentfulStatusCode, {
            message: responseText || getDefaultErrorMessage(response.status),
            requestUrl: targetUrl,
        });
    }

    // add content filter headers if not streaming
    let contentFilterHeaders = {};
    if (!c.var.track.streamRequested) {
        const responseJson = await response.clone().json();
        const parsedResponse =
            CreateChatCompletionResponseSchema.parse(responseJson);
        contentFilterHeaders = contentFilterResultsToHeaders(parsedResponse);
    }

    return new Response(response.body, {
        headers: {
            ...Object.fromEntries(response.headers),
            ...contentFilterHeaders,
        },
    });
}<|MERGE_RESOLUTION|>--- conflicted
+++ resolved
@@ -25,9 +25,6 @@
 } from "@/error.ts";
 import { GenerateImageRequestQueryParamsSchema } from "@/schemas/image.ts";
 import { z } from "zod";
-<<<<<<< HEAD
-import { DEFAULT_TEXT_MODEL } from "@shared/registry/text.ts";
-=======
 import { HTTPException } from "hono/http-exception";
 import { DEFAULT_TEXT_MODEL } from "@shared/registry/text.ts";
 import {
@@ -58,7 +55,6 @@
     voices: z.array(z.string()).optional(),
     isSpecialized: z.boolean().optional(),
 });
->>>>>>> cc307b49
 
 const errorResponseDescriptions = Object.fromEntries(
     KNOWN_ERROR_STATUS_CODES.map((status) => [
