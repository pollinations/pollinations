--- conflicted
+++ resolved
@@ -51,14 +51,8 @@
     .get(
         "/view",
         describeRoute({
-<<<<<<< HEAD
             description: "Get the current user's tier status and daily pollen information.",
             hide: ({ c }) => c?.env.ENVIRONMENT !== "development",
-=======
-            description:
-                "Get the current user's tier status and daily pollen information.",
-            hide: false,
->>>>>>> 606b87c0
         }),
         async (c) => {
             const user = c.var.auth.requireUser();
@@ -74,14 +68,8 @@
     .post(
         "/activate",
         describeRoute({
-<<<<<<< HEAD
             description: "Create a Polar checkout session to activate a tier subscription.",
             hide: ({ c }) => c?.env.ENVIRONMENT !== "development",
-=======
-            description:
-                "Create a Polar checkout session to activate a tier subscription.",
-            hide: false,
->>>>>>> 606b87c0
         }),
         validator("json", activateRequestSchema),
         async (c) => {
@@ -111,18 +99,6 @@
                     },
                 });
 
-<<<<<<< HEAD
-=======
-                // Update rate limit counter
-                await c.env.KV.put(
-                    rateLimitKey,
-                    String(parseInt(currentCount || "0") + 1),
-                    {
-                        expirationTtl: 3600, // 1 hour
-                    },
-                );
-
->>>>>>> 606b87c0
                 return c.json({ checkout_url: checkout.url });
             } catch (error) {
                 throw new HTTPException(500, {
