--- conflicted
+++ resolved
@@ -385,18 +385,14 @@
     ).toBeLessThanOrEqual(10000 + 10000 * 0.1);
 });
 
-test("getPendingSpend returns 0 for user with no events", async ({ log }) => {
+test("getPendingSpend returns 0 for user with no events", async () => {
     const db = drizzle(env.DB);
     const userId = generateRandomId();
     const spend = await getPendingSpend(db, userId);
     expect(spend).toBe(0);
 });
 
-<<<<<<< HEAD
 test("getPendingSpend sums estimatedPrice for estimate events", async ({
-=======
-test("getPendingSpend sums estimatedPrice for pending_estimate events", async ({
->>>>>>> 1650b5cb
     log,
 }) => {
     const db = drizzle(env.DB);
@@ -406,11 +402,7 @@
         {
             ...createTextGenerationEvent({ modelRequested: "openai-large" }),
             userId,
-<<<<<<< HEAD
             eventStatus: "estimate",
-=======
-            eventStatus: "pending_estimate",
->>>>>>> 1650b5cb
             isBilledUsage: false,
             estimatedPrice: 0.05,
             totalPrice: 0,
@@ -418,11 +410,7 @@
         {
             ...createTextGenerationEvent({ modelRequested: "openai-large" }),
             userId,
-<<<<<<< HEAD
             eventStatus: "estimate",
-=======
-            eventStatus: "pending_estimate",
->>>>>>> 1650b5cb
             isBilledUsage: false,
             estimatedPrice: 0.03,
             totalPrice: 0,
@@ -462,13 +450,7 @@
     expect(spend).toBeCloseTo(0.25, 5);
 });
 
-<<<<<<< HEAD
 test("getPendingSpend combines estimate and billed events", async ({ log }) => {
-=======
-test("getPendingSpend combines pending_estimate and billed events", async ({
-    log,
-}) => {
->>>>>>> 1650b5cb
     const db = drizzle(env.DB);
     const userId = generateRandomId();
 
@@ -476,11 +458,7 @@
         {
             ...createTextGenerationEvent({ modelRequested: "openai-large" }),
             userId,
-<<<<<<< HEAD
             eventStatus: "estimate",
-=======
-            eventStatus: "pending_estimate",
->>>>>>> 1650b5cb
             isBilledUsage: false,
             estimatedPrice: 0.05,
             totalPrice: 0,
