import { createRegistry, REGISTRY } from "@/registry/registry";
import { fromDPMT, ZERO_PRICE, ZERO_PRICE_START_DATE, PRICING_START_DATE } from "@/registry/price-helpers";
import { expect, test } from "vitest";
import type {
    ServiceRegistry,
    ModelProviderRegistry,
    TokenUsage,
} from "@/registry/registry";

const MOCK_MODEL_PROVIDERS = {
    "mock-model": {
        displayName: "Mock Model",
        costType: "per_generation_cost",
        cost: [
            {
                date: new Date("2025-08-01 00:00:00").getTime(),
                promptTextTokens: 0.05,
                promptCachedTokens: 0.05,
                completionTextTokens: 0.1,
            },
        ],
    },
} as const satisfies ModelProviderRegistry;

const MOCK_SERVICES = {
    "free-service": {
        displayName: "Free Service",
        aliases: ["free-service-alias-a", "free-service-alias-b"],
        modelProviders: ["mock-model"],
        price: [
            {
                date: new Date("2025-08-01 00:00:00").getTime(),
                promptTextTokens: 0.0,
                promptCachedTokens: 0.0,
                completionTextTokens: 0.0,
            },
        ],
    },
    "paid-service": {
        displayName: "Paid Service",
        aliases: ["paid-service-alias"],
        modelProviders: ["mock-model"],
        price: [
            {
                date: new Date("2025-08-01 00:00:00").getTime(),
                promptTextTokens: 0.05,
                promptCachedTokens: 0.05,
                completionTextTokens: 0.1,
            },
        ],
    },
} as const satisfies ServiceRegistry<typeof MOCK_MODEL_PROVIDERS>;

const MOCK_REGISTRY = createRegistry(MOCK_MODEL_PROVIDERS, MOCK_SERVICES);

test("isFreeService should return the correct values", async () => {
    expect(MOCK_REGISTRY.isFreeService("free-service")).toBe(true);
    expect(MOCK_REGISTRY.isFreeService("paid-service")).toBe(false);
});

test("calculateCost should return the correct costs", async () => {
    const usage = {
        unit: "TOKENS",
        promptTextTokens: 1_000_000,
        promptCachedTokens: 1_000_000,
        completionTextTokens: 1_000_000,
    } satisfies TokenUsage;
    const cost = MOCK_REGISTRY.calculateCost("mock-model", usage);
    expect(cost.promptTextTokens).toBe(50_000);
    expect(cost.promptCachedTokens).toBe(50_000);
    expect(cost.completionTextTokens).toBe(100_000);
});

test("calculatePrice should return the correct price", async () => {
    const usage = {
        unit: "TOKENS",
        promptTextTokens: 1_000_000,
        promptCachedTokens: 1_000_000,
        completionTextTokens: 1_000_000,
    } satisfies TokenUsage;
    const freePrice = MOCK_REGISTRY.calculatePrice("free-service", usage);
    expect(freePrice.promptTextTokens).toBe(0.0);
    expect(freePrice.promptCachedTokens).toBe(0.0);
    expect(freePrice.completionTextTokens).toBe(0.0);
    expect(freePrice.totalPrice).toBe(0.0);
    const paidPrice = MOCK_REGISTRY.calculatePrice("paid-service", usage);
    expect(paidPrice.promptTextTokens).toBe(50_000);
    expect(paidPrice.promptCachedTokens).toBe(50_000);
    expect(paidPrice.completionTextTokens).toBe(100_000);
    expect(paidPrice.totalPrice).toBe(200_000);
});

test("Usage types with undefined cost or price should throw an error", async () => {
    const usage = {
        unit: "TOKENS",
        promptImageTokens: 1_000_000,
    } satisfies TokenUsage;
    expect(() => MOCK_REGISTRY.calculateCost("mock-model", usage)).toThrow();
    expect(() => MOCK_REGISTRY.calculatePrice("free-service", usage)).toThrow();
    expect(() => MOCK_REGISTRY.calculatePrice("paid-service", usage)).toThrow();
});

<<<<<<< HEAD
test("Aliases should be resolved by the registry", async () => {
    expect(
        MOCK_REGISTRY.withFallbackService("free-service", "generate.text"),
    ).toBe("free-service");
    expect(
        MOCK_REGISTRY.withFallbackService(
            "free-service-alias-a",
            "generate.text",
        ),
    ).toBe("free-service");
    expect(
        MOCK_REGISTRY.withFallbackService(
            "free-service-alias-b",
            "generate.text",
        ),
    ).toBe("free-service");
    expect(
        MOCK_REGISTRY.withFallbackService("paid-service", "generate.text"),
    ).toBe("paid-service");
    expect(
        MOCK_REGISTRY.withFallbackService(
            "paid-service-alias",
            "generate.text",
        ),
    ).toBe("paid-service");
=======
test("fromDPMT should correctly convert dollars per million tokens", async () => {
    // Test basic conversion
    expect(fromDPMT(1_000_000)).toBe(1.0);
    expect(fromDPMT(50)).toBe(0.00005);
    expect(fromDPMT(200)).toBe(0.0002);
    
    // Test edge cases
    expect(fromDPMT(0)).toBe(0);
    expect(fromDPMT(1)).toBe(0.000001);
    
    // Test that it matches expected pricing calculations
    const usage = {
        unit: "TOKENS",
        promptTextTokens: 1_000_000,
        completionTextTokens: 1_000_000,
    } satisfies TokenUsage;
    
    // Using fromDPMT(50) means $50 per million tokens
    // So 1 million tokens * $0.00005 per token = $50
    const priceWithHelper = fromDPMT(50) * usage.promptTextTokens;
    expect(priceWithHelper).toBe(50);
    
    // Verify it works in registry context (registry multiplies by 1000 for cost)
    const costPerToken = fromDPMT(50); // 0.00005
    const totalCost = costPerToken * usage.promptTextTokens * 1000; // Cost in registry units
    expect(totalCost).toBe(50_000);
});

test("ZERO_PRICE constant should have all zero values", async () => {
    expect(ZERO_PRICE.promptTextTokens).toBe(0.0);
    expect(ZERO_PRICE.promptCachedTokens).toBe(0.0);
    expect(ZERO_PRICE.completionTextTokens).toBe(0.0);
    expect(ZERO_PRICE.promptAudioTokens).toBe(0.0);
    expect(ZERO_PRICE.completionAudioTokens).toBe(0.0);
    expect(ZERO_PRICE.completionImageTokens).toBe(0.0);
    expect(ZERO_PRICE.date).toBe(ZERO_PRICE_START_DATE);
});

test("Date constants should be properly defined", async () => {
    expect(ZERO_PRICE_START_DATE).toBe(new Date("2020-01-01 00:00:00").getTime());
    expect(PRICING_START_DATE).toBe(new Date("2025-08-01 00:00:00").getTime());
    expect(PRICING_START_DATE).toBeGreaterThan(ZERO_PRICE_START_DATE);
>>>>>>> b11b586b
});<|MERGE_RESOLUTION|>--- conflicted
+++ resolved
@@ -100,7 +100,6 @@
     expect(() => MOCK_REGISTRY.calculatePrice("paid-service", usage)).toThrow();
 });
 
-<<<<<<< HEAD
 test("Aliases should be resolved by the registry", async () => {
     expect(
         MOCK_REGISTRY.withFallbackService("free-service", "generate.text"),
@@ -126,7 +125,8 @@
             "generate.text",
         ),
     ).toBe("paid-service");
-=======
+});
+
 test("fromDPMT should correctly convert dollars per million tokens", async () => {
     // Test basic conversion
     expect(fromDPMT(1_000_000)).toBe(1.0);
@@ -169,5 +169,4 @@
     expect(ZERO_PRICE_START_DATE).toBe(new Date("2020-01-01 00:00:00").getTime());
     expect(PRICING_START_DATE).toBe(new Date("2025-08-01 00:00:00").getTime());
     expect(PRICING_START_DATE).toBeGreaterThan(ZERO_PRICE_START_DATE);
->>>>>>> b11b586b
 });