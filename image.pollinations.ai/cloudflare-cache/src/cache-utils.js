--- conflicted
+++ resolved
@@ -77,11 +77,6 @@
     const imageBuffer = await response.arrayBuffer();
     
     // Get client information from request
-<<<<<<< HEAD
-    const clientIp = request?.headers?.get('cf-connecting-ip') || 
-                    request?.headers?.get('x-forwarded-for')?.split(',')[0] || 
-                    'unknown';
-=======
     const clientIp = getClientIp(request);
     
     // Get additional client information
@@ -160,84 +155,6 @@
       }
       return filtered;
     };
->>>>>>> 01a623ad
-    
-    // Get additional client information
-    const userAgent = request?.headers?.get('user-agent') || '';
-    const referer = request?.headers?.get('referer') || request?.headers?.get('referrer') ||'';
-    const acceptLanguage = request?.headers?.get('accept-language') || '';
-    
-    // Get request-specific information
-    const method = request?.method || 'GET';
-    const requestTime = new Date().toISOString();
-    const requestId = request?.headers?.get('cf-ray') || '';  // Cloudflare Ray ID uniquely identifies the request
-    
-    // Helper function to sanitize and limit string length
-    const sanitizeValue = (value, maxLength = 256, key = null) => {
-      if (value === undefined || value === null) return undefined;
-      if (typeof value === 'string') return value.substring(0, maxLength);
-      if (Array.isArray(value)) {
-        return value.map(item => sanitizeValue(item, maxLength));
-      }
-      if (typeof value === 'object') {
-        // Special case for detectionIds - stringify it
-        if (key === 'detectionIds') {
-          try {
-            return JSON.stringify(value);
-          } catch (e) {
-            return undefined;
-          }
-        }
-        // Skip other objects
-        return undefined;
-      }
-      return value;
-    };
-    
-    // Filter CF data to exclude object values
-    const filterCfData = (cf) => {
-      if (!cf) return {};
-      
-      const filtered = {};
-      for (const [key, value] of Object.entries(cf)) {
-        // Skip botManagement as we'll handle it separately
-        if (key === 'botManagement') continue;
-        
-        // Only include non-object values or special cases
-        if (typeof value !== 'object' || value === null) {
-          filtered[key] = sanitizeValue(value, 256, key);
-        } else if (key === 'detectionIds') {
-          // Special case for detectionIds
-          try {
-            filtered[key] = JSON.stringify(value);
-          } catch (e) {
-            // Skip if can't stringify
-          }
-        }
-      }
-      return filtered;
-    };
-    
-    // Filter botManagement to exclude object values
-    const filterBotManagement = (botManagement) => {
-      if (!botManagement) return {};
-      
-      const filtered = {};
-      for (const [key, value] of Object.entries(botManagement)) {
-        // Only include non-object values except for detectionIds
-        if (typeof value !== 'object' || value === null) {
-          filtered[key] = sanitizeValue(value, 256, key);
-        } else if (key === 'detectionIds') {
-          // Special case for detectionIds
-          try {
-            filtered[key] = JSON.stringify(value);
-          } catch (e) {
-            // Skip if can't stringify
-          }
-        }
-      }
-      return filtered;
-    };
     
     // Create metadata object with content type and original URL
     const metadata = {
