import { createMiddleware } from "hono/factory";
import { cacheResponse, generateCacheKey } from "../cache-utils.ts";
import { setHttpMetadataHeaders } from "../util.ts";

type Env = {
    Bindings: Cloudflare.Env;
    Variables: {
        cacheKey: string;
        connectingIp: string;
    };
};

export const exactCache = createMiddleware<Env>(async (c, next) => {
    // skip entirely if no-cache header is set
    if (c.req.header("no-cache")) return next();

    const cacheKey = generateCacheKey(new URL(c.req.url));
    console.debug("[EXACT] Cache key:", cacheKey);

    // store in context for reuse in semantic cache
    c.set("cacheKey", cacheKey);

    try {
        const cachedImage = await c.env.IMAGE_BUCKET.get(cacheKey);
<<<<<<< HEAD
        if (cachedImage) {
            // Validate that cached image has actual content (not empty)
            // This prevents serving corrupted/empty cache entries
            // R2 object metadata includes size information
            const objectSize = (cachedImage as any).size || 0;
            if (objectSize === 0) {
                console.warn("[EXACT] Skipping empty cached image (corrupted cache entry)");
                c.header("X-Cache", "MISS");
                // Continue to fetch from origin
            } else {
                console.log("[EXACT] Cache hit");
                setHttpMetadataHeaders(c, cachedImage.httpMetadata);
                c.header("Cache-Control", "public, max-age=31536000, immutable");
                c.header("X-Cache", "HIT");
                c.header("X-Cache-Type", "EXACT");

                return c.body(cachedImage.body);
            }
=======
        if (cachedImage && cachedImage.size > 0) {
            console.log("[EXACT] Cache hit");
            setHttpMetadataHeaders(c, cachedImage.httpMetadata);
            c.header("Cache-Control", "public, max-age=31536000, immutable");
            c.header("X-Cache", "HIT");
            c.header("X-Cache-Type", "EXACT");
            return c.body(cachedImage.body);
        }
        
        if (cachedImage?.size === 0) {
            console.warn("[EXACT] Skipping empty cached image");
>>>>>>> de77ef62
        } else {
            console.log("[EXACT] Cache miss");
        }
        c.header("X-Cache", "MISS");
    } catch (error) {
        console.error("[EXACT] Error retrieving cached image:", error);
    }

    // No match found, continue handling the request
    await next();

    // store response image in R2 on the way out
    const contentLength = c.res?.headers.get("content-length");
    if (
        c.res?.ok &&
        c.res.headers.get("content-type")?.includes("image/") &&
<<<<<<< HEAD
        // don't store it if there is a semantic hit
        !(c.res.headers.get("x-cache") === "HIT") &&
        // don't cache empty responses (prevents corrupted cache entries)
        c.res.headers.get("content-length") !== "0"
=======
        !(c.res.headers.get("x-cache") === "HIT") &&
        contentLength && contentLength !== "0"
>>>>>>> de77ef62
    ) {
        console.debug("[EXACT] Caching image response");
        c.executionCtx.waitUntil(cacheResponse(cacheKey, c));
    }
});<|MERGE_RESOLUTION|>--- conflicted
+++ resolved
@@ -22,26 +22,6 @@
 
     try {
         const cachedImage = await c.env.IMAGE_BUCKET.get(cacheKey);
-<<<<<<< HEAD
-        if (cachedImage) {
-            // Validate that cached image has actual content (not empty)
-            // This prevents serving corrupted/empty cache entries
-            // R2 object metadata includes size information
-            const objectSize = (cachedImage as any).size || 0;
-            if (objectSize === 0) {
-                console.warn("[EXACT] Skipping empty cached image (corrupted cache entry)");
-                c.header("X-Cache", "MISS");
-                // Continue to fetch from origin
-            } else {
-                console.log("[EXACT] Cache hit");
-                setHttpMetadataHeaders(c, cachedImage.httpMetadata);
-                c.header("Cache-Control", "public, max-age=31536000, immutable");
-                c.header("X-Cache", "HIT");
-                c.header("X-Cache-Type", "EXACT");
-
-                return c.body(cachedImage.body);
-            }
-=======
         if (cachedImage && cachedImage.size > 0) {
             console.log("[EXACT] Cache hit");
             setHttpMetadataHeaders(c, cachedImage.httpMetadata);
@@ -53,7 +33,6 @@
         
         if (cachedImage?.size === 0) {
             console.warn("[EXACT] Skipping empty cached image");
->>>>>>> de77ef62
         } else {
             console.log("[EXACT] Cache miss");
         }
@@ -70,15 +49,8 @@
     if (
         c.res?.ok &&
         c.res.headers.get("content-type")?.includes("image/") &&
-<<<<<<< HEAD
-        // don't store it if there is a semantic hit
-        !(c.res.headers.get("x-cache") === "HIT") &&
-        // don't cache empty responses (prevents corrupted cache entries)
-        c.res.headers.get("content-length") !== "0"
-=======
         !(c.res.headers.get("x-cache") === "HIT") &&
         contentLength && contentLength !== "0"
->>>>>>> de77ef62
     ) {
         console.debug("[EXACT] Caching image response");
         c.executionCtx.waitUntil(cacheResponse(cacheKey, c));
