import crypto from 'crypto';
import fs from 'fs';
import path from 'path';

const memCache = {};
const diskCacheDir = '/tmp/cache';

// Ensure the disk cache directory exists
if (!fs.existsSync(diskCacheDir)) {
  fs.mkdirSync(diskCacheDir, { recursive: true });
}

// Function to generate a cache path
const generateCachePath = (prompt, extraParams) => {
  if (!prompt) {
    prompt = "random prompt";
  }

  const sanitizedPrompt = prompt.replaceAll("/", "_").replaceAll(" ", "_")
    .replaceAll("?", "_").replaceAll("!", "_").replaceAll(":", "_")
    .replaceAll(";", "_").replaceAll("(", "_").replaceAll(")", "_")
    .replaceAll("’", "_").replaceAll("“", "_").replaceAll("”", "_")
    .replaceAll("‘", "_").replaceAll("…", "_").replaceAll("—", "_")
    .replaceAll("\"", "_").replaceAll("\\", "_").replaceAll("*", "_")
    .slice(0, 50)
    .toLowerCase();

  const hash = crypto.createHash('md5').update(prompt + JSON.stringify(extraParams)).digest("hex").slice(0, 4);
  return `${sanitizedPrompt}_${hash}.jpg`;
};

// Function to check if an image is cached
export const isImageCached = (prompt, extraParams) => {
  const cachePath = generateCachePath(prompt, extraParams);
<<<<<<< HEAD
  return memCache[cachePath];
=======
  const memCached = memCache[cachePath];
  const diskCached = fs.existsSync(path.join(diskCacheDir, cachePath));
  return memCached || diskCached;
>>>>>>> 7a6fc660
};

// Function to retrieve a cached image
export const getCachedImage = (prompt = "", extraParams) => {
  const cachePath = generateCachePath(prompt, extraParams);
<<<<<<< HEAD
  return memCache[cachePath] || null; // Or handle this case as per your application's logic
=======
  if (memCache[cachePath]) {
    return memCache[cachePath];
  }
  const diskCachePath = path.join(diskCacheDir, cachePath);
  if (fs.existsSync(diskCachePath)) {
    return fs.readFileSync(diskCachePath);
  }
  return null; // Or handle this case as per your application's logic
>>>>>>> 7a6fc660
};

export const cacheImage = async (prompt, extraParams, bufferPromiseCreator) => {
  if (isImageCached(prompt, extraParams)) {
    return getCachedImage(prompt, extraParams);
  }

  const bufferPromise = bufferPromiseCreator();

  const cachePath = generateCachePath(prompt, extraParams);
  memCache[cachePath] = bufferPromise;
  try {
    const buffer = await bufferPromise;
<<<<<<< HEAD
    memCache[cachePath] = buffer;
=======
    fs.writeFileSync(path.join(diskCacheDir, cachePath), buffer);
>>>>>>> 7a6fc660
    return buffer;
  } catch (e) {
    console.error('Error waiting for bufferPromise', e);
    memCache[cachePath] = null;
    throw e;
  }
};

const memoize = (fn, getKey) => {
  const cache = {};
  return (...args) => {
    const key = getKey(...args);

    if (cache[key]) {
      return cache[key];
    }

    const result = fn(...args);

    cache[key] = result;

    return result;
  };
};<|MERGE_RESOLUTION|>--- conflicted
+++ resolved
@@ -32,30 +32,13 @@
 // Function to check if an image is cached
 export const isImageCached = (prompt, extraParams) => {
   const cachePath = generateCachePath(prompt, extraParams);
-<<<<<<< HEAD
   return memCache[cachePath];
-=======
-  const memCached = memCache[cachePath];
-  const diskCached = fs.existsSync(path.join(diskCacheDir, cachePath));
-  return memCached || diskCached;
->>>>>>> 7a6fc660
 };
 
 // Function to retrieve a cached image
 export const getCachedImage = (prompt = "", extraParams) => {
   const cachePath = generateCachePath(prompt, extraParams);
-<<<<<<< HEAD
   return memCache[cachePath] || null; // Or handle this case as per your application's logic
-=======
-  if (memCache[cachePath]) {
-    return memCache[cachePath];
-  }
-  const diskCachePath = path.join(diskCacheDir, cachePath);
-  if (fs.existsSync(diskCachePath)) {
-    return fs.readFileSync(diskCachePath);
-  }
-  return null; // Or handle this case as per your application's logic
->>>>>>> 7a6fc660
 };
 
 export const cacheImage = async (prompt, extraParams, bufferPromiseCreator) => {
@@ -69,11 +52,6 @@
   memCache[cachePath] = bufferPromise;
   try {
     const buffer = await bufferPromise;
-<<<<<<< HEAD
-    memCache[cachePath] = buffer;
-=======
-    fs.writeFileSync(path.join(diskCacheDir, cachePath), buffer);
->>>>>>> 7a6fc660
     return buffer;
   } catch (e) {
     console.error('Error waiting for bufferPromise', e);
