--- conflicted
+++ resolved
@@ -557,11 +557,7 @@
     // flower/nectar stage → GPT_IMAGE_2_ENDPOINT (advanced endpoint)
     // const endpointIndex = (userTier === 'seed') ? 1 : 2;
     
-<<<<<<< HEAD
-    const endpointIndex = 1; //Math.random() < 0.5 ? 1 : 2 ;
-=======
     const endpointIndex = userTier === 'seed' ? 2 : 1;
->>>>>>> 94bbac9f
     logCloudflare(`Using Azure GPT Image endpoint ${endpointIndex} for user tier: ${userTier}`, userInfo.userId ? `(userId: ${userInfo.userId})` : '(anonymous)');
 
     return await callAzureGPTImageWithEndpoint(prompt, safeParams, userInfo, endpointIndex);
