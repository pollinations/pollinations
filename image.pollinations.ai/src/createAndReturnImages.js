--- conflicted
+++ resolved
@@ -492,15 +492,6 @@
       // Handle the image based on its type
       try {
         if (typeof safeParams.image === 'string') {
-<<<<<<< HEAD
-=======
-          if (safeParams.image.startsWith('data:')) {
-            // Handle base64 image
-            const base64Data = safeParams.image.split(',')[1];
-            const buffer = Buffer.from(base64Data, 'base64');
-            formData.append('image', buffer, { filename: 'image.png' });
-          } else if (safeParams.image.startsWith('http')) {
->>>>>>> 0dcb942e
             // Handle image URL - fetch it first
             logCloudflare(`Fetching image from URL: ${safeParams.image}`);
             const imageResponse = await fetch(safeParams.image);
@@ -509,18 +500,6 @@
             }
             const buffer = await imageResponse.buffer();
             formData.append('image', buffer, { filename: 'image.png' });
-<<<<<<< HEAD
-=======
-          } else {
-            // Handle local file path
-            logCloudflare(`Reading image from file: ${safeParams.image}`);
-            const imageBuffer = fs.readFileSync(safeParams.image);
-            formData.append('image', imageBuffer, { filename: 'image.png' });
-          }
-        } else if (Buffer.isBuffer(safeParams.image)) {
-          // Handle buffer directly
-          formData.append('image', safeParams.image, { filename: 'image.png' });
->>>>>>> 0dcb942e
         } else {
           throw new Error('Unsupported image format for editing');
         }
@@ -576,10 +555,10 @@
       const errorResponse = response.clone();
       try {
         const errorText = await errorResponse.text();
-        throw new Error(`Azure GPT Image API error: ${response.status} ${errorText}`);
+        throw new Error(`Azure GPT Image API error: ${response.status} - error ${errorText}`);
       } catch (textError) {
         // If we can't read the response as text, just throw with the status
-        throw new Error(`Azure GPT Image API error: ${response.status}`);
+        throw textError;
       }
     }
     
