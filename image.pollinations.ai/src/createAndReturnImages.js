--- conflicted
+++ resolved
@@ -55,21 +55,18 @@
  * @param {number} concurrentRequests - The number of concurrent requests.
  * @returns {Promise<Array>} - The generated images.
  */
-<<<<<<< HEAD
-export async function callComfyUI(prompt, safeParams, concurrentRequests) {
+
+/**
+ * Calls the Web UI with the given parameters and returns image buffers.
+ * @param {{ jobs: Job[], safeParams: Object, concurrentRequests: number, ip: string }} params
+ * @returns {Promise<Array<{buffer: Buffer, [key: string]: any}>>}
+ */
+export const callComfyUI = async (prompt, safeParams, concurrentRequests) => {
   try {
     logOps("concurrent requests", concurrentRequests, "safeParams", safeParams);
 
-    // Linear scaling of steps between 6 (at concurrentRequests=2) and 1 (at concurrentRequests=16)
-    const steps = Math.max(1, Math.round(4 - ((concurrentRequests - 2) * (4 - 1)) / (16 - 2)));
-=======
-const callComfyUI = async (prompt, safeParams, concurrentRequests) => {
-  try {
-    logOps("concurrent requests", concurrentRequests, "safeParams", safeParams);
-
     // Linear scaling of steps between 6 (at concurrentRequests=2) and 1 (at concurrentRequests=36)
     const steps = Math.max(1, Math.round(4 - ((concurrentRequests - 2) * (4 - 1)) / (36 - 2)));
->>>>>>> 0ddbba1d
     logOps("calculated_steps", steps);
 
     prompt = sanitizeString(prompt);
@@ -169,11 +166,7 @@
     return { buffer: jpegBuffer, ...rest };
 
   } catch (e) {
-<<<<<<< HEAD
     logError('Error in callComfyUI:', e);
-=======
-    logError('Error in callWebUI:', e);
->>>>>>> 0ddbba1d
     throw e;
   }
 };
@@ -184,11 +177,7 @@
  * @param {Object} safeParams - The safe parameters for the image generation.
  * @returns {Promise<{buffer: Buffer, [key: string]: any}>}
  */
-<<<<<<< HEAD
 export async function callMeoow(prompt, safeParams) {
-=======
-const callMeoow = async (prompt, safeParams) => {
->>>>>>> 0ddbba1d
   try {
     const url = new URL(MEOOW_SERVER_URL);
     prompt = sanitizeString(prompt);
@@ -232,11 +221,7 @@
  * @param {Object} safeParams - The safe parameters for the image generation.
  * @returns {Promise<{buffer: Buffer, [key: string]: any}>}
  */
-<<<<<<< HEAD
 export async function callMeoow2(prompt, safeParams) {
-=======
-const callMeoow2 = async (prompt, safeParams) => {
->>>>>>> 0ddbba1d
   try {
     prompt = sanitizeString(prompt);
     const body = {
@@ -311,15 +296,7 @@
  * @param {Buffer} buffer - The image buffer to convert.
  * @returns {Promise<Buffer>} - The converted image buffer.
  */
-<<<<<<< HEAD
 export async function convertToJpeg(buffer) {
-  const fileType = await fileTypeFromBuffer(buffer)
-  if (!fileType || (fileType.ext !== 'jpg' && fileType.ext !== 'jpeg')) {
-    const sharpInstance = sharp(buffer)
-    await sharpInstance.metadata() // Ensure it's a valid image
-    return await sharpInstance.jpeg().toBuffer()
-=======
-async function convertToJpeg(buffer) {
   try {
     const { format } = await sharp(buffer).metadata();
     if (format !== 'jpeg') {
@@ -329,7 +306,6 @@
     return buffer;
   } catch (error) {
     throw error;
->>>>>>> 0ddbba1d
   }
   return buffer
 }
