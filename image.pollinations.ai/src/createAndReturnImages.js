--- conflicted
+++ resolved
@@ -12,12 +12,9 @@
 // Import GPT Image logging utilities
 import { logGptImagePrompt, logGptImageError } from './utils/gptImageLogger.js';
 import { analyzeTextSafety, analyzeImageSafety, formatViolations } from './utils/azureContentSafety.js';
-<<<<<<< HEAD
 // Import Sora video generation
 import { generateSoraVideo, shouldUseSora } from './soraVideoGenerator.js';
-=======
 import { hasSufficientTier } from '../../shared/tier-gating.js';
->>>>>>> 059a4af7
 
 dotenv.config();
 
@@ -729,7 +726,6 @@
     }
   }
   
-<<<<<<< HEAD
   if (safeParams.model === 'sora') {
     // Detailed logging of authentication info for Sora video access
     logError('Sora Video authentication check:', 
@@ -738,7 +734,7 @@
         : 'No userInfo provided');
     
     // Restrict Sora Video model to users with valid authentication
-    if (!userInfo || !userInfo.authenticated || userInfo.tier === 'seed') {
+    if (!userInfo || !userInfo.authenticated || !hasSufficientTier(userInfo.tier, 'flower')) {
       const errorText = "Access to Sora video generation is currently limited to users in the flower tier. We will be opening up access gradually. Please authenticate at https://auth.pollinations.ai and request a tier upgrade at https://github.com/pollinations/pollinations/issues/new?template=special-bee-request.yml";
       logError(errorText);
       progress.updateBar(requestId, 35, 'Auth', 'Sora Video requires authorization');
@@ -752,7 +748,9 @@
         logError('Sora Video failed:', error.message);
         throw error; // Don't fall back for video generation
       }
-=======
+    }
+  }
+  
   if (safeParams.model === 'kontext') {
     // Kontext model requires seed tier or higher
     if (!hasSufficientTier(userInfo.tier, 'seed')) {
@@ -769,7 +767,6 @@
       logError('Kontext API failed:', error.message);
       progress.updateBar(requestId, 100, 'Error', error.message);
       throw error;
->>>>>>> 059a4af7
     }
   }
   
