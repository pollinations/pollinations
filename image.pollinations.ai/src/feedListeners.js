import { parse } from "url";
import debug from "debug";
import { isMature } from "./utils/mature.js";
import "dotenv/config";

const logFeed = debug("pollinations:feed");
const logAuth = debug("pollinations:auth");

let feedListeners = [];
let lastStates = [];

// create a server sent event stream
export const registerFeedListener = async (req, res) => {
    // Parse the URL to extract query parameters
    const { query } = parse(req.url, true);

    // Set CORS headers
<<<<<<< HEAD
    res.setHeader('Access-Control-Allow-Origin', '*');
    res.setHeader('Access-Control-Allow-Methods', 'GET, POST, OPTIONS');
    res.setHeader('Access-Control-Allow-Headers', 'Content-Type');

    res.writeHead(200, {
        'Content-Type': 'text/event-stream',
        'Cache-Control': 'no-cache',
        'Connection': 'keep-alive'
=======
    res.setHeader("Access-Control-Allow-Origin", "*");
    res.setHeader("Access-Control-Allow-Methods", "GET, POST, OPTIONS");
    res.setHeader("Access-Control-Allow-Headers", "Content-Type");

    res.writeHead(200, {
        "Content-Type": "text/event-stream",
        "Cache-Control": "no-cache",
        Connection: "keep-alive",
>>>>>>> 8327035f
    });

    // Check if the password query parameter matches the FEED_PASSWORD
    const isAuthenticated = query.password === process.env.FEED_PASSWORD;

    if (isAuthenticated) {
<<<<<<< HEAD
        logAuth('Authenticated feed access granted');
=======
        logAuth("Authenticated feed access granted");
>>>>>>> 8327035f
    }

    // add listener to feedListeners with authentication status
    feedListeners = [...feedListeners, { res, isAuthenticated }];

    // remove listener when connection closes
<<<<<<< HEAD
    req.on('close', () => {
        // remove listener from feedListeners
        feedListeners = feedListeners.filter(listener => listener.res !== res);
=======
    req.on("close", () => {
        // remove listener from feedListeners
        feedListeners = feedListeners.filter(
            (listener) => listener.res !== res,
        );
>>>>>>> 8327035f
    });

    const pastResults = parseInt(query.past_results) || 20;
    const statesToSend = lastStates.slice(-pastResults);

    for (const lastState of statesToSend) {
        await sendToListener(res, lastState, isAuthenticated);
    }
};

export const sendToFeedListeners = (data, options = {}) => {
    // Check if prompt contains mature content and flag it
    if (data?.prompt && !data?.isMature) {
        data.isMature = isMature(data.prompt);
    }

    if (options.saveAsLastState) {
        lastStates.push(data);
    }
    feedListeners.forEach((listener) =>
        sendToListener(listener.res, data, listener.isAuthenticated),
    );
};

function sendToListener(listener, data, isAuthenticated = false) {
    // If authenticated with the correct password, send all data without filtering
    if (!isAuthenticated) {
        // Filter out mature content for non-authenticated users
        if (
            data?.private ||
            data?.nsfw ||
            data?.isChild ||
            data?.isMature ||
            data?.maturity?.nsfw ||
            data?.maturity?.isChild ||
            data?.maturity?.isMature ||
            (data?.prompt && isMature(data?.prompt))
        )
            return;
    }

    logFeed("data", isAuthenticated ? "[authenticated]" : "", data);
    return listener.write(`data: ${JSON.stringify(data)}\n\n`);
}<|MERGE_RESOLUTION|>--- conflicted
+++ resolved
@@ -15,16 +15,6 @@
     const { query } = parse(req.url, true);
 
     // Set CORS headers
-<<<<<<< HEAD
-    res.setHeader('Access-Control-Allow-Origin', '*');
-    res.setHeader('Access-Control-Allow-Methods', 'GET, POST, OPTIONS');
-    res.setHeader('Access-Control-Allow-Headers', 'Content-Type');
-
-    res.writeHead(200, {
-        'Content-Type': 'text/event-stream',
-        'Cache-Control': 'no-cache',
-        'Connection': 'keep-alive'
-=======
     res.setHeader("Access-Control-Allow-Origin", "*");
     res.setHeader("Access-Control-Allow-Methods", "GET, POST, OPTIONS");
     res.setHeader("Access-Control-Allow-Headers", "Content-Type");
@@ -33,35 +23,24 @@
         "Content-Type": "text/event-stream",
         "Cache-Control": "no-cache",
         Connection: "keep-alive",
->>>>>>> 8327035f
     });
 
     // Check if the password query parameter matches the FEED_PASSWORD
     const isAuthenticated = query.password === process.env.FEED_PASSWORD;
 
     if (isAuthenticated) {
-<<<<<<< HEAD
-        logAuth('Authenticated feed access granted');
-=======
         logAuth("Authenticated feed access granted");
->>>>>>> 8327035f
     }
 
     // add listener to feedListeners with authentication status
     feedListeners = [...feedListeners, { res, isAuthenticated }];
 
     // remove listener when connection closes
-<<<<<<< HEAD
-    req.on('close', () => {
-        // remove listener from feedListeners
-        feedListeners = feedListeners.filter(listener => listener.res !== res);
-=======
     req.on("close", () => {
         // remove listener from feedListeners
         feedListeners = feedListeners.filter(
             (listener) => listener.res !== res,
         );
->>>>>>> 8327035f
     });
 
     const pastResults = parseInt(query.past_results) || 20;
