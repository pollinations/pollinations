--- conflicted
+++ resolved
@@ -19,29 +19,17 @@
 // Import shared utilities
 import { enqueue } from "../../shared/ipQueue.js";
 import {
-<<<<<<< HEAD
-	isValidToken,
-	handleAuthentication,
-	addAuthDebugHeaders,
-	createAuthDebugResponse,
-=======
     isValidToken,
     handleAuthentication,
     addAuthDebugHeaders,
     createAuthDebugResponse,
->>>>>>> 8327035f
 } from "../../shared/auth-utils.js";
 import { extractToken, getIp } from "../../shared/extractFromRequest.js";
 
 // Queue configuration for image service
 const QUEUE_CONFIG = {
-<<<<<<< HEAD
-	interval: 10000, // 10 seconds between requests per IP
-	cap: 1, // Max 1 concurrent request per IP
-=======
     interval: 10000, // 10 seconds between requests per IP
     cap: 1, // Max 1 concurrent request per IP
->>>>>>> 8327035f
 };
 
 const logError = debug("pollinations:error");
@@ -56,24 +44,14 @@
 
 // Check if an IP is blocked
 const isIpBlocked = (ip) => {
-<<<<<<< HEAD
-	return (ipViolations.get(ip) || 0) >= MAX_VIOLATIONS;
-=======
     return (ipViolations.get(ip) || 0) >= MAX_VIOLATIONS;
->>>>>>> 8327035f
 };
 
 // Increment violations for an IP
 const incrementIpViolations = (ip) => {
-<<<<<<< HEAD
-	const currentViolations = ipViolations.get(ip) || 0;
-	ipViolations.set(ip, currentViolations + 1);
-	return currentViolations + 1;
-=======
     const currentViolations = ipViolations.get(ip) || 0;
     ipViolations.set(ip, currentViolations + 1);
     return currentViolations + 1;
->>>>>>> 8327035f
 };
 
 /**
@@ -81,15 +59,6 @@
  * @param {Object} res - The response object.
  */
 const setCORSHeaders = (res) => {
-<<<<<<< HEAD
-	res.setHeader("Access-Control-Allow-Origin", "*");
-	res.setHeader("Access-Control-Allow-Methods", "GET, POST, OPTIONS");
-	res.setHeader("Access-Control-Allow-Headers", "Content-Type");
-	res.setHeader(
-		"Access-Control-Expose-Headers",
-		"X-Auth-Status, X-Auth-Reason, X-Debug-Token, X-Debug-Token-Source, X-Debug-Referrer, X-Debug-Legacy-Token-Match, X-Debug-Allowlist-Match, X-Debug-User-Id",
-	);
-=======
     res.setHeader("Access-Control-Allow-Origin", "*");
     res.setHeader("Access-Control-Allow-Methods", "GET, POST, OPTIONS");
     res.setHeader("Access-Control-Allow-Headers", "Content-Type");
@@ -97,7 +66,6 @@
         "Access-Control-Expose-Headers",
         "X-Auth-Status, X-Auth-Reason, X-Debug-Token, X-Debug-Token-Source, X-Debug-Referrer, X-Debug-Legacy-Token-Match, X-Debug-Allowlist-Match, X-Debug-User-Id",
     );
->>>>>>> 8327035f
 };
 
 /**
@@ -108,28 +76,6 @@
  * @returns {Promise<Object|boolean>}
  */
 const preMiddleware = async function (pathname, req, res) {
-<<<<<<< HEAD
-	logApi("requestListener", req.url);
-
-	if (pathname.startsWith("/feed")) {
-		registerFeedListener(req, res);
-		return false;
-	}
-
-	if (!pathname.startsWith("/prompt")) {
-		res.writeHead(404, { "Content-Type": "application/json" });
-		res.end(
-			JSON.stringify({
-				error: "Not Found",
-				message: "The requested endpoint was not found",
-				path: pathname,
-			}),
-		);
-		return false;
-	}
-
-	return true;
-=======
     logApi("requestListener", req.url);
 
     if (pathname.startsWith("/feed")) {
@@ -150,7 +96,6 @@
     }
 
     return true;
->>>>>>> 8327035f
 };
 
 /**
@@ -160,157 +105,6 @@
  * @returns {Promise<void>}
  */
 const imageGen = async ({
-<<<<<<< HEAD
-	req,
-	timingInfo,
-	originalPrompt,
-	safeParams,
-	referrer,
-	progress,
-	requestId,
-	authResult,
-}) => {
-	const ip = getIp(req);
-
-	// Check if IP is blocked
-	if (isIpBlocked(ip)) {
-		throw new Error(
-			`Your IP ${ip} has been temporarily blocked due to multiple content violations`,
-		);
-	}
-
-	try {
-		timingInfo.push({ step: "Start processing", timestamp: Date.now() });
-
-		// Prompt processing
-		progress.updateBar(requestId, 20, "Prompt", "Normalizing...");
-		const { prompt, wasPimped, wasTransformedForBadDomain } =
-			await normalizeAndTranslatePrompt(
-				originalPrompt,
-				req,
-				timingInfo,
-				safeParams,
-				referrer,
-			);
-		progress.updateBar(requestId, 30, "Prompt", "Normalized");
-
-		// For bad domains, log that we're using the transformed prompt
-		if (wasTransformedForBadDomain) {
-			logApi("prompt transformed for bad domain, using alternative:", prompt);
-		}
-
-		// Use the processed prompt for generation
-		const generationPrompt = prompt;
-
-		logApi("display prompt", prompt);
-		logApi("generation prompt", generationPrompt);
-		logApi("safeParams", safeParams);
-
-		// Server selection and image generation
-		progress.updateBar(requestId, 40, "Server", "Selecting optimal server...");
-		progress.updateBar(requestId, 50, "Generation", "Preparing...");
-
-		// Create user info object for passing to generation functions
-		const userInfo = authResult;
-
-		// Pass the complete user info object instead of individual properties
-		const { buffer, ...maturity } = await createAndReturnImageCached(
-			generationPrompt,
-			safeParams,
-			countFluxJobs(),
-			originalPrompt,
-			progress,
-			requestId,
-			wasTransformedForBadDomain,
-			userInfo,
-		);
-
-		progress.updateBar(requestId, 50, "Generation", "Starting generation");
-
-		progress.updateBar(requestId, 95, "Finalizing", "Processing complete");
-		timingInfo.push({ step: "Generation completed.", timestamp: Date.now() });
-
-		progress.updateBar(requestId, 100, "Complete", "Generation successful");
-		progress.stop();
-
-		// Safety checks
-		if (maturity.isChild && maturity.isMature) {
-			logApi("isChild and isMature, delaying response by 15 seconds");
-			progress.updateBar(requestId, 85, "Safety", "Additional review...");
-			await sleep(5000);
-		}
-		progress.updateBar(requestId, 90, "Safety", "Check complete");
-
-		timingInfo.push({ step: "Image returned", timestamp: Date.now() });
-
-		const imageURL = `https://image.pollinations.ai${req.url}`;
-
-		// Cache and feed updates
-		progress.updateBar(requestId, 95, "Cache", "Updating feed...");
-		// if (!safeParams.nofeed) {
-		//   if (!(maturity.isChild && maturity.isMature)) {
-		// Create a clean object with consistent data types
-		const feedData = {
-			// Start with properly sanitized parameters
-			...safeParams,
-			concurrentRequests: countFluxJobs(),
-			imageURL,
-			// Always use the display prompt which will be original prompt for bad domains
-			prompt,
-			// Extract only the specific properties we need from maturity, ensuring boolean types
-			isChild: !!maturity.isChild,
-			isMature: !!maturity.isMature,
-			// Include maturity as a nested object for backward compatibility
-			maturity,
-			timingInfo: relativeTiming(timingInfo),
-			// ip: getIp(req),
-			status: "end_generating",
-			referrer,
-			// Use original wasPimped for normal domains, never for bad domains
-			wasPimped,
-			nsfw: !!(maturity.isChild || maturity.isMature),
-			private: !!safeParams.nofeed,
-			token: extractToken(req) && extractToken(req).slice(0, 2) + "...",
-		};
-
-		sendToFeedListeners(feedData, { saveAsLastState: true });
-		// }
-		// }
-		progress.updateBar(requestId, 100, "Cache", "Updated");
-
-		// Complete main progress
-		progress.completeBar(requestId, "Image generation complete");
-		progress.stop();
-
-		return { buffer, ...maturity };
-	} catch (error) {
-		// Check if this was a prohibited content error
-		if (error.message === "Content is prohibited") {
-			const violations = incrementIpViolations(ip);
-			if (violations >= MAX_VIOLATIONS) {
-				await sleep(10000);
-				throw new Error(
-					`Your IP ${ip} has been temporarily blocked due to multiple content violations`,
-				);
-			}
-		}
-		// Handle errors gracefully in progress bars
-		progress.errorBar(requestId, "Generation failed");
-		progress.stop();
-
-		// Log detailed error information
-		console.error("Image generation failed:", {
-			error: error.message,
-			stack: error.stack,
-			requestId,
-			prompt: originalPrompt,
-			params: safeParams,
-			referrer,
-		});
-
-		throw error;
-	}
-=======
     req,
     timingInfo,
     originalPrompt,
@@ -471,7 +265,6 @@
 
         throw error;
     }
->>>>>>> 8327035f
 };
 
 /**
@@ -482,202 +275,6 @@
  * @returns {Promise<void>}
  */
 const checkCacheAndGenerate = async (req, res) => {
-<<<<<<< HEAD
-	let { pathname, query } = parse(req.url, true);
-
-	const needsProcessing = await preMiddleware(pathname, req, res);
-
-	if (!needsProcessing) return;
-
-	const originalPrompt = urldecode(
-		pathname.split("/prompt/")[1] || "random_prompt",
-	);
-	const { ...safeParams } = makeParamsSafe(query);
-	const referrer =
-		query.headers?.referer ||
-		query.headers?.referrer ||
-		query.headers?.Referer ||
-		query.headers?.Referrer ||
-		req.headers?.referer ||
-		req.headers?.referrer ||
-		req.headers?.["referer"] ||
-		req.headers?.["referrer"] ||
-		req.headers?.origin;
-	const requestId = Math.random().toString(36).substring(7);
-	const progress = createProgressTracker().startRequest(requestId);
-	progress.updateBar(requestId, 0, "Starting", "Request received");
-
-	logApi("Request details:", { originalPrompt, safeParams, referrer });
-
-	let timingInfo = []; // Moved outside try block
-
-	try {
-		// Call authentication ONCE and reuse the result
-		const authResult = await handleAuthentication(req, requestId, logAuth);
-		const isAuthenticated = authResult.authenticated;
-		const hasValidToken = authResult.tokenAuth;
-
-		// Cache the generated image
-		const bufferAndMaturity = await cacheImagePromise(
-			originalPrompt,
-			safeParams,
-			async () => {
-				const ip = getIp(req);
-
-				progress.updateBar(requestId, 10, "Queueing", "Request queued");
-				timingInfo = [
-					{ step: "Request received and queued.", timestamp: Date.now() },
-				];
-				// sendToFeedListeners({
-				//   ...safeParams,
-				//   prompt: originalPrompt,
-				//   ip: getIp(req), status: "queueing", concurrentRequests: countJobs(true), timingInfo: relativeTiming(timingInfo), referrer, token: extractToken(req) && extractToken(req).slice(0, 2) + "..." });
-
-				// Pass authentication status to generateImage (hasReferrer will be checked there for gptimage)
-				const generateImage = async () => {
-					timingInfo.push({
-						step: "Start generating job",
-						timestamp: Date.now(),
-					});
-					const result = await imageGen({
-						req,
-						timingInfo,
-						originalPrompt,
-						safeParams,
-						referrer,
-						progress,
-						requestId,
-						authResult,
-					});
-					timingInfo.push({
-						step: "End generating job",
-						timestamp: Date.now(),
-					});
-					return result;
-				};
-
-				// Determine queue configuration based on token
-				// Note: ipQueue.js now handles tier-based cap logic automatically for token auth
-				let queueConfig;
-				if (hasValidToken) {
-					// Token authentication - ipQueue will automatically apply tier-based caps
-					queueConfig = { interval: 0 }; // cap will be set by ipQueue based on tier
-					logAuth(
-						"Token authenticated - ipQueue will apply tier-based concurrency",
-					);
-					progress.updateBar(requestId, 20, "Authenticated", "Token verified");
-				} else {
-					// Use default queue config with interval
-					queueConfig = QUEUE_CONFIG;
-					logAuth("Standard queue with delay (no token)");
-				}
-
-				// Use the shared queue utility - everyone goes through queue
-				const result = await enqueue(
-					req,
-					async () => {
-						// Update progress and process the image
-						progress.setProcessing();
-						return generateImage();
-					},
-					queueConfig,
-				);
-
-				return result;
-			},
-		);
-
-		// Reuse the authentication result instead of calling again
-
-		// Add debug headers for authentication information
-		const headers = {
-			"Content-Type": "image/jpeg",
-			"Cache-Control": "public, max-age=31536000, immutable",
-			"X-Auth-Status": isAuthenticated ? "authenticated" : "unauthenticated",
-		};
-
-		// Add Content-Disposition header with sanitized filename
-		if (originalPrompt) {
-			// Create a filename from the prompt, limiting length and sanitizing
-			const baseFilename = originalPrompt
-				.slice(0, 100) // Limit to 100 characters
-				.replace(/[^a-z0-9\s-]/gi, "") // Remove special characters except spaces and hyphens
-				.replace(/\s+/g, "-") // Replace spaces with hyphens
-				.replace(/-+/g, "-") // Replace multiple hyphens with single hyphen
-				.replace(/^-|-$/g, "") // Remove leading/trailing hyphens
-				.toLowerCase();
-
-			const filename = (baseFilename || "generated-image") + ".jpg";
-			headers["Content-Disposition"] = `inline; filename="${filename}"`;
-		}
-
-		// Add authentication debug headers using shared utility
-		addAuthDebugHeaders(headers, authResult.debugInfo);
-
-		res.writeHead(200, headers);
-		res.write(bufferAndMaturity.buffer);
-		res.end();
-
-		logApi("Generation complete:", { originalPrompt, safeParams, referrer });
-	} catch (error) {
-		logError("Error generating image:", error);
-		progress.errorBar(requestId, error.message || "Internal Server Error");
-		progress.stop();
-
-		// Determine the appropriate status code (default to 500 if not specified)
-		const statusCode = error.status || 500;
-		const errorType =
-			statusCode === 401
-				? "Unauthorized"
-				: statusCode === 403
-					? "Forbidden"
-					: statusCode === 429
-						? "Too Many Requests"
-						: "Internal Server Error";
-
-		// Extract debug info from error if available
-		const errorDebugInfo = error.details?.debugInfo;
-
-		// Add debug headers for authentication information even in error responses
-		const errorHeaders = {
-			"Content-Type": "application/json",
-			"X-Error-Type": errorType,
-		};
-
-		addAuthDebugHeaders(errorHeaders, errorDebugInfo);
-
-		// Log the error response using debug
-		logError("Error response:", {
-			requestId,
-			statusCode,
-			errorType,
-			message: error.message,
-		});
-
-		res.writeHead(statusCode, errorHeaders);
-		// Create a response object with error information
-		const responseObj = {
-			error: errorType,
-			message: error.message,
-			details: error.details,
-			debug: createAuthDebugResponse(errorDebugInfo),
-			timingInfo: relativeTiming(timingInfo),
-			requestId,
-			requestParameters: {
-				prompt: originalPrompt,
-				...safeParams,
-				referrer,
-			},
-		};
-
-		// Add queue info for 429 errors
-		if (statusCode === 429 && error.queueInfo) {
-			responseObj.queueInfo = error.queueInfo;
-		}
-
-		res.end(JSON.stringify(responseObj));
-	}
-=======
     let { pathname, query } = parse(req.url, true);
 
     const needsProcessing = await preMiddleware(pathname, req, res);
@@ -886,32 +483,10 @@
 
         res.end(JSON.stringify(responseObj));
     }
->>>>>>> 8327035f
 };
 
 // Modify the server creation to set CORS headers for all requests
 const server = http.createServer((req, res) => {
-<<<<<<< HEAD
-	setCORSHeaders(res);
-
-	const parsedUrl = parse(req.url, true);
-	const pathname = parsedUrl.pathname;
-
-	if (
-		pathname ===
-		"/.well-known/acme-challenge/w7JbAPtwFN_ntyNHudgKYyaZ7qiesTl4LgFa4fBr1DuEL_Hyd4O3hdIviSop1S3G"
-	) {
-		res.writeHead(200, { "Content-Type": "text/plain" });
-		res.end(
-			"w7JbAPtwFN_ntyNHudgKYyaZ7qiesTl4LgFa4fBr1DuEL_Hyd4O3hdIviSop1S3G.r54qAqCZSs4xyyeamMffaxyR1FWYVb5OvwUh8EcrhpI",
-		);
-		return;
-	}
-
-	if (pathname === "/crossdomain.xml") {
-		res.writeHead(200, { "Content-Type": "application/xml" });
-		res.end(`<?xml version="1.0" encoding="UTF-8"?>
-=======
     setCORSHeaders(res);
 
     const parsedUrl = parse(req.url, true);
@@ -931,39 +506,10 @@
     if (pathname === "/crossdomain.xml") {
         res.writeHead(200, { "Content-Type": "application/xml" });
         res.end(`<?xml version="1.0" encoding="UTF-8"?>
->>>>>>> 8327035f
 <!DOCTYPE cross-domain-policy SYSTEM "http://www.macromedia.com/xml/dtds/cross-domain-policy.dtd">
 <cross-domain-policy>
   <allow-access-from domain="*" secure="false"/>
 </cross-domain-policy>`);
-<<<<<<< HEAD
-		return;
-	}
-
-	if (pathname === "/models") {
-		res.writeHead(200, {
-			"Content-Type": "application/json",
-			"Cache-Control": "no-store, no-cache, must-revalidate, proxy-revalidate",
-			Pragma: "no-cache",
-			Expires: "0",
-		});
-		res.end(JSON.stringify(Object.keys(MODELS)));
-		return;
-	}
-
-	if (pathname === "/register") {
-		res.writeHead(200, {
-			"Content-Type": "application/json",
-			"Cache-Control": "no-store, no-cache, must-revalidate, proxy-revalidate",
-			Pragma: "no-cache",
-			Expires: "0",
-		});
-		handleRegisterEndpoint(req, res);
-		return;
-	}
-
-	checkCacheAndGenerate(req, res);
-=======
         return;
     }
 
@@ -992,24 +538,10 @@
     }
 
     checkCacheAndGenerate(req, res);
->>>>>>> 8327035f
 });
 
 // Set the timeout to 5 minutes (300,000 milliseconds)
 server.setTimeout(300000, (socket) => {
-<<<<<<< HEAD
-	socket.destroy();
-});
-
-server.on("connection", (socket) => {
-	socket.on("timeout", () => {
-		socket.destroy();
-	});
-
-	socket.on("error", (error) => {
-		socket.destroy();
-	});
-=======
     socket.destroy();
 });
 
@@ -1021,23 +553,15 @@
     socket.on("error", (error) => {
         socket.destroy();
     });
->>>>>>> 8327035f
 });
 
 server.listen(process.env.PORT || 16384);
 
 function relativeTiming(timingInfo) {
-<<<<<<< HEAD
-	return timingInfo.map((info) => ({
-		...info,
-		timestamp: info.timestamp - timingInfo[0].timestamp,
-	}));
-=======
     return timingInfo.map((info) => ({
         ...info,
         timestamp: info.timestamp - timingInfo[0].timestamp,
     }));
->>>>>>> 8327035f
 }
 
 /**
@@ -1046,9 +570,5 @@
  * @returns {string} - The sanitized file name.
  */
 const sanitizeFileName = (prompt) => {
-<<<<<<< HEAD
-	return prompt.replace(/[^a-z0-9]/gi, "_").toLowerCase();
-=======
     return prompt.replace(/[^a-z0-9]/gi, "_").toLowerCase();
->>>>>>> 8327035f
 };