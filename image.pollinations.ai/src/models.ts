// Import registry for model names and tier validation
<<<<<<< HEAD
import type { ImageServiceId } from "../../shared/registry/image.ts";
=======
import { type ImageServiceId } from "../../shared/registry/image.ts";
>>>>>>> 92a49fdb

/**
 * Image/Video-specific configuration for each model
 * Model names are enforced to match IMAGE_SERVICES from the registry
 * Tier gating is handled by enter.pollinations.ai - this only contains implementation details
 */
interface ImageModelConfig {
    type: string;
    enhance: boolean;
    defaultSideLength?: number; // Optional - defaults to 1024 if not specified
    // Video-specific options
    isVideo?: boolean;
    defaultDuration?: number; // Default duration in seconds for video models
    maxDuration?: number; // Maximum duration in seconds
    defaultResolution?: "720p" | "1080p";
}

type ImageModelsConfig = {
    [K in ImageServiceId]: ImageModelConfig;
};

export const IMAGE_CONFIG = {
    flux: {
        type: "pollinations",
        enhance: true,
        defaultSideLength: 768,
    },

    // Azure Flux Kontext - general purpose model
    kontext: {
        type: "kontext",
        enhance: true,
        defaultSideLength: 1024,
    },

    // Assuming 'turbo' is of type 'sd'
    turbo: {
        type: "pollinations",
        enhance: true,
        defaultSideLength: 768,
    },

    // ByteDance ARK Seedream - high quality image generation
    seedream: {
        type: "seedream",
        enhance: false,
        defaultSideLength: 1024,
    },

    // Gemini 2.5 Flash Image via Vertex AI - image-to-image generation
    nanobanana: {
        type: "vertex-ai",
        enhance: false,
        defaultSideLength: 1024,
    },

    // Gemini 3 Pro Image via Vertex AI - high quality image generation (Nano Banana Pro)
    // Supports 1K, 2K, and 4K output resolutions
    "nanobanana-pro": {
        type: "vertex-ai-pro",
        enhance: false,
        defaultSideLength: 2048, // Default to 2K, supports up to 4K (3840x2160)
    },

    // Azure GPT Image model - gpt-image-1-mini
    gptimage: {
        type: "azure",
        enhance: false,
        defaultSideLength: 1021, // Prime number to detect default size for "auto" mode
    },

    // Veo 3.1 Fast - Video generation via Vertex AI
    veo: {
        type: "vertex-ai-video",
        enhance: false,
        isVideo: true,
        defaultDuration: 4, // Cheapest option: 4 seconds
        maxDuration: 8,
        defaultResolution: "720p",
    },

    // BytePlus Seedance - Video generation
    seedance: {
        type: "bytedance-ark-video",
        enhance: false,
        isVideo: true,
        defaultDuration: 5,
        maxDuration: 10,
        defaultResolution: "720p",
    },
} as const satisfies ImageModelsConfig;

/**
 * Legacy MODELS export for backward compatibility
 * Combines registry data with local config (enhance, defaultSideLength)
 * @deprecated Use IMAGE_SERVICES from registry, IMAGE_CONFIG for implementation details
 */
export const MODELS = Object.fromEntries(
    Object.entries(IMAGE_CONFIG).map(([name, config]) => [
        name,
        {
            ...config,
        },
    ]),
) as Record<ImageServiceId, ImageModelConfig>;<|MERGE_RESOLUTION|>--- conflicted
+++ resolved
@@ -1,9 +1,5 @@
 // Import registry for model names and tier validation
-<<<<<<< HEAD
 import type { ImageServiceId } from "../../shared/registry/image.ts";
-=======
-import { type ImageServiceId } from "../../shared/registry/image.ts";
->>>>>>> 92a49fdb
 
 /**
  * Image/Video-specific configuration for each model
