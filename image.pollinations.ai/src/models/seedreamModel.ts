import debug from "debug";
import { withTimeoutSignal } from "../util.ts";
import { HttpError } from "../httpError.ts";
import { downloadImageAsBase64 } from "../utils/imageDownload.ts";
import { getScaledDimensions } from "../models.ts";
import type { ImageParams } from "../params.ts";
import type { ImageGenerationResult } from "../createAndReturnImages.ts";
import type { ProgressManager } from "../progressBar.ts";

// Logger
const logOps = debug("pollinations:seedream:ops");
const logError = debug("pollinations:seedream:error");

interface SeedreamResponse {
    model: string;
    created: number;
    data: Array<{
        url: string;
        size: string;
    }>;
    usage: {
        generated_images: number;
        output_tokens: number;
        total_tokens: number;
    };
}

/**
 * Calls the ByteDance ARK Seedream API for image generation
 * Supports both text-to-image and image-to-image generation
 * @param {string} prompt - The prompt for image generation
 * @param {Object} safeParams - The parameters for image generation (supports image array for image-to-image)
 * @param {ProgressManager} progress - Progress manager for updates
 * @param {string} requestId - Request ID for progress tracking
 * @returns {Promise<ImageGenerationResult>}
 */
export const callSeedreamAPI = async (
    prompt: string,
    safeParams: ImageParams,
    progress: ProgressManager,
    requestId: string,
): Promise<ImageGenerationResult> => {
    try {
        logOps("Calling Seedream API with prompt:", prompt);

        const apiKey = process.env.SEEDREAM_API_KEY;
        if (!apiKey) {
            throw new Error(
                "SEEDREAM_API_KEY environment variable is required",
            );
        }

        // Update progress
        progress.updateBar(
            requestId,
            35,
            "Processing",
            "Generating with Seedream...",
        );

<<<<<<< HEAD
        // Seedream 4.5 accepts pixel dimensions like "2048x2048"
        const sizeParam = `${safeParams.width}x${safeParams.height}`;
=======
        // Scale up dimensions if needed to meet Seedream's minimum pixel requirement
        const scaled = getScaledDimensions(
            "seedream",
            safeParams.width,
            safeParams.height,
        );
        if (
            scaled.width !== safeParams.width ||
            scaled.height !== safeParams.height
        ) {
            logOps(
                `Scaling up from ${safeParams.width}x${safeParams.height} to ${scaled.width}x${scaled.height} to meet minimum pixel requirement`,
            );
        }
        const sizeParam = `${scaled.width}x${scaled.height}`;
>>>>>>> aa7b253d
        logOps("Using pixel dimensions:", sizeParam);

        // Try Seedream 4.5 first, fallback to 4.0 if rate limited
        try {
            return await generateWithSeedream(
                "seedream-4-5-251128",
                14, // max images for 4.5
                prompt,
                safeParams,
                sizeParam,
                progress,
                requestId,
                apiKey,
            );
        } catch (error) {
            // If 4.5 fails with rate limit or server error, fallback to 4.0
            if (
                error instanceof HttpError &&
                (error.status === 429 || error.status >= 500)
            ) {
                logOps(
                    "Seedream 4.5 failed with status",
                    error.status,
                    "- falling back to 4.0...",
                );
                return await generateWithSeedream(
                    "seedream-4-0-250828",
                    10, // max images for 4.0
                    prompt,
                    safeParams,
                    sizeParam,
                    progress,
                    requestId,
                    apiKey,
                );
            }
            throw error;
<<<<<<< HEAD
        }
    } catch (error) {
        logError("Error calling Seedream API:", error);
        // Preserve HttpError status codes (e.g., 400 for content policy violations)
        if (error instanceof HttpError) {
            throw error;
        }
        throw new Error(`Seedream API generation failed: ${error.message}`);
    }
};

/**
 * Internal function to generate image with specific Seedream model version
 */
async function generateWithSeedream(
    modelVersion: string,
    maxReferenceImages: number,
    prompt: string,
    safeParams: ImageParams,
    sizeParam: string,
    progress: ProgressManager,
    requestId: string,
    apiKey: string,
): Promise<ImageGenerationResult> {
    // Prepare request body
    const requestBody: any = {
        model: modelVersion,
        prompt: prompt,
        sequential_image_generation: "disabled",
        response_format: "url",
        size: sizeParam,
        stream: false,
        watermark: false,
    };

=======
        }
    } catch (error) {
        logError("Error calling Seedream API:", error);
        // Preserve HttpError status codes (e.g., 400 for content policy violations)
        if (error instanceof HttpError) {
            throw error;
        }
        throw new Error(`Seedream API generation failed: ${error.message}`);
    }
};

/**
 * Internal function to generate image with specific Seedream model version
 */
async function generateWithSeedream(
    modelVersion: string,
    maxReferenceImages: number,
    prompt: string,
    safeParams: ImageParams,
    sizeParam: string,
    progress: ProgressManager,
    requestId: string,
    apiKey: string,
): Promise<ImageGenerationResult> {
    // Prepare request body
    const requestBody: any = {
        model: modelVersion,
        prompt: prompt,
        sequential_image_generation: "disabled",
        response_format: "url",
        size: sizeParam,
        stream: false,
        watermark: false,
    };

>>>>>>> aa7b253d
    // Add image-to-image support if reference images are provided
    if (safeParams.image && safeParams.image.length > 0) {
        logOps(
            "Adding reference images for image-to-image generation:",
            safeParams.image.length,
            "images",
        );

        // Update progress for image processing
        progress.updateBar(
            requestId,
            40,
            "Processing",
            "Downloading reference images...",
        );

        // Use maxReferenceImages parameter for version-specific limits
        const imageUrls = Array.isArray(safeParams.image)
            ? safeParams.image.slice(0, maxReferenceImages)
            : [safeParams.image];

        // Download and convert images to base64 to bypass hosting provider blocks
        const processedImages: string[] = [];

        for (let i = 0; i < imageUrls.length; i++) {
            const imageUrl = imageUrls[i];
            try {
                logOps(
                    `Downloading reference image ${i + 1}/${imageUrls.length} from: ${imageUrl}`,
                );

                // Download and detect MIME type from magic bytes
                const { base64, mimeType } = await withTimeoutSignal(
                    (signal) => downloadImageAsBase64(imageUrl),
                    30000, // 30 second timeout
                );

                // Create data URL format: data:image/jpeg;base64,<base64data>
                const dataUrl = `data:${mimeType};base64,${base64}`;
                processedImages.push(dataUrl);

                logOps(
                    `Successfully processed reference image ${i + 1}: ${mimeType}, ${base64.length} chars`,
                );
            } catch (error) {
                logError(
                    `Error processing reference image ${i + 1}:`,
                    error.message,
                );
                // Continue with other images
            }
        }

        if (processedImages.length === 0) {
            throw new Error("Failed to download any reference images");
        }

        // For single image, pass as string; for multiple images, pass as array
        requestBody.image =
            processedImages.length === 1 ? processedImages[0] : processedImages;

        logOps(
            "Image-to-image mode enabled with",
            processedImages.length,
            "processed reference image(s)",
        );
    }

    logOps("Seedream API request body:", JSON.stringify(requestBody, null, 2));

    // Make API call with timeout
    const response = await withTimeoutSignal(
        (signal) =>
            fetch(
                "https://ark.ap-southeast.bytepluses.com/api/v3/images/generations",
                {
                    method: "POST",
                    headers: {
                        "Content-Type": "application/json",
                        "Authorization": `Bearer ${apiKey}`,
                    },
                    body: JSON.stringify(requestBody),
                    signal,
                },
            ),
        60000, // 60 second timeout
    );

    if (!response.ok) {
        const errorText = await response.text();
        logError(
            `Seedream API request failed, status:`,
            response.status,
            "response:",
            errorText,
        );
        // Pass through the original status code from Seedream API
        // 400 errors are client errors (invalid parameters, content policy, etc.)
        throw new HttpError(
            `Seedream API request failed: ${errorText}`,
            response.status,
        );
    }

    const data: SeedreamResponse = await response.json();
    logOps("Seedream API response:", JSON.stringify(data, null, 2));

    if (!data.data || !data.data[0] || !data.data[0].url) {
        throw new Error(
            "Invalid response from Seedream API - no image URL received",
        );
    }

    // Download the generated image
    progress.updateBar(
        requestId,
        70,
        "Processing",
        "Downloading generated image...",
    );

    const imageUrl = data.data[0].url;
    logOps("Downloading image from URL:", imageUrl);

    const imageResponse = await withTimeoutSignal(
        (signal) => fetch(imageUrl, { signal }),
        30000, // 30 second timeout for image download
    );

    if (!imageResponse.ok) {
        throw new Error(
            `Failed to download image: ${imageResponse.status} ${imageResponse.statusText}`,
        );
    }

    const imageBuffer = Buffer.from(await imageResponse.arrayBuffer());
    logOps("Downloaded image, buffer size:", imageBuffer.length);

    progress.updateBar(
        requestId,
        90,
        "Success",
        "Seedream generation completed",
    );

    return {
        buffer: imageBuffer,
        isMature: false, // Seedream has built-in content filtering
        isChild: false,
        // Include tracking data for enter service headers
        trackingData: {
            actualModel: "seedream",
            // Seedream uses unit-based pricing (1 token per image)
            usage: {
                completionImageTokens: 1,
                totalTokenCount: 1,
            },
        },
    };
}<|MERGE_RESOLUTION|>--- conflicted
+++ resolved
@@ -58,10 +58,6 @@
             "Generating with Seedream...",
         );
 
-<<<<<<< HEAD
-        // Seedream 4.5 accepts pixel dimensions like "2048x2048"
-        const sizeParam = `${safeParams.width}x${safeParams.height}`;
-=======
         // Scale up dimensions if needed to meet Seedream's minimum pixel requirement
         const scaled = getScaledDimensions(
             "seedream",
@@ -77,7 +73,6 @@
             );
         }
         const sizeParam = `${scaled.width}x${scaled.height}`;
->>>>>>> aa7b253d
         logOps("Using pixel dimensions:", sizeParam);
 
         // Try Seedream 4.5 first, fallback to 4.0 if rate limited
@@ -115,7 +110,6 @@
                 );
             }
             throw error;
-<<<<<<< HEAD
         }
     } catch (error) {
         logError("Error calling Seedream API:", error);
@@ -151,43 +145,6 @@
         watermark: false,
     };
 
-=======
-        }
-    } catch (error) {
-        logError("Error calling Seedream API:", error);
-        // Preserve HttpError status codes (e.g., 400 for content policy violations)
-        if (error instanceof HttpError) {
-            throw error;
-        }
-        throw new Error(`Seedream API generation failed: ${error.message}`);
-    }
-};
-
-/**
- * Internal function to generate image with specific Seedream model version
- */
-async function generateWithSeedream(
-    modelVersion: string,
-    maxReferenceImages: number,
-    prompt: string,
-    safeParams: ImageParams,
-    sizeParam: string,
-    progress: ProgressManager,
-    requestId: string,
-    apiKey: string,
-): Promise<ImageGenerationResult> {
-    // Prepare request body
-    const requestBody: any = {
-        model: modelVersion,
-        prompt: prompt,
-        sequential_image_generation: "disabled",
-        response_format: "url",
-        size: sizeParam,
-        stream: false,
-        watermark: false,
-    };
-
->>>>>>> aa7b253d
     // Add image-to-image support if reference images are provided
     if (safeParams.image && safeParams.image.length > 0) {
         logOps(
