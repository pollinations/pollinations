--- conflicted
+++ resolved
@@ -67,9 +67,5 @@
   timingInfo.push({ step: 'End prompt normalization and translation', timestamp: Date.now() });
   memoizedPrompts.set(`${originalPrompt}_seed_${seed}`, { prompt, wasPimped: enhance });
 
-<<<<<<< HEAD
-  return { prompt: prompt, wasPimped: enhance };
-=======
   return { prompt, wasPimped: enhance };
->>>>>>> 3c7107b8
 };