"use strict";
import fetch from "node-fetch";
import urldecode from "urldecode";
import debug from "debug";
import dotenv from "dotenv";

// Load environment variables
dotenv.config();

const logError = debug("pollinations:error");
const logPimp = debug("pollinations:pimp");
const logPerf = debug("pollinations:perf");

/**
 * Main function to get and print chat completion from Pollinations Text API.
 */
async function main() {
<<<<<<< HEAD
	const chatCompletion = await memoizedPimpPrompt(
		"dolphin octopus retro telephone",
		42,
	);
	// Print the completion returned by the API.
	process.stdout.write(chatCompletion);
=======
    const chatCompletion = await memoizedPimpPrompt(
        "dolphin octopus retro telephone",
        42,
    );
    // Print the completion returned by the API.
    process.stdout.write(chatCompletion);
>>>>>>> 8327035f
}

/**
 * Function to get chat completion from Pollinations Text API.
 * If it takes longer than 5 seconds, returns the original prompt.
 * @param {string} prompt - The input prompt for the API.
 * @param {number} seed - The seed value for reproducible results.
 * @returns {Promise<string>} The chat completion response.
 */
async function pimpPromptRaw(prompt, seed) {
	try {
		prompt = urldecode(prompt);
	} catch (error) {
		logError("Error decoding prompt:", error);
		// If decoding fails, use the original prompt
	}
	let response = "";
	logPimp("pimping prompt", prompt);
	const startTime = Date.now();
	try {
		// const apiUrl = `https://pollinations-text-cache-staging.thomash-efd.workers.dev/`;
		const apiUrl = `https://text.pollinations.ai/`;

		const body = JSON.stringify({
			messages: [
				{
					role: "system",
					content: `Instruction Set for Image Prompt Diversification:

- If the prompt is in a language other than English, translate it to English first.
- Imagine details such as setting, colors, lighting, and overall mood.
- Determine if any specific languages or cultures are particularly relevant to the subject matter of the image prompt. Consider the popularity of languages online, prioritizing more widely used words.
- Generate one distinctive new prompt that describes the same image from different perspectives while describing the same actual image. 
- Ensure that the prompts are diverse and avoid overfitting by following these guidelines:
- maintain a clear and vivid description of the image, including details about the main subject, setting, colours, lighting, and overall mood. 
- express these elements using varied vocabulary and sentence structure. Don't reuse adjectives, nouns, verbs, or even phrases.
- if a visual style or artist reference is present in the prompt, expand the prompt to contain many more details about the style or artists.
- If no visual style is given, decide on a typical style that would be used in that type of image. Be detailed and specific.
- The image generator is not very good at text and screenshots. Try and rewrite those into more conceptual prompts.
- When asked for a random prompt, generate an evocative and surprising one that fits user constraints, and provide any unspecified details.
- Dont omit any details from the originalprompt.

Respond only with the new prompt. Nothing Else.`,
<<<<<<< HEAD
				},
				{
					role: "user",
					content: "Prompt: " + prompt,
				},
			],
			seed: seed,
			model: "openai",
			referrer: "image.pollinations.ai",
		});

		// Add authentication token if available
		const headers = {
			"Content-Type": "application/json",
			Referer: "image.pollinations.ai",
		};

		// Use POLLINATIONS_KEY from environment if available
		if (process.env.POLLINATIONS_KEY) {
			headers["Authorization"] = `Bearer ${process.env.POLLINATIONS_KEY}`;
			logPimp("Using POLLINATIONS_KEY for authentication");
		}

		response = await Promise.race([
			fetch(apiUrl, {
				method: "POST",
				headers: headers,
				body: body,
			}).then((res) => {
				if (res.status !== 200) {
					throw new Error(
						`Error enhancing prompt: ${res.status} - ${res.statusText}`,
					);
				}
				return res.text();
			}),
			new Promise((_, reject) =>
				setTimeout(() => reject(new Error("Timeout")), 5000),
			),
		]);
	} catch (error) {
		logError("Error:", error.message);
		logError(error.stack);
		return prompt;
	}
	const endTime = Date.now();
	logPerf(`Prompt pimping took ${endTime - startTime}ms`);
	return response + "\n\n" + prompt;
=======
                },
                {
                    role: "user",
                    content: "Prompt: " + prompt,
                },
            ],
            seed: seed,
            model: "openai",
            referrer: "image.pollinations.ai",
        });

        // Add authentication token if available
        const headers = {
            "Content-Type": "application/json",
            Referer: "image.pollinations.ai",
        };

        // Use POLLINATIONS_KEY from environment if available
        if (process.env.POLLINATIONS_KEY) {
            headers["Authorization"] = `Bearer ${process.env.POLLINATIONS_KEY}`;
            logPimp("Using POLLINATIONS_KEY for authentication");
        }

        response = await Promise.race([
            fetch(apiUrl, {
                method: "POST",
                headers: headers,
                body: body,
            }).then((res) => {
                if (res.status !== 200) {
                    throw new Error(
                        `Error enhancing prompt: ${res.status} - ${res.statusText}`,
                    );
                }
                return res.text();
            }),
            new Promise((_, reject) =>
                setTimeout(() => reject(new Error("Timeout")), 5000),
            ),
        ]);
    } catch (error) {
        logError("Error:", error.message);
        logError(error.stack);
        return prompt;
    }
    const endTime = Date.now();
    logPerf(`Prompt pimping took ${endTime - startTime}ms`);
    return response + "\n\n" + prompt;
>>>>>>> 8327035f
}

// Memoize the pimpPrompt function
const memoize = (fn) => {
	const cache = new Map();
	return async (arg, seed) => {
		const cacheKey = `${arg}-${seed}`;
		logPimp("cache key", cacheKey);
		if (cache.has(cacheKey)) {
			return cache.get(cacheKey);
		}
		const result = await fn(arg, seed);
		cache.set(cacheKey, result);
		return result;
	};
};

export const pimpPrompt = memoize(pimpPromptRaw);

// main()<|MERGE_RESOLUTION|>--- conflicted
+++ resolved
@@ -15,21 +15,12 @@
  * Main function to get and print chat completion from Pollinations Text API.
  */
 async function main() {
-<<<<<<< HEAD
-	const chatCompletion = await memoizedPimpPrompt(
-		"dolphin octopus retro telephone",
-		42,
-	);
-	// Print the completion returned by the API.
-	process.stdout.write(chatCompletion);
-=======
     const chatCompletion = await memoizedPimpPrompt(
         "dolphin octopus retro telephone",
         42,
     );
     // Print the completion returned by the API.
     process.stdout.write(chatCompletion);
->>>>>>> 8327035f
 }
 
 /**
@@ -40,24 +31,22 @@
  * @returns {Promise<string>} The chat completion response.
  */
 async function pimpPromptRaw(prompt, seed) {
-	try {
-		prompt = urldecode(prompt);
-	} catch (error) {
-		logError("Error decoding prompt:", error);
-		// If decoding fails, use the original prompt
-	}
-	let response = "";
-	logPimp("pimping prompt", prompt);
-	const startTime = Date.now();
-	try {
-		// const apiUrl = `https://pollinations-text-cache-staging.thomash-efd.workers.dev/`;
-		const apiUrl = `https://text.pollinations.ai/`;
-
-		const body = JSON.stringify({
-			messages: [
-				{
-					role: "system",
-					content: `Instruction Set for Image Prompt Diversification:
+    try {
+        prompt = urldecode(prompt);
+    } catch (error) {
+        logError("Error decoding prompt:", error);
+        // If decoding fails, use the original prompt
+    }
+    let response = "";
+    logPimp("pimping prompt", prompt);
+    const startTime = Date.now();
+    try {
+        const apiUrl = `https://text.pollinations.ai/`;
+        const body = JSON.stringify({
+            messages: [
+                {
+                    role: "system",
+                    content: `Instruction Set for Image Prompt Diversification:
 
 - If the prompt is in a language other than English, translate it to English first.
 - Imagine details such as setting, colors, lighting, and overall mood.
@@ -73,56 +62,6 @@
 - Dont omit any details from the originalprompt.
 
 Respond only with the new prompt. Nothing Else.`,
-<<<<<<< HEAD
-				},
-				{
-					role: "user",
-					content: "Prompt: " + prompt,
-				},
-			],
-			seed: seed,
-			model: "openai",
-			referrer: "image.pollinations.ai",
-		});
-
-		// Add authentication token if available
-		const headers = {
-			"Content-Type": "application/json",
-			Referer: "image.pollinations.ai",
-		};
-
-		// Use POLLINATIONS_KEY from environment if available
-		if (process.env.POLLINATIONS_KEY) {
-			headers["Authorization"] = `Bearer ${process.env.POLLINATIONS_KEY}`;
-			logPimp("Using POLLINATIONS_KEY for authentication");
-		}
-
-		response = await Promise.race([
-			fetch(apiUrl, {
-				method: "POST",
-				headers: headers,
-				body: body,
-			}).then((res) => {
-				if (res.status !== 200) {
-					throw new Error(
-						`Error enhancing prompt: ${res.status} - ${res.statusText}`,
-					);
-				}
-				return res.text();
-			}),
-			new Promise((_, reject) =>
-				setTimeout(() => reject(new Error("Timeout")), 5000),
-			),
-		]);
-	} catch (error) {
-		logError("Error:", error.message);
-		logError(error.stack);
-		return prompt;
-	}
-	const endTime = Date.now();
-	logPerf(`Prompt pimping took ${endTime - startTime}ms`);
-	return response + "\n\n" + prompt;
-=======
                 },
                 {
                     role: "user",
@@ -171,22 +110,21 @@
     const endTime = Date.now();
     logPerf(`Prompt pimping took ${endTime - startTime}ms`);
     return response + "\n\n" + prompt;
->>>>>>> 8327035f
 }
 
 // Memoize the pimpPrompt function
 const memoize = (fn) => {
-	const cache = new Map();
-	return async (arg, seed) => {
-		const cacheKey = `${arg}-${seed}`;
-		logPimp("cache key", cacheKey);
-		if (cache.has(cacheKey)) {
-			return cache.get(cacheKey);
-		}
-		const result = await fn(arg, seed);
-		cache.set(cacheKey, result);
-		return result;
-	};
+    const cache = new Map();
+    return async (arg, seed) => {
+        const cacheKey = `${arg}-${seed}`;
+        logPimp("cache key", cacheKey);
+        if (cache.has(cacheKey)) {
+            return cache.get(cacheKey);
+        }
+        const result = await fn(arg, seed);
+        cache.set(cacheKey, result);
+        return result;
+    };
 };
 
 export const pimpPrompt = memoize(pimpPromptRaw);
