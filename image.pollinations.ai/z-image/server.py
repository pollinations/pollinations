import os
import sys
import io
import base64
import logging
import asyncio
import torch
import aiohttp
import requests
import numpy as np
from PIL import Image
from diffusers import ZImagePipeline
from spandrel import ImageModelDescriptor, ModelLoader
import time
from fastapi import FastAPI, HTTPException, Header, Depends
from fastapi.responses import JSONResponse
from pydantic import BaseModel, Field
import threading
import warnings
from contextlib import asynccontextmanager
import math
from utility import StableDiffusionSafetyChecker, replace_numpy_with_python, replace_sets_with_lists, numpy_to_pil
from transformers import AutoFeatureExtractor

os.environ["HF_HUB_DISABLE_PROGRESS_BARS"] = "1"
os.environ["TQDM_DISABLE"] = "1"
warnings.filterwarnings("ignore")

logging.basicConfig(
    level=logging.INFO,
    format="%(asctime)s - %(name)s - %(levelname)s - %(message)s",
    datefmt="%H:%M:%S"
)
logger = logging.getLogger(__name__)
for noisy in ["httpx", "httpcore", "urllib3", "diffusers", "transformers", "huggingface_hub"]:
    logging.getLogger(noisy).setLevel(logging.WARNING)


def get_public_ip():
    try:
        response = requests.get('https://api.ipify.org', timeout=5)
        return response.text
    except Exception:
        return None


async def send_heartbeat():
    public_ip = os.getenv("PUBLIC_IP")
    if not public_ip:
        public_ip = await asyncio.get_event_loop().run_in_executor(None, get_public_ip)
    if public_ip:
        try:
            port = int(os.getenv("PUBLIC_PORT", os.getenv("PORT", "10002")))
            url = f"http://{public_ip}:{port}"
            service_type = os.getenv("SERVICE_TYPE", "zimage")
            async with aiohttp.ClientSession() as session:
                async with session.post(
                    'https://image.pollinations.ai/register',
                    json={'url': url, 'type': service_type}
                ) as response:
                    if response.status == 200:
                        logger.info(f"Heartbeat sent successfully. URL: {url}, type: {service_type}")
                    else:
                        logger.error(f"Failed to send heartbeat. Status: {response.status}")
        except Exception as e:
            logger.error(f"Error sending heartbeat: {e}")


async def periodic_heartbeat():
    while True:
        try:
            await send_heartbeat()
            await asyncio.sleep(30)
        except asyncio.CancelledError:
            logger.info("Heartbeat task cancelled")
            raise
        except Exception as e:
            logger.error(f"Error in periodic heartbeat: {e}")
            await asyncio.sleep(5)


MODEL_ID = "Tongyi-MAI/Z-Image-Turbo"
MODEL_CACHE = "model_cache"
SPAN_MODEL_PATH = "model_cache/span/spanx2_ch48.pth"
SAFETY_NSFW_MODEL = "CompVis/stable-diffusion-safety-checker"
<<<<<<< HEAD
# UPSCALING DISABLED - commented out upscaling constants
# UPSCALE_FACTOR = 2
# MIN_GEN_PIXELS = 512 * 512  # Upscale when generating at 512x512 or larger (final size >= 1024x1024)
MAX_PIXELS = 768 * 768  # Max total pixels for generation
=======
UPSCALE_FACTOR = 2
MAX_GEN_PIXELS = 1280 * 1280  # Generate natively up to this size
MAX_FINAL_PIXELS = 2560 * 2560  # Max output size with upscaling
ENABLE_SPAN_UPSCALER = True  # Feature flag for SPAN upscaling
>>>>>>> cb59d0c9

generate_lock = threading.Lock()


class ImageRequest(BaseModel):
    prompts: list[str] = Field(default=["a photo of an astronaut riding a horse on mars"], min_length=1)
    width: int = Field(default=1024, le=4096)
    height: int = Field(default=1024, le=4096)
    seed: int | None = None


def calc_time(start, end, msg):
    elapsed = end - start
    print(f"{msg} time: {elapsed:.2f} seconds")


def calculate_generation_dimensions(requested_width: int, requested_height: int) -> tuple[int, int, int, int, bool]:
    """Calculate generation dimensions with SPAN 2x upscaling support.
    
    Returns: (gen_w, gen_h, final_w, final_h, should_upscale)
<<<<<<< HEAD
    - Cap total pixels to MAX_PIXELS (preserving aspect ratio)
    - Generate at requested resolution (no upscaling)
=======
    - Cap final size to MAX_FINAL_PIXELS (preserving aspect ratio)
    - If request > MAX_GEN_PIXELS: generate at half resolution, then upscale 2x
>>>>>>> cb59d0c9
    """
    # Cap total pixels to MAX_PIXELS, preserving aspect ratio
    final_w, final_h = requested_width, requested_height
    total_pixels = final_w * final_h
    if total_pixels > MAX_PIXELS:
        scale = math.sqrt(MAX_PIXELS / total_pixels)
        final_w = int(final_w * scale)
        final_h = int(final_h * scale)
    
    final_pixels = final_w * final_h
    
    if final_pixels > MAX_GEN_PIXELS:
        # Large request: generate at half resolution, then upscale 2x
        gen_w = final_w // UPSCALE_FACTOR
        gen_h = final_h // UPSCALE_FACTOR
        should_upscale = True
    else:
        # Small request: generate at full resolution, no upscaling
        gen_w, gen_h = final_w, final_h
        should_upscale = False
    
    # Align to 16px multiples (required by model)
    if gen_w % 16 != 0:
        gen_w = math.ceil(gen_w / 16) * 16
    if gen_h % 16 != 0:
        gen_h = math.ceil(gen_h / 16) * 16
    
    # Minimum generation size
    gen_w = max(gen_w, 256)
    gen_h = max(gen_h, 256)
    
    return gen_w, gen_h, final_w, final_h, should_upscale


# Global model instances (initialized in lifespan)
pipe = None
upscaler = None  # SPAN 2x upscaler
heartbeat_task = None
SAFETY_EXTRACTOR = None
SAFETY_MODEL = None


def upscale_with_span(image_np: np.ndarray) -> np.ndarray:
    """Upscale image using SPAN 2x model."""
    if upscaler is None:
        raise RuntimeError("Upscaler not loaded")
    
    # Convert to tensor: HWC uint8 -> CHW float [0,1] -> NCHW
    img_float = image_np.astype(np.float32) / 255.0
    tensor = torch.from_numpy(img_float).permute(2, 0, 1).unsqueeze(0).cuda()
    
    with torch.no_grad():
        output = upscaler(tensor)
    
    # Convert back: NCHW -> CHW -> HWC uint8
    result = output.squeeze(0).permute(1, 2, 0).cpu().numpy()
    result = np.clip(result * 255, 0, 255).astype(np.uint8)
    return result


@asynccontextmanager
async def lifespan(app: FastAPI):
    """Handle startup and shutdown of the application."""
    global pipe, upscaler, heartbeat_task, SAFETY_EXTRACTOR, SAFETY_MODEL
    
    logger.info("Starting up...")
    
    # Load models
    load_model_time = time.time()
    try:
        pipe = ZImagePipeline.from_pretrained(
            MODEL_ID,
            torch_dtype=torch.bfloat16,
            cache_dir=MODEL_CACHE,
            low_cpu_mem_usage=False,  # Faster loading
        ).to("cuda")
        
        # Load SPAN 2x upscaler using Spandrel (if enabled)
        if ENABLE_SPAN_UPSCALER:
            logger.info(f"Loading SPAN upscaler from {SPAN_MODEL_PATH}")
            upscaler = ModelLoader().load_from_file(SPAN_MODEL_PATH)
            assert isinstance(upscaler, ImageModelDescriptor), f"Expected ImageModelDescriptor, got {type(upscaler)}"
            upscaler.cuda().eval()
            logger.info(f"SPAN upscaler loaded: scale={upscaler.scale}x")
        else:
            logger.info("SPAN upscaler disabled")
        
        # Initialize NSFW safety checker
        if not is_safety_checker_enabled():
            logger.warning("Safety checker disabled (ENABLE_SAFETY_CHECKER env var)")
            SAFETY_EXTRACTOR = None
            SAFETY_MODEL = None
        else:
            SAFETY_EXTRACTOR = AutoFeatureExtractor.from_pretrained(
                SAFETY_NSFW_MODEL,
                cache_dir="model_cache"
            )
            SAFETY_MODEL = StableDiffusionSafetyChecker.from_pretrained(
                SAFETY_NSFW_MODEL,
                cache_dir="model_cache"
            ).to("cuda")
        
        load_model_time_end = time.time()
        calc_time(load_model_time, load_model_time_end, "Time to load models")
        logger.info("Models loaded successfully")
    except Exception as e:
        logger.error(f"Failed to load models: {e}")
        raise
    
    # Start heartbeat task
    heartbeat_task = asyncio.create_task(periodic_heartbeat())
    
    yield
    
    # Cleanup
    if heartbeat_task:
        heartbeat_task.cancel()
        try:
            await heartbeat_task
        except asyncio.CancelledError:
            pass
    
    logger.info("Shutting down...")


app = FastAPI(title="Z-Image-Turbo API", lifespan=lifespan)


def _truthy_env(value: str | None) -> bool:
    if value is None:
        return False
    return value.strip() in {"1", "true", "TRUE", "yes", "YES"}


def is_safety_checker_enabled() -> bool:
    # Disabled by default. Can be explicitly enabled via ENABLE_SAFETY_CHECKER.
    enable_value = os.getenv("ENABLE_SAFETY_CHECKER")
    if enable_value is None:
        return False

    return _truthy_env(enable_value)


def verify_enter_token(x_enter_token: str = Header(None, alias="x-enter-token")):
    expected_token = os.getenv("PLN_ENTER_TOKEN")
    if not expected_token:
        logger.warning("PLN_ENTER_TOKEN not configured - allowing request")
        return True
    if x_enter_token != expected_token:
        logger.warning("Invalid or missing PLN_ENTER_TOKEN")
        raise HTTPException(status_code=403, detail="Unauthorized")
    return True


def check_nsfw(image_array, safety_checker_adj: float = 0.0):
    if not is_safety_checker_enabled():
        return False, {}
    if isinstance(image_array, np.ndarray):
        if image_array.max() <= 1.0:
            image_array = (image_array * 255).astype("uint8")
        else:
            image_array = image_array.astype("uint8")
        x_image = Image.fromarray(image_array)
        x_image = [x_image]
    elif isinstance(image_array, list) and not isinstance(image_array[0], Image.Image):
        x_image = numpy_to_pil(image_array)
    else:
        x_image = image_array if isinstance(image_array, list) else [image_array]
    if SAFETY_EXTRACTOR is None or SAFETY_MODEL is None:
        return False, {}
    safety_checker_input = SAFETY_EXTRACTOR(x_image, return_tensors="pt").to("cuda")
    has_nsfw_concept, concepts = SAFETY_MODEL(
        images=x_image,
        clip_input=safety_checker_input.pixel_values
    )
    has_nsfw_bool = bool(has_nsfw_concept[0])
    return (
        has_nsfw_bool,
        replace_numpy_with_python(replace_sets_with_lists(concepts[0] if isinstance(concepts, list) else concepts))
    )


@app.post("/generate")
def generate(request: ImageRequest, _auth: bool = Depends(verify_enter_token)):
    logger.info(f"Request: {request}")
    if pipe is None:
        raise HTTPException(status_code=503, detail="Model not loaded")
    seed = request.seed if request.seed is not None else int.from_bytes(os.urandom(8), "big")
    logger.info(f"Using seed: {seed}")
    generator = torch.Generator("cuda").manual_seed(seed)
    gen_w, gen_h, final_w, final_h, should_upscale = calculate_generation_dimensions(request.width, request.height)
    logger.info(f"Requested: {request.width}x{request.height} -> Generation: {gen_w}x{gen_h} -> Final: {final_w}x{final_h} (upscale: {should_upscale})")
    
    try:
        # Lock entire pipeline: generation + upscaling (to prevent concurrent GPU ops)
        with generate_lock:
            with torch.inference_mode():
                output = pipe(
                    prompt=request.prompts[0],
                    generator=generator,
                    width=gen_w,
                    height=gen_h,
                    num_inference_steps=9,  # Always use 9 steps for best quality
                    guidance_scale=0.0,
                )
            image = output.images[0]
            image_np = np.array(image)
            
            # Check for NSFW content
            has_nsfw, concepts = check_nsfw(image_np, safety_checker_adj=0.0)
            if has_nsfw:
                logger.warning(f"NSFW detected - bad_concepts: {concepts.get('bad_concepts', [])}, concept_scores: {concepts.get('concept_scores', {})}")
                raise HTTPException(status_code=400, detail="NSFW content detected")
            
            # Upscale with SPAN if needed and enabled
            if should_upscale and ENABLE_SPAN_UPSCALER:
                logger.info(f"Upscaling {gen_w}x{gen_h} -> {gen_w*UPSCALE_FACTOR}x{gen_h*UPSCALE_FACTOR} with SPAN")
                result = upscale_with_span(image_np)
            else:
                result = image_np
            
            # Crop to final dimensions
            h_current, w_current = result.shape[:2]
            if h_current > final_h or w_current > final_w:
                y_start = (h_current - final_h) // 2
                x_start = (w_current - final_w) // 2
                result = result[y_start:y_start + final_h, x_start:x_start + final_w]
            
            upscaled_image = Image.fromarray(result)
        
        # Encode image (outside lock for faster response)
        img_byte_arr = io.BytesIO()
        upscaled_image.save(img_byte_arr, format='JPEG', quality=95)
        img_base64 = base64.b64encode(img_byte_arr.getvalue()).decode('utf-8')
        response_content = [{
            "image": img_base64,
            "has_nsfw_concept": False,
            "concept": [],
            "width": upscaled_image.width,
            "height": upscaled_image.height,
            "seed": seed,
            "prompt": request.prompts[0]
        }]
        return JSONResponse(content=response_content)
    except torch.cuda.OutOfMemoryError as e:
        logger.error(f"CUDA OOM Error: {e} - Exiting to trigger restart")
        sys.exit(1)


@app.get("/health")
async def health():
    if pipe is None:
        raise HTTPException(status_code=503, detail="Model not loaded")
    return {"status": "healthy", "model": MODEL_ID}


if __name__ == "__main__":
    import uvicorn
    port = int(os.getenv("PORT", "10002"))
    uvicorn.run(app, host="0.0.0.0", port=port)<|MERGE_RESOLUTION|>--- conflicted
+++ resolved
@@ -83,17 +83,10 @@
 MODEL_CACHE = "model_cache"
 SPAN_MODEL_PATH = "model_cache/span/spanx2_ch48.pth"
 SAFETY_NSFW_MODEL = "CompVis/stable-diffusion-safety-checker"
-<<<<<<< HEAD
-# UPSCALING DISABLED - commented out upscaling constants
-# UPSCALE_FACTOR = 2
-# MIN_GEN_PIXELS = 512 * 512  # Upscale when generating at 512x512 or larger (final size >= 1024x1024)
-MAX_PIXELS = 768 * 768  # Max total pixels for generation
-=======
 UPSCALE_FACTOR = 2
-MAX_GEN_PIXELS = 1280 * 1280  # Generate natively up to this size
-MAX_FINAL_PIXELS = 2560 * 2560  # Max output size with upscaling
+MAX_GEN_PIXELS = 768 * 768  # Generate natively up to this size (limited for IO.net deployment)
+MAX_FINAL_PIXELS = 768 * 768 * 4  # Max output size with 2x upscaling
 ENABLE_SPAN_UPSCALER = True  # Feature flag for SPAN upscaling
->>>>>>> cb59d0c9
 
 generate_lock = threading.Lock()
 
@@ -114,19 +107,14 @@
     """Calculate generation dimensions with SPAN 2x upscaling support.
     
     Returns: (gen_w, gen_h, final_w, final_h, should_upscale)
-<<<<<<< HEAD
-    - Cap total pixels to MAX_PIXELS (preserving aspect ratio)
-    - Generate at requested resolution (no upscaling)
-=======
     - Cap final size to MAX_FINAL_PIXELS (preserving aspect ratio)
     - If request > MAX_GEN_PIXELS: generate at half resolution, then upscale 2x
->>>>>>> cb59d0c9
     """
-    # Cap total pixels to MAX_PIXELS, preserving aspect ratio
+    # Cap final pixels to MAX_FINAL_PIXELS, preserving aspect ratio
     final_w, final_h = requested_width, requested_height
     total_pixels = final_w * final_h
-    if total_pixels > MAX_PIXELS:
-        scale = math.sqrt(MAX_PIXELS / total_pixels)
+    if total_pixels > MAX_FINAL_PIXELS:
+        scale = math.sqrt(MAX_FINAL_PIXELS / total_pixels)
         final_w = int(final_w * scale)
         final_h = int(final_h * scale)
     
