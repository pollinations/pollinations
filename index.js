--- conflicted
+++ resolved
@@ -1,11 +1,13 @@
 import http from 'http';
 
+// import memoize from 'lodash.memoize';
 // import memoize from 'lodash.memoize';
 import { parse } from 'url';
 import urldecode from 'urldecode';
 
 import { exec } from 'child_process';
 
+
 import fetch from 'node-fetch';
 import PQueue from 'p-queue';
 
@@ -13,13 +15,6 @@
 import tempfile from 'tempfile';
 
 import fs from 'fs';
-import { cacheGeneratedImages } from './cacheGeneratedImages.js';
-import { registerFeedListener, sendToFeedListeners } from './feedListeners.js';
-
-import { translateIfNecessary } from './translateIfNecessary.js';
-import { sendToAnalytics } from './sendToAnalytics.js';
-import { isMature } from "./lib/mature.js"
-
 const activeQueues = {};
 
 
@@ -28,9 +23,7 @@
 const requestListener = async function (req, res) {
 
 
-  let { pathname, query } = parse(req.url, true);
-    // get query params
-    const extraParams = {...query};
+  console.log("path: ", pathname);
 
   // /feed uses server sent events to update the client with the latest images
   if (pathname.startsWith("/feed")) {
@@ -98,11 +91,7 @@
   // if the queue is greater than 10 use only 10 steps 
   // if the queue is zero use 50 steps
   // smooth between 5 and 50 steps based on the queue size
-<<<<<<< HEAD
   const steps = isMature(prompt) ? 4 : Math.min(50, Math.max(15, 50 - concurrentRequests * 10));
-=======
-  const steps = isMature(prompt) ? 5 : Math.min(50, Math.max(10, 50 - concurrentRequests * 10));
->>>>>>> 66ca4c0b
   console.log("concurent requests", concurrentRequests, "steps", steps, "prompt", prompt, "extraParams", extraParams);
   concurrentRequests++;
   
