---
title: pollinations.ai — Unity for AI
class: text-center
---

# ![Pollinations.ai Logo](/media/pollinations-ai-logo.png)

## AI Empowers Everyone to Create

**The lightning‑fast path from idea ➜ monetized generative‑AI product.**

<!--
SLIDE GUIDANCE:

**Concise Talking Points Script:**

*   **(Thomas/Elliot):** "We are **Pollinations.AI**."
*   **(Thomas/Elliot):** "We believe **AI empowers everyone to create**."
*   **(Thomas/Elliot):** "Our platform: the **lightning-fast path** from idea to **monetized generative AI product**."
-->

---
layout: two-cols-header
---

# <span class="bg-blue-600 text-white p-2 rounded">**🚀 Traction**</span>

::left::

<img src="/media/traction_infoslide3.png" alt="Traction" class="w-mx mx-auto" />


::right::

<img src="/media/piechart_countries_genz.png" alt="Geographic distribution" class="w-mx mx-auto" />

<!--

*   **Thomas:** "We're seeing **explosive growth**."
*   **Thomas:** "Pollinations powers **>100 MILLION** AI media generations **PER MONTH**."
*   **Elliot:** "Growth is **>35% Month-over-Month** on key metrics like API requests."
*   **Elliot:** "**>300 integrations** live – devs building **2+ new apps DAILY**."
*   **Thomas:** "Truly **global reach**: Strong adoption in **China, US, India**."
*   **Elliot:** "This shows massive **community buy-in** & **product-market fit** on our free, open infrastructure."

SLIDE GUIDANCE:
<img src="/media/media_requests_per_day_genz.png" alt="Media Requests Growth" class="w-2/4 mx-auto mb-4" />
- Key Markets: 30% CN, 13% US, 13% EU, 6% IN
- China presence is significant - emphasize our global reach as differentiator
-->

---

# <span class="bg-red-600 text-white p-2 rounded">**😖 Problem**</span>

<img src="/media/paintpointsgenz.png" alt="Pain Points Visual" class="w-5/7 mx-auto" />


<div class="text-center" style="font-size: 24px;">
The current ecosystem forces <b>painful trade-offs</b>.
</div>

<!--

*   **Elliot:** "**Creators & Developers**: Building with AI = **complex, expensive**."
*   **Elliot:** "Face infra headaches, auth issues, and crucially: **NO easy way to MONETIZE** viral apps."
*   **Thomas:** "**End Users**: Hit **paywalls**, have **privacy concerns**, want **more customization**."
*   **Thomas:** "**Ad Providers/Brands**: Struggle to reach the **youth/Gen Z** demographic in AI-native apps."
*   **Elliot:** "**Core Issue**: Friction & silos prevent an **open, creative, *and* monetizable** AI ecosystem."
*   **(Optional - Thomas):** "Example: Kid builds viral AI Discord bot -> makes **$0** today. We fix that."

SLIDE GUIDANCE:

### **Creator (Affiliate)**
* Complex AI infrastructure
* Authentication headaches
* No built‑in monetisation

### **End Users (Consumer)**
* Paywalls everywhere
* Privacy concerns
* Limited customisation

### **Ad Providers (Brand)**
* Missing youth demographic
* No AI-native targeting

- Frame problem as a dual pain point affecting both developers AND users
- Don't forget the AD providers. They are not reaching the indie creator apps. The money comes from there so they may be more important than the others in terms of priority/ or same importance
- The problem statement is clear - but could potentially add 1-2 concrete examples of developer/user friction
- Consider mentioning competition implicitly (without naming) by referencing their limitations (check context/parallels-unity-for-ai-and-others.md for more detail)
-->

---
layout: two-cols-header
---

# <span class="bg-green-600 text-white p-2 rounded">✨ The Pollinations Fix: **AI App Factory**</span>

::left::

## Unity for AI

*   **AI setup:** Launch instantly via assistant.
*   **You Focus on Frontend:** Build the UI/UX.
*   **Plug & Play AI:** Simple URLs for media features.
*   **Backend Handled:** We run infra, scale, & ads.

*The easiest path to a live, monetized AI app.*

::right::

<img src="/media/pollinations_fix_genz.png" alt="Pollinations Fix Diagram" class="w-mx mx-auto mt-4" />

<!--

*   **Thomas:** "Our solution: The **Pollinations AI App Factory**."
*   **Thomas:** "Think **Unity for AI**. We make it radically simple."
*   **Elliot:** "**AI Setup**: Integrate instantly via assistant. Auto-configures infra."
*   **Elliot:** "**You Focus on Frontend**: Build the cool experience."
*   **Thomas:** "**Plug & Play AI**: Just add simple **URL calls** for text, image, audio features."
*   **Thomas:** "**Backend Handled**: We run the **infra, scale it, handle ads & rev share**."
*   **Elliot:** "It's the **easiest, fastest path** to a live, **monetized AI app**."

SLIDE GUIDANCE:
- Synthesized from Alt 2 & 3.
- Kept "AI App Factory" (Alt 3).
- Used "AI Sets Up" (Alt 2/3) + "Launch instantly" (Alt 3 speed).
- Used "You Focus on Frontend" (Alt 2 developer role).
- Improved "Plug-in AI" to "Plug & Play AI" + "Simple URLs".
- Used "Backend Handled" (Alt 2 clarity) + "infra, scale & ads" (Alt 2/3 specifics).
- Kept strong tagline (Alt 3).


- Developers use their AI coding assistant (integrated with our tools) to bootstrap projects from various starter kits (React, Unity, etc.), automating repo creation, config, and deployment.
- This frees the developer to concentrate *only* on building the user-facing application.
- Adding generative AI (image, text, audio) requires just simple HTTPS calls to our Edge APIs.
- Pollinations manages the entire backend: scalable hosting (e.g., GitHub Pages), CI/CD, model serving, security, auth, usage metering, and the monetization layer (serving ads, managing rev-share payouts). Zero server ops for the dev.
-->
---
layout: two-cols-header
---

# <span class="bg-purple-600 text-white p-2 rounded">**🌍 Market & Business**</span>

::left::

<img src="/media/youth-ad-market.png" alt="Youth Ad Market" class="w-3/4 mx-auto my-4" />

::right::

## Two-Sided Market 🔄

- **Affiliates (Creators)**: developers and hobbyists embed gen-Al media
- **Advertisers (Brands)**: companies supply ads
<br/>
<br/>
## How do we make money? 🔄
> **Unity for AI**: 50% revenue share to Creators, proven model


<!--

*   **Elliot:** "We operate in a **massive, rapidly growing market**."
*   **Elliot:** "The **Generative AI creator economy** is already a **$10 Billion+ TAM** and doubling YoY." *(Referencing graphic/data point)*
*   **Thomas:** "Our model targets **two key sides**:
    *   **Affiliates (Creators):** Developers/hobbyists embedding our **free AI media APIs**.
    *   **Advertisers (Brands):** Companies reaching the **valuable youth demographic** through these AI apps."
*   **Elliot:** "The **Business Model** is simple and proven, like **Unity's ad model**:"
*   **Elliot:** "**50% revenue share** back to the creators. We provide the platform, they build, we *all* win."
*   **Thomas:** "Initial revenue streams: **Contextual ads** and **Affiliate referrals**. Pilots are live."
*   
SLIDE GUIDANCE:

* Users get free AI experiences, brands reach youth demographi

💰 Generative AI creator economy **$10 B** TAM 📈 Generative AI market doubling YoY (Gartner 2025)

## Revenue Streams 💰

1. Contextual ads (CPM \$1–2) - *PoC Live*
2. 50% app rev‑share (Roblox style) - *Pilot Live*

In Pollinations.AI’s ecosystem, the core two sides are:
* **Affiliates (Creators):** developers and hobbyists who embed generative-AI media (with referral links) into their apps ~[Tipalti](https://tipalti.com/en-uk/affiliate-hub/affiliate-network/?utm_source=chatgpt.com)~
* **Advertisers (Brands):** companies supplying those referral links and paying for conversions 

**End-user:** Consumer
**Creator:** Affiliate
**Brand:** Advertiser
**Us:** Platform

- Exploring extra revenue stream (TBC from Q2 2026)
   1. Micro‑purchases (stickers, tokens)
   2. Premium tiers (SLA, bigger models)
   3. Data monetisation (e.g. user data for training)
- Untapped / Developping market
- Potential positioning options from parallels doc: "GIPHY-meets-AdSense for AI", "Unsplash for AI—monetised out-of-the-box"
- Unity, AppLovin, and other platforms demonstrate lightweight SDKs with embedded ads are proven high-margin models
- Consider adding slide on how we're better/differently positioned than Unity/AppLovin for AI era (AI-native, better targeting)
-->

---
layout: two-cols
---

# <span class="bg-yellow-600 text-white p-2 rounded">📈 **Circular Economy**</span>

* **Market Trend:** 📊 Gen-AI market doubling YoY
* **Tech:** 🧠 AI-powered ad targeting
* **Trust Moat:** 📖 Open source & Privacy-first
* **Community:** 🔄 More apps → Better data → Better platform → More apps

::right::

<img src="/media/fly-wheel-genz.png" alt="Fly Wheel" class="w-2/3 mx-auto my-4" />

<!--
*   **Thomas:** "Our model creates a **powerful circular economy**, a flywheel for growth." *(Gesture to diagram)*
*   **Thomas:** "**Market Trend Driving Us**: The **GenAI market is exploding**, doubling year-over-year."
*   **Elliot:** "Better data from usage allows **smarter ad targeting**, increasing revenue for everyone."
*   **Elliot:** "Being **Open Source and Privacy-First** builds deep trust with developers and users."
*   **Thomas:** "More apps built on Pollinations -> attracts more users -> generates better data -> improves the platform -> encourages **even more apps**. It's self-reinforcing."
*   **Elliot:** "This isn't just theory – **Unity proved** this ad/rev-share model generates billions."

<img src="/media/circular_economy_genz.png" alt="Fly Wheel" class="w-2/3 mx-auto my-4" />

SLIDE GUIDANCE:
- Market trend:  4× More citizen Creators than pros. 
- Unity generates $1.2B (66%) from ads via lightweight SDK with rev-share - directly parallel to our model
- potentially the best slide to add competition
- one of our principle moats is that devs are embedding us in their open source repositories, making youtube videos, and spreading the word organically. discord bots in many guilds...
- Consider adding from parallels doc: "Anyone who can type a prompt is a potential Pollinations integrator" (maybe previous slide)
- Consider adding IDC forecast: 750M new cloud-native apps by 2026 - huge TAM expansion (previous slide?)
- Ad unit options to consider highlighting: native widgets, brand overlays, performance link ads
-->


---

# <span class="bg-indigo-600 text-white p-2 rounded">**🛣️ Roadmap: From Activation to Dominance**</span>

## **1️⃣ Activate (Next 12 Mo)**
Launch Ad Rev Share, Activate Dev Community, Secure Seed Funding.

**Target**: $1M ARR, 15M MAU

## **2️⃣ Scale (12-36 Mo)**
SDK v2, AI Ad Optimization, Global Community.

**Target**: Sustainable Growth
## **3️⃣ Vision**
Become the ubiquitous, **assistant-centric** engine for AI creation and distribution.

<!--

*   **Thomas:** "Our roadmap focuses on **two clear phases** to capture this market."
*   **Thomas:** "**Phase 1: Activate (Next 12 Months)**"
    *   "Launch **Ad Revenue Share** platform wide."
    *   "**Activate developer community** further with grants & tools."
    *   "Secure **Seed Funding ($2.5-3M)**."
    *   "Target: **$1M ARR *annual recurring revenue*, 15M MAU**."
*   **Elliot:** "**Phase 2: Scale (12-36 Months)**"
    *   "Release **SDK v2** for deeper integrations."
    *   "Implement **AI-driven Ad Optimization**."
    *   "Build a truly **global community** and support structure."
    *   "Target: **Sustainable growth** & diversified revenue."
*   **Thomas:** "**Phase 3: Vision**"
    *   "Become the **ubiquitous engine** for AI creation."
    *   "Focus on **assistant-centric integration** – AI building AI."
    *   "The definitive **'Unity for AI Experiences'**."

Baseline – End of Q2 2025 (June 2025)
• Users & Engagement: 3M MAU · 80M monthly generations
• Monetization: ≈ $0 ARR (Basic text-ad append for unregistered apps only - Live)
• Platform: Authentication live (pollinations-init issuing tokens) · Core Edge Services live (Image, Text, Audio Gen APIs + Open Source React SDK)


SLIDE GUIDANCE:
## **1️⃣ Activate (Next 12 Mo)**
**Prove core loop:** Launch Ad Rev Share, Activate Dev Community, Secure Seed Funding ($2.5-3M).
*Target: $1.2M+ ARR, 5.5M MAU*

## **2️⃣ Scale (12-36 Mo)**
**Expand ecosystem:** SDK v2, AI Ad Optimization, Global Community.
*Target: Sustainable Growth, Diversified Revenue (Premium Tiers, Data Monetisation, In-AppMicro Payments)*

## **3️⃣ Dominate (Vision)**
Become the ubiquitous, **interface-free engine** for AI creation and distribution.
*The "Unity for AI Experiences"*
-->

---

# <span class="bg-pink-600 text-white p-2 rounded">👥 **Team**</span>

|         |                      |                                             |
| ------- | -------------------- | ------------------------------------------- |
| **CEO** | **Thomas Haferlach** | Sets vision & Strategy, Drives breakthrough |
| **COO** | **Elliot Fouchy**    | Executes strategy & Finance; Leads delivery |

## 

### **+ 🧠 Engineering & Data**  
**Senior AI-Ops & Infra Team** : GPU fleet optimization, Scaling Backend

### **+ 🌐 Marketing & Community**
**Growth & Developer Relations** : User acquisition, Brand partnerships, Community

<!--

*   **Elliot:** "Executing this vision requires the right team."
*   **Elliot:** "**Founding Team:**
    *   **Thomas (CEO):** Drives **vision, strategy, breakthrough tech**. 
    *   **Elliot (COO):** Executes **strategy, finance, delivery**. "
<<<<<<< HEAD
*   **Thomas:** "Our **decade-long collaboration** provides strong synergy, backed by AI & scaling experience."
*   **Thomas:** "**Planned Key Hires:**
    *   Senior **AI-Ops & Infra** team for GPU optimization and scaling.
    *   **Growth & Developer Relations** lead for user acquisition, partnerships, community."

=======
*   **Thomas:** "Our **decade-long collaboration** provides strong synergy, backed by decades of AI & scaling experience."
    *   **Engineering & Data:** Senior **AI-Ops & Infra** team for GPU optimization and scaling.
    *   **Marketing & Community:** **Growth & Developer Relations** lead for user acquisition, partnerships, community."
*   **Elliot:** "We have the core leadership and a clear plan to build a world-class team."
>>>>>>> e046ecac

SLIDE GUIDANCE:
- Collaboration: The founders share a long history of collaboration, having worked together on various technology and creative projects for more than a decade, building strong synergy and shared vision.
-->

---
layout: two-cols-header
---

# <span class="bg-teal-600 text-white p-2 rounded">**💰 Raising**</span>

::left:: 

## **🌱 300K** (Q3 2025)
|  |  |
|----------|---------|
| AIOps / Data Scientist | 50% |
| Cloud Computing | 33% |
| Operation | 12% |
| Marketing | 5% |

## Reach out! hello@pollinations.ai

::right::

## **🚀 €2.5 – 3 M seed** (Q2 2026)
* Tech & Product
* Growth Engineering
* Community Focus
* Platform Scale

<!--

*   **Thomas:** "To kickstart our Activate phase, we're securing **€300K now (Q3 2025)**."
*   **Thomas:** "**Immediate Use:**
    *   **50% AIOps/Data Scientist:** To optimize models and ad targeting in API requests.
    *   **12% Operations:** Streamlining delivery & finance.
    *   **5% Marketing:** Early community & brand building."
*   **Thomas:** "Following that, we'll raise a **€2.5 - €3 Million Seed round in Q2 2026**."
*   **Elliot:** "**The Seed Round Powers Our Scale Phase:**
    *   **Tech & Product:** Build SDK v2, enhance AdTech.
    *   **Growth Engineering:** Drive user acquisition & monetization.
    *   **Community Focus:** Expand developer grants & ecosystem.
    *   **Platform Scale:** Ensure robust infrastructure for mass adoption."
*   **Thomas:** "This funding strategy ensures we can **hit our milestones** and build the leading open platform for generative AI."

*   
SLIDE GUIDANCE:
* Tech & Product: SDK v2, AI AdTech, Premium Offerings
* Growth Engine: Scale Revenue & Global User Base
* Community Focus: Empower "Vibe Coders," Expand Ecosystem
* Platform Scale: Robust Infrastructure for Mass Adoption
-->
<|MERGE_RESOLUTION|>--- conflicted
+++ resolved
@@ -313,18 +313,11 @@
 *   **Elliot:** "**Founding Team:**
     *   **Thomas (CEO):** Drives **vision, strategy, breakthrough tech**. 
     *   **Elliot (COO):** Executes **strategy, finance, delivery**. "
-<<<<<<< HEAD
 *   **Thomas:** "Our **decade-long collaboration** provides strong synergy, backed by AI & scaling experience."
 *   **Thomas:** "**Planned Key Hires:**
     *   Senior **AI-Ops & Infra** team for GPU optimization and scaling.
     *   **Growth & Developer Relations** lead for user acquisition, partnerships, community."
 
-=======
-*   **Thomas:** "Our **decade-long collaboration** provides strong synergy, backed by decades of AI & scaling experience."
-    *   **Engineering & Data:** Senior **AI-Ops & Infra** team for GPU optimization and scaling.
-    *   **Marketing & Community:** **Growth & Developer Relations** lead for user acquisition, partnerships, community."
-*   **Elliot:** "We have the core leadership and a clear plan to build a world-class team."
->>>>>>> e046ecac
 
 SLIDE GUIDANCE:
 - Collaboration: The founders share a long history of collaboration, having worked together on various technology and creative projects for more than a decade, building strong synergy and shared vision.
