--- conflicted
+++ resolved
@@ -429,7 +429,6 @@
 layout: two-cols-header
 ---
 
-<<<<<<< HEAD
 # <span class="bg-yellow-600 text-white p-2 rounded">**🛡️ Competition**</span>
 
 <div class="mb-10"></div>
@@ -495,11 +494,6 @@
 ---
 
 **Slide 8: Team**
-=======
-# <span class="bg-pink-600 text-white p-2 rounded">**👥 Experienced Team to Scale Monetization**</span>
-
-::left::
->>>>>>> eb564585
 
 ---
 
