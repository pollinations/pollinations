---
layout: two-cols-header
---

# pollinations.ai - Docs

::left::

- [📑 Executive Summary](/2)
- [🔭 Vision & Mission](/3)
- [💰 Business Model](/4)
- [💹 Financial Model](/5)
- [🛣️ Roadmap](/6)
- [👥 Team](/7)

<br>

- [🔍 Due Diligence](/16)
<!--- [📝 One-Pager](/17) -->
- [🎤 Pitch Deck](/18)

::right::

- [📈 Market Opportunity](/8)
- [🌍 Ecosystem Analysis](/9)
- [🤝 Add Partners](/10)
- [⚠️ Risk Register](/11)
- [🥊 Competitive Landscape](/12)
- [🚀 KPI & Traction Metrics](/13)

<br>

- [🏗️ Tech Architecture](/14)
- [🔌 SDK & Ad Integration](/15)

---
src: ./docs/01-executive-summary.md
---

---
src: ./docs/02-vision-mission.md
---

---
src: ./docs/03-business-model.md
---

---
src: ./docs/05-financial-model.md
---

---
src: ./docs/04-roadmap.md
---

---
src: ./docs/10-team.md
---

---
src: ./docs/03-market-opportunity.md
---

---
src: ./docs/03-blooming-ecosystem.md
---

---
src: ./docs/14-ad-partners.md
---

---
src: ./docs/11-risk-register.md
---

---
src: ./docs/09-competitive-landscape.md
---

---
src: ./docs/12-traction-metrics.md
---

---
src: ./docs/07-tech-architecture.md
---

---
src: ./docs/08-sdk-ad-integration.md
---

---
src: ./docs/16-due-diligence.md
---

---

# **Pitch Deck**

---
class: text-center flex flex-col justify-center items-center h-full
---

# ![Pollinations.ai Logo](/media/pollinations-ai-logo.png)

## Spark Creation, Unlock Ad Revenue

**Start building with [pollinations.ai](https://pollinations.ai)**

<!--
## Title Slide
*   Pollinations.ai.
*   AI: empowers *everyone* to create.
*   Our mission: Easy build *and* monetize AI apps.
*   Zero upfront cost. Shared success.
## End
-->

---
layout: two-cols-header
---

# <span class="bg-red-600 text-white p-2 rounded">**🔗 Challenge**</span>

::left::

<img src="/media/problem_friction.png" alt="Problem: Friction" class="w-1/5 rounded-lg shadow-lg" />

#
# **Indie/Vibe Coder**
## 🧪 High costs, complex tech. Monetization?

::right::

<img src="/media/problem_reach.png" alt="Problem: Reach" class="w-1/5 rounded-lg shadow-lg" />

#
# **Advertiser**
## 🧩 Fragmented inventory



<!--
## Problem Statement

**Indie/Vibe Coder**
### 🧪 High costs, complex tech. Monetization? Creativity Capped.

**Advertiser**
## 🧩 Fragmented inventory
Tens of thousands of micro-apps; too small for direct buys.
*   Current AI building: tough for creators.
*   High costs, complex tech. Monetization? A puzzle.
*   Advertisers: struggle to reach new AI app audiences.
*   Result: lose-lose for both.
## End
-->

---
layout: two-cols
---

# <span class="bg-green-600 text-white p-2 rounded">**✨ The Fix**</span>

<h2>👩‍💻 Creators</h2>
<h3 class="font-bold">Build & Monetize</h3>

<<<<<<< HEAD
- **Effortless AI Integration**
- **Clear Path to Profit**

<h2>🏢 Advertisers</h2>
<h3 class="font-bold">Reach AI-Natives</h3>
=======
# 👩‍💻 Indie/Vibe Coder
## **Build & Monetize**
>### - Effortless AI Integration
>### - Clear Path to Profit
<br>
>>>>>>> 40989a71

- **Untapped Ad Space**
- **Context-Aware & Dynamic**

::right::

# AI Creation Meets Monetization

<div class="bg-gray-100 p-4 rounded-lg shadow-lg mb-4">
<div class="font-bold text-blue-600 mb-1">Developers Create Apps with AI Media</div>
<div class="text-center">⬇️</div>

<div class="font-bold text-green-600 mb-1">Apps Attract & Engage Users</div>
<div class="text-center">⬇️</div>

<div class="font-bold text-purple-600 mb-1">Pollinations Integrates Ad Solutions</div>
<div class="text-center">⬇️</div>

<div class="font-bold text-amber-600">Revenue Generated & Shared (50/50)</div>
</div>

<div class="text-center">From <strong><em>idea</em></strong> to <strong><em>income</em></strong> with <strong><em>zero</em></strong> upfront cost 💰</div>

<!--
##  Solution
*   Pollinations: we bridge this gap.
*   Creators: Effortless AI. Focus on UX, we handle backend. Clear path: idea to income, starts free.
*   How? Ads cover initial compute. Success -> Partner Tier, 50/50 net ad revenue.
*   Advertisers: Access untapped AI-native ad space. Engaged users. Contextual, dynamic ads.
*   Motto: Idea to income, zero upfront cost.
## End
-->

---
layout: two-cols
---

<div class="mx-2">
  <video class="w-full rounded-lg shadow-lg" autoplay loop muted onloadedmetadata="this.currentTime = Math.random() * this.duration; this.playbackRate = 2.0;">
    <source src="/media/what-do-we-do_slideshow-1.mp4" type="video/mp4">
  </video>

  <div class="mb-4"></div>

  <video class="w-full rounded-lg shadow-lg" autoplay loop muted onloadedmetadata="this.currentTime = Math.random() * this.duration; this.playbackRate = 2.0;">
    <source src="/media/what-do-we-do_slideshow-2.mp4" type="video/mp4">
  </video>
</div>

::right::

<div class="mx-2">
  <video class="w-full rounded-lg shadow-lg" autoplay loop muted controls onloadedmetadata="this.currentTime = Math.random() * this.duration; this.playbackRate = 2.0;">
    <source src="/media/what-do-we-do_slideshow-3.mp4" type="video/mp4">
  </video>

  <div class="mb-4"></div>

  <video class="w-full rounded-lg shadow-lg" autoplay loop muted controls onloadedmetadata="this.currentTime = Math.random() * this.duration; this.playbackRate = 2.0;">
    <source src="/media/what-do-we-do_slideshow-4.mp4" type="video/mp4">
  </video>
</div>

<!--
## Product Showcase Apps Cohort
*   What's being built? Diverse apps.
*   Art tools, interactive AI, storytellers, chatbots, in-game experiences.
*   Videos show variety, creativity. Power of accessible AI.
## End
-->

---
class: text-center
---

<video class="w-full h-full rounded-lg shadow-lg" autoplay noloop muted controls>
  <source src="/media/pixpal-language-ad.mp4" type="video/mp4">
</video>

<!--
## Product Showcase - Ad
*   Monetization in action: This is key.
*   Seamless, contextual ad. Integrated right into an app.
*   Non-intrusive, relevant.
*   How apps self-fund AI, then move to profit-share. Simple, built-in.
## End
-->

---
layout: two-cols
---

# **🎮 Roblox Integration**
# (rev-share case study)

<br>
<br>

## 🏆 Roblox **#1 AI Game**

<br>

## 👥 **2M** MAU

::right::

<div class="flex justify-center items-center h-full">
  <video class="w-4/4 rounded-lg shadow-lg" autoplay loop muted>
    <source src="/media/roblox_video.mov" type="video/mp4">
  </video>
</div>

<!--
## Product Showcase - Roblox
*   Standout success: Roblox integration.
*   "AI Character RP" - #1 AI game on Roblox.
*   2M monthly active users. Deeply engaged.
*   Already earning: ~$150/day for dev (we get a share).
*   Real-world proof of our model.
*   💰 **$150/day** revenue
## End
-->

---
layout: two-cols-header
---

# <span class="bg-blue-600 text-white p-2 rounded">**🚀 Traction: Flywheel Already in Motion**</span>

::left::

## **3M+** Monthly Active End-Users
## **100M+** Media Gen/Month
#
>#### - **30%** Month-o-Month Growth
>#### - **14M+ Ad impressions** from pilot program

<br>
<br>
<br>
<br>

## **300+** Apps Live | **2+** Built Daily
#
>#### - **13K+** Discord Community Members
>#### - **2M MAU** on a trending Roblox Game

::right::

<div class="text-center">Media Generated per Day</div>

<div class="flex justify-center items-center">
  <img src="/media/traction-media-generated-6mo.png" alt="Media Generated Growth" class="w-6/7 rounded-lg shadow-lg">
</div>

<!--
## Traction
*   Not just an idea: Flywheel is spinning.
*   3M+ monthly *end-users*.
*   100M+ AI media generations (text, image, audio) monthly.
*   Growth: 30% month-over-month.
*   300+ live apps, 2+ new daily.
*   13K+ Discord members.
*   Graph: Daily media generation growth. Video: Real-time requests.
*   Huge organic demand. Validates ease of build & monetization potential.
## End
-->

---
layout: two-cols-header
---

# <span class="bg-purple-600 text-white p-2 rounded">**🌍 $20 B of Ads, One Drop‑In Line of Code**</span>

<br>
<br>

## **€218 B** TAM 🌐
### Mobile + Web Ad Spend **Outside** Walled Gardens (2025)

<br>

## **€20 B** SAM 📣
### Ad spend on Indie Apps

<br> 

# **€768 M** SOM 💻
### **3.8 %** of SAM — massive runway

<!--
Market notes
1. €218 B mobile‑web ad pool outside the giants.
2. €20 B already flows through SDK pipes our plug‑in taps.
3. Scaling to 200 k Gen‑AI apps → €768 M net ARR (3.8 % of SAM) post compute & rev‑share.
4. Ads autofund GPU, creators earn 50 %; we grow impressions, eCPM, and share—no sales team required.
-->


---
layout: two-cols
---

# <span class="bg-purple-600 text-white p-2 rounded">**💰 From Prompt to Profit**</span>

<br>
<br>
<br>

## **1. Create For Free**  🚀 (Live)

<br>
<br>

## **2. Scale & Self-Fund** 📈 (Beta)

<br>
<br>

## **3. Profit Together** 💰 (2026)

::right::

<div class="flex justify-center items-center h-full">
  <img src="/media/tier-ladder.png" alt="Media Generated Growth" class="w-3/5 rounded-lg shadow-lg">
</div>

<!--

```mermaid
flowchart TB
    A([CREATORS]) --> B
    B[SEED<br/><small>EARLY PROJECTS</small>] --> C
    C[FLOWER<br/><small>PROFITABLE APPS</small>] --> D
    D[NECTAR<br/><small>REV-SHARE</small>]
```

## Speaker Notes for Slide 9: Business Model
*   Our financial model: 3-step journey.
*   1. **Create For Free (Live):** Free tools, wide developer base. Our investment.
*   2. **Scale & Self-Fund (Beta):** Successful apps integrate ads. Ads cover AI compute. Unlocks unlimited use, better models.
*   3. **Profit Together (2026):** Top apps: 50/50 net ad revenue share. Turns projects into businesses. Key for creator retention.
*   Benefits: Prevents churn, incentivizes quality, unit economics improve as AI costs drop.
*   Unit Economics Example: 1M MAU -> ~10M ad impressions. At $1.50 CPM -> $15K revenue. Stage 3: $7.5K to developer.
## End
-->

---
layout: two-cols-header
---

# <span class="bg-pink-600 text-white p-2 rounded">👥 **Team**</span>

|         |                      |                                                                                                |
| ------- | -------------------- | ---------------------------------------------------------------------------------------------- |
| **CEO** | **Thomas Haferlach** | **Visionary AI Architect & Platform Scaler** (8+ yrs GenAI, Ex-Amazon, EU Funding Winner)        |
| **COO** | **Elliot Fouchy**    | **AI Operations & Product Scaling Specialist** (6+ yrs AI Ops, Built Efficient AI Infra)         |

##

### **+ 🧠 Engineering & Data**
**Senior AI-Ops & Infra Team** : GPU fleet optimization, Scaling Backend

### **+ 🌐 Marketing & Community**
**Growth & Developer Relations** : User acquisition, Brand partnerships, Community

<!--
**Concise Talking Points Script:**

*   **Elliot:** "Executing this ambitious vision requires a uniquely qualified team."
*   **Elliot:** "I'm Elliot, the COO. I focus on **AI operations and product scaling**, with over 6 years specifically in AI, leading project delivery and building efficient operational infrastructure for rapidly growing tech platforms."
*   **Thomas:** "And I'm Thomas, the CEO. I drive our **vision and breakthrough tech**. I'm a **visionary AI architect with 8+ years in generative AI**, having previously **scaled platforms to over 100 million monthly requests**. I'm also ex-Amazon and earlier **secured €1.2M in EU funding for AI music technology**."
*   **Elliot:** "Our **decade-long collaboration**, forged building creative tech projects, means we have deep synergy and a proven ability to execute together."
*   **Thomas:** "**Planned Key Hires** will bring in specialized expertise: Senior **AI-Ops & Infra** talent for GPU optimization and a **Growth & Developer Relations** lead to supercharge our community and ad network adoption."
<!-- END SPEAKER NOTES -->

---
layout: two-cols-header
---

# <span class="bg-teal-600 text-white p-2 rounded">**🤝 Fueling the AI App Monetization Revolution**</span>

::left::

# 🚀 Now | Activate
### - Ship **Native Ad Toolkit**  
### - Launch **Polli  Assistant**  
### - Expand **Nectar pilot** (Roblox → more apps)  
### - Onboard **Contextual-Ad Partners**  
### - Start **Project Hosting**

<br>

::right::

# 📈 +12 mo | Scale
### - **Nectar GA** with 50 / 50 rev-share  
### - **Monthly payouts + Ecosystem Fund**  
### - **Dynamic & interactive ad formats** 
### - **Global creator community programs**  

<br>

<!--
## Roadmap / Call to Action
	•	Opening: “We’re in activation mode right now—turning Seeds into revenue-generating Flowers and lighting up the ad engine.”
	•	Point 1: Native Ad Toolkit ships this half, giving devs plug-and-play monetization inside Gen-AI responses.
	•	Point 2: New website & Leaderboard surface top apps, boosting discovery and social proof.
	•	Point 3: Nectar pilot already live in Roblox—expanding to more titles to validate rev-share.
	•	Point 4: Early contextual-ad partners (Garlic, Nexad) lock in demand.
	•	Scale Year: Over the next 12 months we flip the switch: Nectar GA with automated 50/50 payouts, richer ad formats everywhere, ecosystem fund to accelerate dev growth, and a global community framework to keep talent engaged.
	•	Close: “Clear path from activation to scalable, shared revenue — let’s build it together.”
## End
-->

<|MERGE_RESOLUTION|>--- conflicted
+++ resolved
@@ -165,19 +165,14 @@
 <h2>👩‍💻 Creators</h2>
 <h3 class="font-bold">Build & Monetize</h3>
 
-<<<<<<< HEAD
-- **Effortless AI Integration**
-- **Clear Path to Profit**
-
-<h2>🏢 Advertisers</h2>
-<h3 class="font-bold">Reach AI-Natives</h3>
-=======
 # 👩‍💻 Indie/Vibe Coder
 ## **Build & Monetize**
 >### - Effortless AI Integration
 >### - Clear Path to Profit
 <br>
->>>>>>> 40989a71
+
+<h2>🏢 Advertisers</h2>
+<h3 class="font-bold">Reach AI-Natives</h3>
 
 - **Untapped Ad Space**
 - **Context-Aware & Dynamic**
