--- conflicted
+++ resolved
@@ -28,13 +28,7 @@
 layout: two-cols-header
 ---
 
-<<<<<<< HEAD
 # <span class="bg-red-600 text-white p-2 rounded">**🔗 Challenge**</span>
-=======
-<!-- Slide 2: Problem Statement -->
-
-# <span class="bg-red-600 text-white p-2 rounded">**🔗 Challenge: A Disconnected App Ecosystem**</span>
->>>>>>> bd7e1231
 <br>
 
 ## ***The current ecosystem forces painful trade-offs*** 😞
