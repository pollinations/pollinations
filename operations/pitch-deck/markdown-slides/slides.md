--- conflicted
+++ resolved
@@ -1,10 +1,8 @@
+---
 ---
 class: text-center
-<<<<<<< HEAD
 colorSchema: light
 themeConfig:
-=======
->>>>>>> 72ef8f4a
 ---
 
 **MAIN MESSAGE: Build, Deploy, Profit**
@@ -514,14 +512,9 @@
 
 # **Strategic Hires** (Now)
 #
-<<<<<<< HEAD
->#### **1. 💰 Growth & Marketing specialist** (with focus on brand partnerships)
+>#### **1. 💰 Digital Ads & Monetization Strategist** (with focus on brand partnerships)
 #
 >#### **2. 🔧 MLOps & Infrastructure Engineer**
-=======
->#### **1 💰 Digital Ads & Monetization Strategist**
->#### **2 🔧 MLOps & Infrastructure Engineer**
->>>>>>> 72ef8f4a
 #
 >#### **3 👥 Community & Creator Success Manager: Kalam Al-Hajj**
 >#### Seasoned innovator to empower creators and accelerate growth
