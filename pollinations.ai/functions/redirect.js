--- conflicted
+++ resolved
@@ -1,16 +1,9 @@
 // Netlify function to handle redirects with analytics
 const fetch = require('node-fetch');
 // dotenv
-<<<<<<< HEAD
 require('dotenv').config();
 // Import affiliate mappings directly from JS module
 const affiliateMappings = require('./affiliate_mapping.js');
-=======
-const path = require('path');
-require('dotenv').config({ path: path.resolve(__dirname, '../.env') });
-
-const fs = require('fs');
->>>>>>> 6a2e015e
 
 // Convert the array to a lookup object for faster access
 const REFERRAL_LINKS = affiliateMappings.reduce((acc, curr) => {
