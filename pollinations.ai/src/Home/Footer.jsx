--- conflicted
+++ resolved
@@ -100,10 +100,8 @@
                         height="100%"
                         sx={{ fontSize: "1.5em", fontFamily: Fonts.title }}
                     >
-<<<<<<< HEAD
                         <StyledLink to="/terms" onClick={handleTermsLinkClick}>
                             Terms & Conditions
-=======
                         <StyledLink 
                             href="https://enter.pollinations.ai/terms" 
                             isExternal
@@ -113,7 +111,6 @@
                                 text={FOOTER_TERMS_CONDITIONS_LINK}
                                 transforms={[noLink]}
                             />
->>>>>>> cbc3b3bf
                         </StyledLink>
                     </Box>
                     <Box
