--- conflicted
+++ resolved
@@ -81,18 +81,13 @@
       <SectionSubContainer>
         <Grid container spacing={2} justifyContent={isMobile ? "center" : "flex-end"}>
           <Grid size={12}>
-<<<<<<< HEAD
-            <SectionHeadlineStyle fontSize="1.5em" color={Colors.offblack} textAlign={isMobile ? "center" : "right"}>
-              <LLMTextManipulator text={HERO_CTO} />
-=======
             <SectionHeadlineStyle
               maxWidth="1000px"
               fontSize="1.5em"
               color={Colors.offblack}
               textAlign={isMobile ? "center" : "right"}
             >
-              <LLMTextManipulator>{HERO_CTO}</LLMTextManipulator>
->>>>>>> b7337654
+              <LLMTextManipulator text={HERO_CTO} />
             </SectionHeadlineStyle>
           </Grid>
 
@@ -108,19 +103,6 @@
                 fontWeight: 600,
               }}
             >
-<<<<<<< HEAD
-              <svg
-                width="32"
-                height="32"
-                viewBox="0 0 1024 1024"
-                fill="currentColor"
-                xmlns="http://www.w3.org/2000/svg"
-                style={{ marginRight: "8px" }}
-              >
-                <path d={ICONS.discord} />
-              </svg>
-              <LLMTextManipulator text={HERO_DISCORD_LINK} />
-=======
               <ReactSVG
                 src={ICONS.discord}
                 beforeInjection={(svg) => {
@@ -133,8 +115,7 @@
                   background: "transparent",
                 }}
               />
-              <LLMTextManipulator>{HERO_DISCORD_LINK}</LLMTextManipulator>
->>>>>>> b7337654
+              <LLMTextManipulator text={HERO_DISCORD_LINK} />
             </GeneralButton>
           </Grid>
           <Grid>
@@ -150,19 +131,6 @@
                 fontWeight: 600,
               }}
             >
-<<<<<<< HEAD
-              <svg
-                width="32"
-                height="32"
-                viewBox="0 0 1024 1024"
-                fill="currentColor"
-                xmlns="http://www.w3.org/2000/svg"
-                style={{ marginRight: "8px" }}
-              >
-                <path d={ICONS.github} />
-              </svg>
-              <LLMTextManipulator text={HERO_GITHUB_LINK} />
-=======
               <ReactSVG
                 src={ICONS.github}
                 beforeInjection={(svg) => {
@@ -175,8 +143,7 @@
                   background: "transparent",
                 }}
               />
-              <LLMTextManipulator>{HERO_GITHUB_LINK}</LLMTextManipulator>
->>>>>>> b7337654
+              <LLMTextManipulator text={HERO_GITHUB_LINK} />
             </GeneralButton>
           </Grid>
           <Grid>
@@ -191,13 +158,8 @@
                 fontWeight: 600,
               }}
             >
-<<<<<<< HEAD
-              <ContentCopyIcon style={{ marginRight: "8px" }} />
+              <ContentCopyIcon style={{ marginRight: "8px", width: "32px", height: "32px" }} />
               <LLMTextManipulator text={HERO_EMAIL_BUTTON} />
-=======
-              <ContentCopyIcon style={{ marginRight: "8px", width: "32px", height: "32px" }} />
-              <LLMTextManipulator>{HERO_EMAIL_BUTTON}</LLMTextManipulator>
->>>>>>> b7337654
             </GeneralButton>
           </Grid>
         </Grid>
