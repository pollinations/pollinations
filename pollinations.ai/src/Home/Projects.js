--- conflicted
+++ resolved
@@ -91,12 +91,8 @@
               marginTop: "1em",
             }}
           >
-<<<<<<< HEAD
+            <ContentCopyIcon style={{ marginRight: "8px", width: "32px", height: "32px" }} />
             <LLMTextManipulator text={PROJECT_BUTTON} />
-=======
-            <ContentCopyIcon style={{ marginRight: "8px", width: "32px", height: "32px" }} />
-            <LLMTextManipulator>{PROJECT_BUTTON}</LLMTextManipulator>
->>>>>>> b7337654
           </GeneralButton>
         </Box>
       </SectionSubContainer>
