--- conflicted
+++ resolved
@@ -16,6 +16,34 @@
 import { SectionSubContainer } from "../SectionContainer"
 import { ICONS } from "../../assets/icons/icons"
 import { trackEvent } from "../../config/analytics"
+
+/**
+ * Get background color for category button
+ * @param {string} categoryKey - Key of the category
+ * @param {string} selectedCategory - Currently selected category key
+ * @returns {string} - CSS color value
+ */
+const getButtonBackgroundColor = (categoryKey, selectedCategory) => {
+  if (selectedCategory !== categoryKey) {
+    return "transparent";
+  }
+  
+  return categoryKey === "featured" ? Colors.special : Colors.lime;
+};
+
+/**
+ * Get text color for category button
+ * @param {string} categoryKey - Key of the category
+ * @param {string} selectedCategory - Currently selected category key
+ * @returns {string} - CSS color value
+ */
+const getButtonTextColor = (categoryKey, selectedCategory) => {
+  if (selectedCategory === categoryKey) {
+    return categoryKey === "featured" ? Colors.offwhite : Colors.offblack;
+  }
+  
+  return categoryKey === "featured" ? Colors.special : Colors.lime;
+};
 
 const ProjectsRender = ({ classes }) => {
   const theme = useTheme()
@@ -57,22 +85,8 @@
             <GeneralButton
               key={category.key}
               handleClick={() => handleCategoryClick(category.key)}
-              backgroundColor={
-                selectedCategory === category.key
-                  ? category.key === "featured"
-                    ? Colors.special
-                    : Colors.lime
-                  : "transparent"
-              }
-              textColor={
-                selectedCategory === category.key
-                  ? category.key === "featured"
-                    ? Colors.offwhite
-                    : Colors.offblack
-                  : category.key === "featured"
-                    ? Colors.special
-                    : Colors.lime
-              }
+              backgroundColor={getButtonBackgroundColor(category.key, selectedCategory)}
+              textColor={getButtonTextColor(category.key, selectedCategory)}
               fontSize="1.3rem"
               style={{
                 fontStyle: "normal",
@@ -154,8 +168,6 @@
                             >
                               {project.author}
                             </Link>
-<<<<<<< HEAD
-=======
                           ) : project.author.startsWith("[") && project.author.includes("](") ? (
                             (() => {
                               const match = project.author.match(/^\[(.*?)\]\((.*?)\)$/);
@@ -182,7 +194,6 @@
                               }
                               return project.author;
                             })()
->>>>>>> 4178859d
                           ) : project.author.includes("http") ? (
                             <Link
                               href={project.author}
