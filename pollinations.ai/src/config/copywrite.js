--- conflicted
+++ resolved
@@ -64,7 +64,6 @@
 export const HERO_GITHUB_LINK = "APIDOCS.md"
 export const HERO_DISCORD_LINK = "Join our Discord"
 
-<<<<<<< HEAD
 export const NEWS_TITLE = basicTransform("We want a short title for the 'last updates' section, in one very short sentence. Use bold font");
 export const NEWS_LIST = responsiveTransform(`Flesh out news list in attractive friendly markdown. Make sure that this has a nice markdown format, using bold, italic, and many related emojis, but only small font size. Do not give a title to it, start with the first bullet point. Here is the list to fornat: ` + newsList);
 
@@ -94,100 +93,13 @@
 export const PROJECT_CTO_1 = responsiveTransform("Express this in one sentence: Do you have created a project that integrates Pollinations.AI? Say that we'd love to feature it! Be very synthetic.");
 export const PROJECT_CTO_2 = basicTransform("Express this in one very very short sentence: Talk to us");
 export const PROJECT_BUTTON = "hello@pollinations.ai"
-export const PROJECT_LOGO_STYLE = "minimalist colour logo design focuses on symbols and visuals, no text, solid off white background"
+export const PROJECT_LOGO_STYLE =
+  "square logo based on the info of the company. Only colored backgrounds. Be creative!"
 
 export const COMMUNITY_TITLE = translateOnly("Contribute");
 export const COMMUNITY_SUBTITLE = basicTransform("Introduce our community-driven approach: Warning! We're building a platform where developers, creators, and AI enthusiasts can collaborate and innovate.");
 
 export const COMMUNITY_DISCORD_SUBTITLE = responsiveTransform("Introduce our Discord channel, make it just a few words. In a single very short sentence.");
-=======
-export const NEWS_TITLE =
-  REPHRASE +
-  TRANSLATE +
-  EMOJI +
-  "Last Updates! (calendar emoji) 2025-01-24 - Website fully updated, feel free to give your feedback!"
-export const NEWS_LIST =
-  REPHRASE +
-  RESPONSIVE +
-  TRANSLATE +
-  EMOJI +
-  `Flesh out news list in attractive friendly markdown. Make sure that this has a nice markdown format, using bold, italic, and many related emojis, but only small font size. Do not give a title to it, start with the first bullet point. Here is the list to fornat: ` +
-  newsList
-
-export const IMAGE_FEED_SUBTITLE =
-  REPHRASE +
-  TRANSLATE +
-  EMOJI +
-  "Express this in one sentence: This shows the real-time feed of our image API endpoint (minus the private ones). Try it now pausing the feed anytime."
-
-export const IMAGE_FEED_TITLE = TRANSLATE + "Live Feed"
-export const IMAGE_FEED_MODE1 = TRANSLATE + "Watch"
-export const IMAGE_FEED_MODE2 = TRANSLATE + "Try"
-export const IMAGE_EDIT_BUTTON_ON = TRANSLATE + "Imagine"
-export const IMAGE_EDIT_BUTTON_OFF = TRANSLATE + "Imagine"
-
-export const INTEGRATION_TITLE = TRANSLATE + "Integrate"
-export const INTEGRATION_SUBTITLE =
-  REPHRASE +
-  TRANSLATE +
-  EMOJI +
-  "Express this in one sentence: Discover how to seamlessly integrate our free image and text generation API into your projects. Below are code examples to help you get started. Check our Github for detailed documentation."
-
-export const IMAGE_FEED_TOOLTIP_PROMPT = REPHRASE + TRANSLATE + EMOJI + "This text box is for the text prompt describing the image you want to generate."
-export const IMAGE_FEED_TOOLTIP_MODEL = REPHRASE + TRANSLATE + EMOJI + "Select the text-to-image model you would like to use."
-export const IMAGE_FEED_TOOLTIP_WIDTH = REPHRASE + TRANSLATE + EMOJI + "This number sets the number of pixels in the horizontal direction."
-export const IMAGE_FEED_TOOLTIP_HEIGHT = REPHRASE + TRANSLATE + EMOJI + "This number sets the number of pixels in the vertical direction."
-export const IMAGE_FEED_TOOLTIP_SEED = REPHRASE + TRANSLATE + EMOJI + "Explain that the seed is the starting value for randomness. Use the same seed to reproduce identical results. Keep it informative but short"
-export const FEED_ENANCER_TOOLTIP =
-  REPHRASE +
-  TRANSLATE +
-  EMOJI +
-  "Explain that this check box is to enable/disable the Pollinations AI prompt enhancer that can help creating better images by improving your text prompt."
-export const FEED_LOGO_WATERMARK =
-  REPHRASE +
-  TRANSLATE +
-  EMOJI +
-  "Explain that this check box is to enable/disable the Pollinations watermark logo."
-
-export const PROJECT_TITLE = TRANSLATE + "Projects"
-export const PROJECT_SUBTITLE =
-  REPHRASE +
-  TRANSLATE +
-  EMOJI +
-  "Express this in one sentence: Here are some of the various implementations that our API is currently powering."
-export const PROJECT_DESCRIPTION =
-  REPHRASE +
-  RESPONSIVE +
-  TRANSLATE +
-  EMOJI +
-  "Convey the project description in one very short sentence. Technical language is fine. Be very synthetic. Never link the Pollinations.ai website, any other link in the description should be displayed as a clickable word"
-
-export const PROJECT_CTO_1 =
-  REPHRASE +
-  RESPONSIVE +
-  TRANSLATE +
-  EMOJI +
-  "Express this in one sentence: Do you have created a project that integrates Pollinations.AI? Say that we'd love to feature it! Be very synthetic."
-export const PROJECT_CTO_2 =
-  REPHRASE + TRANSLATE + EMOJI + "Express this in one very very short sentence: Talk to us"
-export const PROJECT_BUTTON = "hello@pollinations.ai"
-export const PROJECT_LOGO_STYLE =
-  "square logo based on the info of the company. Only colored backgrounds. Be creative!"
-
-export const COMMUNITY_TITLE = TRANSLATE + "Contribute"
-export const COMMUNITY_SUBTITLE =
-  REPHRASE +
-  TRANSLATE +
-  EMOJI +
-  "Introduce our community-driven approach: Warning! We're building a platform where developers, creators, and AI enthusiasts can collaborate and innovate."
-
-export const COMMUNITY_DISCORD_SUBTITLE =
-  REPHRASE +
-  RESPONSIVE +
-  TRANSLATE +
-  EMOJI +
-  "Introduce our Discord channel, make it just a few words. In a single very short sentence."
->>>>>>> b7337654
 export const COMMUNITY_DISCORD_CTO = "Discord"
 export const COMMUNITY_GITHUB_SUBTITLE = responsiveTransform("Highlight our GitHub repository as a hub for collaboration and contribution. In a single very short sentence.");
 export const COMMUNITY_GITHUB_CTO = "GitHub"
@@ -220,39 +132,17 @@
 export const TEAM_5_IMAGE = team5
 export const TEAM_6_IMAGE = team6
 
-<<<<<<< HEAD
 export const SUPPORTER_TITLE = translateOnly("Supporters");
 export const SUPPORTER_SUBTITLE = basicTransform("Express this in one sentence: We're grateful to our supporters for their contributions to our platform.");
-export const SUPPORTER_LOGO_STYLE = translateAndEmojify("minimalist and modern square logo on white background");
-export const SUPPORTER_DESCRIPTION_STYLE = basicTransform("Convey the description of the supporter buisness very very briefly, 5 words maximum.");
+export const SUPPORTER_LOGO_STYLE = "square logo based on the info of the company. Be creative!";
+export const SUPPORTER_DESCRIPTION_STYLE = basicTransform("Convey the description of the supporter busuness very very briefly, 5 words maximum.");
+
 
 export const FOOTER_TERMS_CONDITIONS_LINK = translateOnly("Terms & Conditions");
 export const FOOTER_TERMS_CONDITIONS = translateAndEmojify("Flesh out terms conditions Pollinations.AI in attractive friendly markdown. Make sure that this has a nice markdown format, using bold, italic, and different font size (like heading, title, h2...). Here is the text to work with: Welcome to Pollinations.AI services empower harness AI technology creation interaction digital media. consent terms review attentively Acceptance Terms accessing Pollinations.AI confirm understanding agreement Terms Privacy Policy disagree advised not to use services offers AI - powered tools digital media retain ownership responsibility content encourage review licenses open - source models Content utilized commercial purposes legality ethical standards Pollinations.AI store user - content personal data stored user privacy information User Conduct Pollinations.AI ethically legally agree not Engage illegal activities violate local laws Infringe third - party rights intellectual property Disseminate malicious software data access probe services Prohibition of Unauthorized Materials services generate Celebrity Deepfakes Creating materials celebrities politicians public figures prohibited Child Sexual Abuse Material CSAM forbidden produce CSAM content under 18 years applies to fictional real - life subjects Intellectual Property content using Pollinations.AI crucial respect licenses open - source models content used for commercial purposes advise checking licenses for restrictions Pollinations.AI GmbH claims no intellectual property rights content Modification amend terms services after accept revised terms Governing Law subject to laws Germany conflict of laws principles Privacy Policy paramount outlines practices collection use protection sharing information Information collect details collect Discord IDs Usage Information anonymously track services experience without Cookies Tracking Technologies collect information deliver maintain refine services communication notices safeguard security integrity legal requirements. Sharing not for sale. share data with third parties service providers defend rights safety. safeguards protect against unauthorized access changes destruction Changes Privacy Policy update policy occasionally. changes communicated updating Privacy Policy Contact questions Privacy Policy hello@pollinations.ai");
 
 export const FOOTER_CLOSE = translateOnly("Close");
 export const FOOTER_INFO = " 2025 Pollinations.AI"
-=======
-export const SUPPORTER_TITLE = TRANSLATE + "Supporters"
-export const SUPPORTER_SUBTITLE =
-  REPHRASE +
-  TRANSLATE +
-  EMOJI +
-  "Express this in one sentence: We're grateful to our supporters for their contributions to our platform."
-export const SUPPORTER_LOGO_STYLE = "square logo based on the info of the company. Be creative!"
-export const SUPPORTER_DESCRIPTION_STYLE =
-  REPHRASE +
-  EMOJI +
-  TRANSLATE +
-  "Convey the description of the supporter buisness very very briefly, 5 words maximum."
-
-export const FOOTER_TERMS_CONDITIONS_LINK = TRANSLATE + "Terms & Conditions"
-export const FOOTER_TERMS_CONDITIONS =
-  TRANSLATE +
-  EMOJI +
-  "Flesh out terms conditions Pollinations.AI in attractive friendly markdown. Make sure that this has a nice markdown format, using bold, italic, and different font size (like heading, title, h2...). Here is the text to work with: Welcome to Pollinations.AI services empower harness AI technology creation interaction digital media. consent terms review attentively Acceptance Terms accessing Pollinations.AI confirm understanding agreement Terms Privacy Policy disagree advised not to use services offers AI - powered tools digital media retain ownership responsibility content encourage review licenses open - source models Content utilized commercial purposes legality ethical standards Pollinations.AI store user - content personal data stored user privacy information User Conduct Pollinations.AI ethically legally agree not Engage illegal activities violate local laws Infringe third - party rights intellectual property Disseminate malicious software data access probe services Prohibition of Unauthorized Materials services generate Celebrity Deepfakes Creating materials celebrities politicians public figures prohibited Child Sexual Abuse Material CSAM forbidden produce CSAM content under 18 years applies to fictional real - life subjects Intellectual Property content using Pollinations.AI crucial respect licenses open - source models content used for commercial purposes advise checking licenses for restrictions Pollinations.AI GmbH claims no intellectual property rights content Modification amend terms services after accept revised terms Governing Law subject to laws Germany conflict of laws principles Privacy Policy paramount outlines practices collection use protection sharing information Information collect details collect Discord IDs Usage Information anonymously track services experience without Cookies Tracking Technologies collect information deliver maintain refine services communication notices safeguard security integrity legal requirements. Sharing not for sale. share data with third parties service providers defend rights safety. safeguards protect against unauthorized access changes destruction Changes Privacy Policy update policy occasionally. changes communicated updating Privacy Policy Contact questions Privacy Policy hello@pollinations.ai"
-export const FOOTER_CLOSE = TRANSLATE + "Close"
-export const FOOTER_INFO = "© 2025 Pollinations.AI"
->>>>>>> b7337654
 
 export const ASCII_ART_PROMPT = (width, height) =>
   `Unicode/Ascii Art inspired by elegant, minimal Egyptian gods and mystical pyramids. ${width} width x ${height} height characters. Incorporate hieroglyphs and maintain a lot of empty space. Return only the characters, no other text or quotes.`