import { Colors } from "../config/global"

import { newsList } from "../config/newsList"

import team1 from "../assets/team/Thomas.webp"
import team2 from "../assets/team/Elliot.webp"
import team3 from "../assets/team/Laurent.jpeg"
import team4 from "../assets/team/Nico.jpeg"
import team5 from "../assets/team/Portrait_XO.webp"
import team6 from "../assets/team/Kalam.webp"

const context = () =>
  `The text appears on the website Pollinations.AI. Pollinations.AI is a generative AI service that allows creating different types of media using AI models.`

const responsive = ({ isXs }) =>
  isXs ?? false
    ? `Condense the text to 5 words maximum. It needs to be super short for mobile friendliness. Don't exceed 5 words!`
    : null

const translate = ({ userLanguage }) =>
  userLanguage?.startsWith("en")
    ? null
    : `Translate the text into the user's language. Only output the translated text, nothing else. User 
  language is: ${userLanguage}. 
`

const rephrase = () =>
  `Formulate the idea with a direct, friendly but professional tone. Preserve clarity and conciseness without undue formality.`

const emojify = () =>
  `Enrich the text with suitable emojis and varied text styles (use bold and italics). Do not rephrase or change the text length.`

const teamStyle = () =>
`Describe it with one very very short poetic sentence, 6 words maximum. Make it professional and impactful.`;

const supporterStyle = () => `Convey very very briefly, 5 words maximum.`
 
const combine = (text, ...transformations) => props => `
# Context
${context()}

# Instructions:
Apply the following transformations to the text in order:

${transformations
  .filter(Boolean)
  .map((t) => `- ${t(props)}`)
  .join("\n")}

Only output the final text, nothing else.

# Text:
${text}
`

const projectDescription = () =>
  `Convey in one very short sentence. Technical language is fine. Be very synthetic. Never link the Pollinations.ai website, any other link in the description should be displayed as a clickable word`

// Helper functions for common transformation combinations
const translateOnly = (text) => (props) => combine(text, translate)(props)
const translateAndEmojify = (text) => (props) => combine(text, translate, emojify)(props)
const basicTransform = (text) => (props) => combine(text, translate, rephrase, emojify)(props)
const responsiveTransform = (text) => (props) =>
  combine(text, translate, rephrase, responsive, emojify)(props)
const teamTitleTransform = (text) => (props) => combine(text, teamStyle, translate)(props)
const projectTransform = (text) => (props) => combine(text, projectDescription)(props)

export const HERO_INTRO = basicTransform(
  "Concisely introduce our open-source platform that provides easy-to-use text and image generation APIs. It requires no sign-ups or API keys, prioritizing user privacy and anonymity. 20 words maximum."
)

export const HERO_CTO = basicTransform(
  "Express this in one very very short sentence: Talk to us, reach out. "
)

export const HERO_EMAIL_BUTTON = "hello@pollinations.ai"
export const HERO_GITHUB_LINK = "APIDOCS.md"
export const HERO_DISCORD_LINK = "Join our Discord"

<<<<<<< HEAD
export const NEWS_TITLE = basicTransform("We want a short title in one very short sentence. Use bold font");
export const NEWS_LIST = responsiveTransform(`Flesh out in attractive friendly markdown using bold, italic, and many related emojis, Only regular font size. Do not give a title to it, start with the first bullet point. Here is the list to format: ` + newsList);

export const IMAGE_FEED_SUBTITLE = basicTransform("Express this in one sentence: This shows the real-time feed of our image API endpoint (minus the private ones). Try it now pausing the feed anytime.");
export const IMAGE_FEED_TITLE = translateOnly("Live Feed");
export const IMAGE_FEED_MODE1 = translateOnly("Watch");
export const IMAGE_FEED_MODE2 = translateOnly("Try");
export const IMAGE_EDIT_BUTTON_ON = translateOnly("Imagine");
export const IMAGE_EDIT_BUTTON_OFF = translateOnly("Imagine");

export const INTEGRATION_TITLE = translateOnly("Integrate");
export const INTEGRATION_SUBTITLE = basicTransform("Express this in one sentence: Discover how to seamlessly integrate our free image and text generation API into your projects. Below are code examples to help you get started. Check our Github for detailed documentation.");

export const IMAGE_FEED_TOOLTIP_PROMPT = basicTransform("This text box is for the text prompt describing the image you want to generate.");
export const IMAGE_FEED_TOOLTIP_MODEL = basicTransform("Select the text-to-image model you would like to use.");
export const IMAGE_FEED_TOOLTIP_WIDTH = basicTransform("This number sets the number of pixels in the horizontal direction.");
export const IMAGE_FEED_TOOLTIP_HEIGHT = basicTransform("This number sets the number of pixels in the vertical direction.");
export const IMAGE_FEED_TOOLTIP_SEED = basicTransform("Explain that the seed is the starting value for randomness. Use the same seed to reproduce identical results. Keep it informative but short");
export const FEED_ENANCER_TOOLTIP = basicTransform("Explain that this check box is to enable/disable the Pollinations AI prompt enhancer that can help creating better images by improving your text prompt.");
export const FEED_LOGO_WATERMARK = basicTransform("Explain that this check box is to enable/disable the Pollinations watermark logo.");

export const PROJECT_TITLE = translateOnly("Projects");
export const PROJECT_SUBTITLE = basicTransform("Express this in one sentence: Here are some of the various implementations that our API is currently powering.");

export const PROJECT_DESCRIPTION = projectDescription => combine(projectDescription, projectTransform);

export const PROJECT_CTO_1 = responsiveTransform("Express this in one sentence: Do you have created a project that integrates Pollinations.AI? Say that we'd love to feature it! Be very synthetic.");
export const PROJECT_CTO_2 = basicTransform("Express this in one very very short sentence: Talk to us");
=======
export const NEWS_TITLE = basicTransform(
  "We want a short title for the 'last updates' section, in one very short sentence. Use bold font"
)
export const NEWS_LIST = responsiveTransform(
  `Flesh out news list in attractive friendly markdown. Make sure that this has a nice markdown format, using bold, italic, and many related emojis, but only small font size. Do not give a title to it, start with the first bullet point. Here is the list to fornat: ` +
    newsList
)

export const IMAGE_FEED_SUBTITLE = basicTransform(
  "Express this in one sentence: This shows the real-time feed of our image API endpoint (minus the private ones). Try it now pausing the feed anytime."
)
export const IMAGE_FEED_TITLE = translateOnly("Live Feed")
export const IMAGE_FEED_MODE1 = translateOnly("Watch")
export const IMAGE_FEED_MODE2 = translateOnly("Try")
export const IMAGE_EDIT_BUTTON_ON = translateOnly("Imagine")
export const IMAGE_EDIT_BUTTON_OFF = translateOnly("Imagine")

export const INTEGRATION_TITLE = translateOnly("Integrate")
export const INTEGRATION_SUBTITLE = basicTransform(
  "Express this in one sentence: Discover how to seamlessly integrate our free image and text generation API into your projects. Below are code examples to help you get started. Check our Github for detailed documentation."
)

export const IMAGE_FEED_TOOLTIP_PROMPT = basicTransform(
  "This text box is for the text prompt describing the image you want to generate."
)
export const IMAGE_FEED_TOOLTIP_MODEL = basicTransform(
  "Select the text-to-image model you would like to use."
)
export const IMAGE_FEED_TOOLTIP_WIDTH = basicTransform(
  "This number sets the number of pixels in the horizontal direction."
)
export const IMAGE_FEED_TOOLTIP_HEIGHT = basicTransform(
  "This number sets the number of pixels in the vertical direction."
)
export const IMAGE_FEED_TOOLTIP_SEED = basicTransform(
  "Explain that the seed is the starting value for randomness. Use the same seed to reproduce identical results. Keep it informative but short"
)
export const FEED_ENANCER_TOOLTIP = basicTransform(
  "Explain that this check box is to enable/disable the Pollinations AI prompt enhancer that can help creating better images by improving your text prompt."
)
export const FEED_LOGO_WATERMARK = basicTransform(
  "Explain that this check box is to enable/disable the Pollinations watermark logo."
)

export const PROJECT_TITLE = translateOnly("Projects")
export const PROJECT_SUBTITLE = basicTransform(
  "Express this in one sentence: Here are some of the various implementations that our API is currently powering."
)

export const PROJECT_DESCRIPTION = (projectDescription) =>
  combine(projectDescription, projectTransform)

export const PROJECT_CTO_1 = responsiveTransform(
  "Express this in one sentence: Do you have created a project that integrates Pollinations.AI? Say that we'd love to feature it! Be very synthetic."
)
export const PROJECT_CTO_2 = basicTransform(
  "Express this in one very very short sentence: Talk to us"
)
>>>>>>> 278b42b8
export const PROJECT_BUTTON = "hello@pollinations.ai"
export const PROJECT_LOGO_STYLE =
  "square logo based on the info of the company. Only colored backgrounds. Be creative!"

export const COMMUNITY_TITLE = translateOnly("Contribute")
export const COMMUNITY_SUBTITLE = basicTransform(
  "Introduce our community-driven approach: Warning! We're building a platform where developers, creators, and AI enthusiasts can collaborate and innovate."
)

export const COMMUNITY_DISCORD_SUBTITLE = responsiveTransform(
  "Introduce our Discord channel, make it just a few words. In a single very short sentence."
)
export const COMMUNITY_DISCORD_CTO = "Discord"
export const COMMUNITY_GITHUB_SUBTITLE = responsiveTransform(
  "Highlight our GitHub repository as a hub for collaboration and contribution. In a single very short sentence."
)
export const COMMUNITY_GITHUB_CTO = "GitHub"

export const ASCII_APP_TOOLTIP = basicTransform(
  "Incite the users to try out our ASCII art generator!"
)

export const TEAM_TITLE = translateOnly("Our Team")
export const TEAM_SUBTITLE = responsiveTransform(
  "Introducing our team, explain that we are a collective of dedicated developers, creators, and AI enthusiasts collaborating to innovate and build exceptional solutions. 20 words maximum."
)

// Helper for team name formatting
const formatTeamName = (name) =>
  combine(rephrase)(`Write only the text '${name}' in bold and all caps`)

export const TEAM_1_NAME = formatTeamName("Thomas Haferlach")
export const TEAM_1_FUNCTION = teamTitleTransform("Lead visionary")
export const TEAM_2_NAME = formatTeamName("Elliot Fouchy")
export const TEAM_2_FUNCTION = teamTitleTransform("Lead Production")
export const TEAM_3_NAME = formatTeamName("Laurent Pacoud")
export const TEAM_3_FUNCTION = teamTitleTransform("Lead Business")
export const TEAM_4_NAME = formatTeamName("Nicolas Pellerin")
export const TEAM_4_FUNCTION = teamTitleTransform("Lead Developer")
export const TEAM_5_NAME = formatTeamName("Portrait XO")
export const TEAM_5_FUNCTION = teamTitleTransform("Lead Artist")
export const TEAM_6_NAME = formatTeamName("Kalam Ali")
export const TEAM_6_FUNCTION = teamTitleTransform("Lead Researcher")

export const TEAM_1_IMAGE = team1
export const TEAM_2_IMAGE = team2
export const TEAM_3_IMAGE = team3
export const TEAM_4_IMAGE = team4
export const TEAM_5_IMAGE = team5
export const TEAM_6_IMAGE = team6

export const SUPPORTER_TITLE = translateOnly("Supporters");
export const SUPPORTER_SUBTITLE = basicTransform("Express this in one sentence: We're grateful to our supporters for their contributions to our platform.");
export const SUPPORTER_LOGO_STYLE = "square logo based on the info of the company. Be creative!";
export const SUPPORTER_DESCRIPTION_STYLE = description => combine(description, translateOnly);


export const FOOTER_TERMS_CONDITIONS_LINK = translateOnly("Terms & Conditions");
export const FOOTER_TERMS_CONDITIONS = translateAndEmojify("Flesh out terms conditions Pollinations.AI in attractive friendly markdown. Make sure that this has a nice markdown format, using bold, italic, and different font size (like heading, title, h2...). Here is the text to work with: Welcome to Pollinations.AI services empower harness AI technology creation interaction digital media. consent terms review attentively Acceptance Terms accessing Pollinations.AI confirm understanding agreement Terms Privacy Policy disagree advised not to use services offers AI - powered tools digital media retain ownership responsibility content encourage review licenses open - source models Content utilized commercial purposes legality ethical standards Pollinations.AI store user - content personal data stored user privacy information User Conduct Pollinations.AI ethically legally agree not Engage illegal activities violate local laws Infringe third - party rights intellectual property Disseminate malicious software data access probe services Prohibition of Unauthorized Materials services generate Celebrity Deepfakes Creating materials celebrities politicians public figures prohibited Child Sexual Abuse Material CSAM forbidden produce CSAM content under 18 years applies to fictional real - life subjects Intellectual Property content using Pollinations.AI crucial respect licenses open - source models content used for commercial purposes advise checking licenses for restrictions Pollinations.AI GmbH claims no intellectual property rights content Modification amend terms services after accept revised terms Governing Law subject to laws Germany conflict of laws principles Privacy Policy paramount outlines practices collection use protection sharing information Information collect details collect Discord IDs Usage Information anonymously track services experience without Cookies Tracking Technologies collect information deliver maintain refine services communication notices safeguard security integrity legal requirements. Sharing not for sale. share data with third parties service providers defend rights safety. safeguards protect against unauthorized access changes destruction Changes Privacy Policy update policy occasionally. changes communicated updating Privacy Policy Contact questions Privacy Policy hello@pollinations.ai");

export const FOOTER_CLOSE = translateOnly("Close");
export const FOOTER_INFO = " 2025 Pollinations.AI"

export const ASCII_ART_PROMPT = (width, height) =>
  `Unicode/Ascii Art inspired by elegant, minimal Egyptian gods and mystical pyramids. ${width} width x ${height} height characters. Incorporate hieroglyphs and maintain a lot of empty space. Return only the characters, no other text or quotes.`<|MERGE_RESOLUTION|>--- conflicted
+++ resolved
@@ -77,43 +77,8 @@
 export const HERO_GITHUB_LINK = "APIDOCS.md"
 export const HERO_DISCORD_LINK = "Join our Discord"
 
-<<<<<<< HEAD
 export const NEWS_TITLE = basicTransform("We want a short title in one very short sentence. Use bold font");
 export const NEWS_LIST = responsiveTransform(`Flesh out in attractive friendly markdown using bold, italic, and many related emojis, Only regular font size. Do not give a title to it, start with the first bullet point. Here is the list to format: ` + newsList);
-
-export const IMAGE_FEED_SUBTITLE = basicTransform("Express this in one sentence: This shows the real-time feed of our image API endpoint (minus the private ones). Try it now pausing the feed anytime.");
-export const IMAGE_FEED_TITLE = translateOnly("Live Feed");
-export const IMAGE_FEED_MODE1 = translateOnly("Watch");
-export const IMAGE_FEED_MODE2 = translateOnly("Try");
-export const IMAGE_EDIT_BUTTON_ON = translateOnly("Imagine");
-export const IMAGE_EDIT_BUTTON_OFF = translateOnly("Imagine");
-
-export const INTEGRATION_TITLE = translateOnly("Integrate");
-export const INTEGRATION_SUBTITLE = basicTransform("Express this in one sentence: Discover how to seamlessly integrate our free image and text generation API into your projects. Below are code examples to help you get started. Check our Github for detailed documentation.");
-
-export const IMAGE_FEED_TOOLTIP_PROMPT = basicTransform("This text box is for the text prompt describing the image you want to generate.");
-export const IMAGE_FEED_TOOLTIP_MODEL = basicTransform("Select the text-to-image model you would like to use.");
-export const IMAGE_FEED_TOOLTIP_WIDTH = basicTransform("This number sets the number of pixels in the horizontal direction.");
-export const IMAGE_FEED_TOOLTIP_HEIGHT = basicTransform("This number sets the number of pixels in the vertical direction.");
-export const IMAGE_FEED_TOOLTIP_SEED = basicTransform("Explain that the seed is the starting value for randomness. Use the same seed to reproduce identical results. Keep it informative but short");
-export const FEED_ENANCER_TOOLTIP = basicTransform("Explain that this check box is to enable/disable the Pollinations AI prompt enhancer that can help creating better images by improving your text prompt.");
-export const FEED_LOGO_WATERMARK = basicTransform("Explain that this check box is to enable/disable the Pollinations watermark logo.");
-
-export const PROJECT_TITLE = translateOnly("Projects");
-export const PROJECT_SUBTITLE = basicTransform("Express this in one sentence: Here are some of the various implementations that our API is currently powering.");
-
-export const PROJECT_DESCRIPTION = projectDescription => combine(projectDescription, projectTransform);
-
-export const PROJECT_CTO_1 = responsiveTransform("Express this in one sentence: Do you have created a project that integrates Pollinations.AI? Say that we'd love to feature it! Be very synthetic.");
-export const PROJECT_CTO_2 = basicTransform("Express this in one very very short sentence: Talk to us");
-=======
-export const NEWS_TITLE = basicTransform(
-  "We want a short title for the 'last updates' section, in one very short sentence. Use bold font"
-)
-export const NEWS_LIST = responsiveTransform(
-  `Flesh out news list in attractive friendly markdown. Make sure that this has a nice markdown format, using bold, italic, and many related emojis, but only small font size. Do not give a title to it, start with the first bullet point. Here is the list to fornat: ` +
-    newsList
-)
 
 export const IMAGE_FEED_SUBTITLE = basicTransform(
   "Express this in one sentence: This shows the real-time feed of our image API endpoint (minus the private ones). Try it now pausing the feed anytime."
@@ -165,7 +130,6 @@
 export const PROJECT_CTO_2 = basicTransform(
   "Express this in one very very short sentence: Talk to us"
 )
->>>>>>> 278b42b8
 export const PROJECT_BUTTON = "hello@pollinations.ai"
 export const PROJECT_LOGO_STYLE =
   "square logo based on the info of the company. Only colored backgrounds. Be creative!"
