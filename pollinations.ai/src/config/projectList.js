--- conflicted
+++ resolved
@@ -58,20 +58,19 @@
   ],
   llmIntegrations: [
     {
-<<<<<<< HEAD
-      name: "🆕 🤖 DesmondBot",
-      url: "https://cities-tomato-strong-peoples.trycloudflare.com/",
-      description: "A snarky bot based on Llama that is 100% free, powered by the Pollinations text API and OpenWebUI. Other models are available as well.",
-      author: "@mcgdj",
-      submissionDate: "2025-04-18",
-=======
       name: "🆕 OkeyAI",
       url: "https://chat.okeymeta.com.ng",
       description: "An LLM created by Africans to understand and have cultural awareness of African contexts and languages, OkeyAI outperforms many LLM models based on size and intelligence, OkeyMeta uses pollination image generating API to train it's LLM (OkeyAI) on images in real time.",
       author: "@okeymeta",
       repo: "https://github.com/okeymeta",
       submissionDate: "2025-04-19",
->>>>>>> 2abe4d99
+    },
+    {
+      name: "🆕 🤖 DesmondBot",
+      url: "https://cities-tomato-strong-peoples.trycloudflare.com/",
+      description: "A snarky bot based on Llama that is 100% free, powered by the Pollinations text API and OpenWebUI. Other models are available as well.",
+      author: "@mcgdj",
+      submissionDate: "2025-04-18",
     },
     {
       name: "🆕 DreamBig - Generative AI Playground",
