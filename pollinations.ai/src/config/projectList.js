--- conflicted
+++ resolved
@@ -435,19 +435,19 @@
   ],
   creativeApps: [
     {
-<<<<<<< HEAD
       name: "Favorite Puzzles",
       url: "https://radbrothers.com/games/favorite-puzzles/",
       description: "A jigsaw puzzles game for Android, iOS, and web that uses Pollinations feed as one of the sources of images for puzzles. Features puzzle generation using neural networks, customizable difficulty levels from 6 to 1200 pieces, multiple game modes, and the ability to create puzzles from your own images.",
       author: "contact@radbrothers.com",
       submissionDate: "2025-05-19",
-=======
+      order: 1,
+    },
+    {
       name: "AI YouTube Shorts Generator",
       description: "Python desktop app that automates YouTube Shorts creation with AI-generated scripts, voiceovers (via ElevenLabs), and visuals using Pollinations API. Designed for content creators, educators, and marketers to produce high-quality short videos quickly without manual editing.",
       author: "@Sami-Alsahabany",
       authorEmail: "SamiAlsahabany@outlook.com",
       submissionDate: "2025-05-16",
->>>>>>> 20ba1386
       order: 1,
     },
     {
