--- conflicted
+++ resolved
@@ -9,7 +9,7 @@
 
 export const projectCategories = [
   {
-    title: "New / Featured",
+    title: "Teen Creators 🚀",
     key: "featured",
   },
   {
@@ -219,12 +219,8 @@
       name: "[AI] Character RP (Roblox)",
       url: "https://www.roblox.com/games/108463136689847/AI-Character-RP",
       description: "A popular Roblox game for AI character roleplay.",
-<<<<<<< HEAD
-      author: "[@user113](https://www.roblox.com/users/5810708209))",
+      author: "[user113](https://www.roblox.com/users/5810708209)",
       featured: true,
-=======
-      author: "[user113](https://www.roblox.com/users/5810708209)",
->>>>>>> 4178859d
     },
     {
       
@@ -554,12 +550,60 @@
   tutorials: [],
 };
 
-Object.keys(allProjects).forEach(category => {
-  allProjects[category].forEach(project => {
-    if (project.featured) {
-      projects.featured.push(project);
-    } else {
-      projects[category].push(project);
-    }
+/**
+ * Organizes projects into categories and creates the featured section
+ * 
+ * @param {Object} sourceProjects - Object containing all projects by category
+ * @param {Array} featuredCreators - Array of creator names/handles to prioritize for featuring
+ * @returns {Object} - Organized projects object with populated categories
+ */
+const organizeFeaturedProjects = (sourceProjects, featuredCreators = []) => {
+  const result = {
+    featured: [],
+    llmIntegrations: [],
+    creativeApps: [],
+    toolsInterfaces: [],
+    socialBots: [],
+    sdkLibraries: [],
+    tutorials: [],
+  };
+
+  // Convert creator names to lowercase for case-insensitive matching
+  const lowercaseCreators = featuredCreators.map(creator => creator.toLowerCase());
+
+  // Process each category
+  Object.keys(sourceProjects).forEach(category => {
+    sourceProjects[category].forEach(project => {
+      // Check if project should be featured
+      const author = project.author || "";
+      const isTeenCreator = lowercaseCreators.some(creator => 
+        author.toLowerCase().includes(creator)
+      );
+      
+      // Add to featured if explicitly marked or created by a teen creator
+      if (project.featured || isTeenCreator) {
+        result.featured.push({
+          ...project,
+          originalCategory: category,
+          featured: true
+        });
+      }
+      
+      // Always add to original category
+      result[category].push(project);
+    });
   });
+
+  return result;
+};
+
+// Teen creators to prioritize for the featured section
+const teenCreators = ["zingzy", "sugamdeol", "itachi", "user113"];
+
+// Generate the organized projects
+const organizedProjects = organizeFeaturedProjects(allProjects, teenCreators);
+
+// Export the final projects object
+Object.keys(projects).forEach(category => {
+  projects[category] = organizedProjects[category];
 });