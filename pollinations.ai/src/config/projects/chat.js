/**
 * Chat Projects 💬
 * Standalone chat UIs / multi-model playgrounds
 */

export const chatProjects = [
    {
        name: "Nuvole AI 🍎",
        url: "https://routinehub.co/shortcut/18431/",
        description:
            "Apple Shortcut for iOS/iPadOS with 9 AI models from Pollinations. Features history system, text generation with real-time information, image generation, YouTube video summarization, and powerful HTML UI design. 3rd place in RoutineHub AI category with 5000+ downloads.",
        author: "@_.mikl._",
        submissionDate: "2025-07-12",
        order: 1,
    },
    {
        name: "WorksparkAI [BETA] 💼",
        url: "https://worksparkai-983563815856.europe-west1.run.app",
        description:
            "Modern ChatGPT alternative with document processing, PDF reading, image understanding, and web searching. Chat with any LLM using custom API keys. Uses Pollinations AI as default free model. Built with Vite + React, can summarize documents and draw plots.",
        author: "@obezbolen67",
        submissionDate: "2025-08-05",
        order: 1,
    },
    {
        name: "iTouch 💭",
        url: "https://jordanpeteroliver.github.io/itouch/",
        description:
            "Chat where images and texts integrate. A poetic journey to where inspiration lives, where words are born, and souls exist before bodies. Creative AI-powered conversation with visual generation.",
        author: "@jordanpeteroliver",
        repo: "https://github.com/jordanpeteroliver/itouch",
        submissionDate: "2025-08-21",
        order: 1,
    },
    {
        name: "Petfuse Image Generator 🐾",
        url: "https://petfuse.xyz/",
        description:
            "Chat and generate images with custom seed control. Features a public gallery indexed by Google where all generated images are displayed. Simple interface for creating AI art with conversation.",
        author: "@yasmeenanti08-creator",
        submissionDate: "2025-08-18",
        order: 1,
    },
    {
        name: "PrisimAI 💬",
        url: "https://prisimai.github.io/PrisimAI",
        description:
            "A lightweight, browser-based AI chat application designed to run seamlessly as a Progressive Web App (PWA). Features offline support via service worker, multiple model selection, ChatGPT-inspired interface, and cross-platform installability on desktop & mobile.",
        author: "@CloudCompile",
        repo: "https://github.com/PrisimAI/PrisimAI",
        submissionDate: "2025-09-10",
        order: 1,
    },
    {
        name: "VOHU AI 🇮🇷",
        url: "https://www.vohuapp.ir",
        description:
            "VOHU AI is an Iranian AI that, in collaboration with Pollinations.AI, offers free and unlimited access to the world's best language models for everyone. The project is completely free with unlimited access, and you can easily use it without even signing up.",
        author: "info@vohuapp.ir",
        submissionDate: "2025-09-28",
        language: "fa-IR",
        order: 1,
    },
    {
        name: "LLMS",
        url: "https://yassineabou.github.io/LLMs-Wasm/",
        description:
            "LLMS is a Kotlin Multiplatform application that brings the power of AI to Android, iOS, Desktop, and WebAssembly platforms. Users can choose from the latest open-source text and image models to boost their creativity - generate unique texts through chat interfaces or create stunning images. The app features local storage for chat history and generated images, with cross-device synchronization capabilities through Google Authentication. Built with Compose Multiplatform for adaptive UIs and Ktor for backend services, LLMS provides a seamless AI experience across all your devices while keeping your creations safe and synchronized.",
        author: "@yassineAbou",
        repo: "https://github.com/yassineAbou/LLMS",
        stars: 88,
        submissionDate: "2025-09-19",
        order: 1,
    },
    {
        name: "Strapick Chat",
        url: "https://strapick-chat.vercel.app/",
        description: "A minimalistic chat UI for pollinations AI.",
        author: "@mmojocoder",
        repo: "https://github.com/MMojoCoder/Strapick-Chat",
        submissionDate: "2025-09-21",
        order: 1,
    },
    {
        name: "Chad GPT",
        url: "https://chadgpt0.vercel.app/",
        description:
            "AI Text, Image, and Audio Generator powered by Pollinations AI API. A comprehensive AI platform that combines text generation, image creation, and audio synthesis capabilities in a single interface.",
        author: "https://sawwqib.vercel.app",
        submissionDate: "2025-09-21",
        order: 1,
    },
    {
        name: "チャットGPT 日本語 🇯🇵",
        url: "https://chatgpt-jp.org/",
        description:
            "チャットGPT 日本語無料版 (Free Japanese version of ChatGPT)",
        author: "https://x.com/zhugezifang",
        submissionDate: "2025-09-17",
        language: "ja-JP",
        order: 1,
    },
    {
        name: "EasyGen",
        url: "https://easygenme.netlify.app/",
        description:
            "AI-powered tool that generates Mermaid diagrams and flowcharts from plain-language prompts. Offers instant preview, editable source, and supports multiple diagram types for developers, designers, and educators.",
        author: "@Ellweb3",
        submissionDate: "2025-08-11",
        language: "en",
        order: 1,
    },
    {
        name: "Botzy AI 🇵🇰",
        url: "https://botzy.hexabiz.com.pk",
        description:
            "A free, unlimited, multilingual AI chatbot designed for Pakistani users. Supports Urdu, English, and Roman Urdu with multiple intelligent engines: L1T3-Ωᴹ² (multimodal), L1T3-Σᴹ² (ultra-fast), and 𝚂cεηεBαsε (witty personality inspired by Karachi's culture). Features context-aware responses and community engagement.",
        author: "@zakrya6665",
        submissionDate: "2025-08-05",
        language: "ur-PK",
        order: 1,
    },
    {
        name: "Island",
        url: "https://islandai.app",
        description:
            "Island AI is a free, modern ChatGPT alternative featuring smart multimodal chat, integrated web search, a polished interface, and a unique Questioning Mode that asks clarifying questions before delivering precise, real-time responses.",
        author: "@techcow2",
        repo: "https://github.com/techcow2/Island",
        submissionDate: "2025-08-05",
        order: 1,
    },
    {
        name: "UltimaX Intelligence",
        url: "https://umint-ai.hf.space",
        description:
            "UltimaX Intelligence is a free AI platform that unifies multiple premium AI models into one seamless experience. Powered by the Pollinations open-source AI community and integrated with Open-WebUI, it provides an intuitive interface similar to ChatGPT but with more advanced features. Users can access a variety of powerful tools without any cost, registration, or login. All conversations are temporary and are not saved, ensuring privacy and simplicity.",
        author: "@hadadarjt",
        repo: "https://huggingface.co/spaces/umint/ai/tree/main",
        submissionDate: "2025-07-13",
        order: 1,
    },
    {
        name: "VOID.AI",
        url: "https://thevoidai.vercel.app/",
        description:
            "A humanlike AI mentor, productivity partner, and emotionally intelligent assistant that adapts its tone and energy based on user behavior. Features conversational AI that feels more like a charismatic friend than a chatbot, providing code walkthroughs, life advice, writing help, and motivation with realistic speech output and context memory.",
        author: "@Ajay-Dhakad",
        repo: "https://github.com/Ajay-Dhakad/VOID.AI",
        stars: 0,
        submissionDate: "2025-07-06",
        order: 1,
    },
    {
        name: "Artificial Intelligence Orcho 📱",
        url: "https://play.google.com/store/apps/details?id=orcho.artificialintelligence",
        description:
            "Mobile AI app for Android with chat and image generation. Get smart chat responses in text and images in the palm of your hand. Chat and images with mobile app integration.",
        author: "@ricardoxd",
        submissionDate: "2025-10-12",
        order: 2,
    },
    {
        name: "DebAI 🤖",
        url: "https://t.me/DebAI_bot",
        description:
            "Compact and free Telegram bot powered by Pollinations AI. Under development with focus on providing AI assistance through Telegram.",
        author: "@FROLIAN-cell",
        submissionDate: "2025-10-13",
        order: 2,
        language: "ru",
    },
    {
        name: "VX Project 💬",
        url: "https://vortexcm.github.io/VorteX-Res/",
        description:
            "VorteX Resources - A free and powerful platform for game server development enthusiasts. Provides professional resources, scripts, and maps for servers. Available in Persian and English.",
        author: "@lfni",
        repo: "https://github.com/vxproject",
        submissionDate: "2025-10-15",
        order: 2,
        language: "fa",
    },
    {
        name: "J.A.R.V.I.S.",
        url: "https://huggingface.co/spaces/hadadrjt/ai",
        description:
            "Just a Rather Very Intelligent System - an advanced AI language model inspired by Iron Man's iconic assistant. Features an interactive interface for real-time engagement with context-aware, high-fidelity natural language processing, integrated with Pollinations AI for image and audio generation.",
        author: "@hadadarjt",
        submissionDate: "2025-06-22",
        order: 1,
    },
    {
        name: "Ai drafterplus",
        url: "https://ai.drafterplus.nl/",
        description:
            "A ChatGPT-like interface with multiple AI models. Completely free and saves conversations in the browser using localStorage.",
        author: "@dexvisser_",
        submissionDate: "2025-06-07",
        order: 1,
    },
    {
        name: "PixPax",
        url: "https://pixpal.chat",
        description:
            "A user-friendly chatbot that lets you analyze images, remix existing images or create new images, all through simple chat.",
        author: "@andreas_11",
        submissionDate: "2025-03-17",
        order: 2,
    },
    {
        name: "Jenny AI",
        description:
            "AI chatbot and character creation platform with tts and sst it also has image generation and vision ability which are powered by pollinations.",
        author: "https://www.linkedin.com/in/pritam-roy-95185328a",
        submissionDate: "2025-03-16",
        order: 3,
    },
    {
        name: "DynaSpark AI",
        url: "https://dynaspark.onrender.com",
        description:
            "A versatile AI assistant with advanced image and text generation capabilities.",
        author: "Th3-C0der",
        repo: "https://github.com/Th3-C0der",
        stars: 20,
        order: 1,
    },
    {
        name: "Unity AI Lab",
        url: "https://unity.unityailab.com/",
        description:
            "A specialized uncensored LLM model built on Mistral Large, focused on unrestricted conversations.",
        order: 1,
    },
    {
        name: "gpt4free",
        url: "https://github.com/xtekky/gpt4free",
        description:
            "The official gpt4free repository - various collection of powerful language models.",
        author: "xtekky",
        repo: "https://github.com/xtekky/gpt4free",
        stars: 65121,
        order: 1,
    },
    {
        name: "FreeAI 🇨🇳",
        url: "https://freeai.aihub.ren/",
        description:
            "An AI application platform based on Pollinations.AI API, providing free and unlimited AI chat assistant, image generation, and voice synthesis services.",
        author: "@Azad-sl",
        repo: "https://github.com/Azad-sl/FreeAI",
        submissionDate: "2025-03-24",
        language: "zh-CN",
        stars: 44,
        order: 1,
    },
    {
        name: "Goalani",
        url: "https://goalani.com",
        description:
            "Voice-enabled AI fitness coach. Using only your voice, you can communicate with the agent to manage your fitness and nutrition. Features weight tracking, exercise logging, food tracking with AI-generated images, and agent customization.",
        author: "goalani.app@gmail.com",
        submissionDate: "2025-04-09",
        order: 3,
    },
    {
        name: "Neurix 🇷🇺",
        url: "https://neurix.ru",
        description:
            "A website offering easy and free access to various neural networks, with multi-language support planned. Provides a platform for accessing various AI models, including Pollinations.",
        author: "@Igroshka",
        submissionDate: "2025-05-10",
        language: "ru-RU",
        order: 1,
    },
    {
        name: "Echo AI",
        description: "A chat interface for AI interactions and conversations.",
        author: "Unknown",
        submissionDate: "2025-06-05",
        order: 1,
    },
    {
        name: "DreamBig - Generative AI Playground",
        url: "https://dreambiglabs.vercel.app/",
        description:
            "Interactive AI playground with chat, image generation, and voice responses for creative exploration.",
        author: "@opzzxsprinta._999",
        submissionDate: "2025-04-15",
        order: 1,
    },
    {
        name: "Pal Chat",
        url: "https://apps.apple.com/us/app/pal-chat-ai-chat-client/id6447545085?platform=iphone",
        description:
            "An iOS app that integrates with all LLMs including Pollinations AI models in one unified simple interface.",
        author: "https://x.com/pallavmac",
        submissionDate: "2025-02-16",
        order: 1,
    },
    {
        name: "Pollinations AI Playground",
        url: "https://pollinations-ai-playground.vercel.app/",
        description:
            "An AI application platform based on Pollinations.AI API, providing free and unlimited AI chat assistant, image generation, and voice synthesis services.",
        author: "@playground",
        submissionDate: "2025-05-05",
        order: 1,
    },
    {
        name: "OkeyMeta",
        url: "https://playground.okeymeta.com.ng/",
        description:
            "OkeyMeta is an AI Playground that allows you to chat with different AI models, generate images, and more. It is powered by Pollinations.ai.",
        author: "@okeymeta",
        repo: "https://github.com/okeymeta/okeymeta",
        stars: 10,
        submissionDate: "2025-02-15",
        order: 1,
    },
    {
        name: "Image Gen - Uncensored Edition",
        url: "https://huggingface.co/chat/assistant/66fccce0c0fafc94ab557ef2",
        description:
            "An uncensored image generation tool that allows for creative freedom without content restrictions.",
        author: "@flowgpt",
        submissionDate: "2025-04-25",
        order: 1,
    },
    {
        name: "Pollinations Chat",
        url: "https://websim.ai/@AdrianoDev1/pollinations-ai-assistant/4",
        description:
            "Pollinations' integrated AI for text and images, totally free and unlimited.",
        author: "@adrianoprogramer",
        order: 3,
    },
    {
        name: "Mirexa AI Chat",
        url: "https://mirexa.vercel.app",
        description:
            "A state-of-the-art AI chatbot that seamlessly integrates multiple LLMs with advanced multimodal capabilities. Features comprehensive text generation, sophisticated image creation and image-to-image transformation, audio generation, mathematical problem solving, and real-time web search functionality.",
        author: "@withthatway",
        submissionDate: "2025-02-07",
        order: 2,
    },
    {
        name: "Pollinations.AI 中文",
        url: "https://pollinations.vercel.app",
        description:
            "我们提供高质量的AI生成服务，包括图像生成、文本生成、音频生成和语音转文本服务， 让您轻松创建各种创意内容。 (We provide high-quality AI generation services, including image generation, text generation, audio generation, and speech to text services, allowing you to easily create various creative content.)",
        author: "@pollinations",
        submissionDate: "2025-05-05",
        language: "zh-CN",
        order: 1,
    },
    {
        name: "Rizqi O Chatbot 🇮🇩",
        url: "https://chatbot.rizqioliveira.my.id",
        description:
            "Rizqi O Chatbot adalah proyek berbasis Pollinations yang menggabungkan tiga fitur utama: chatbot AI, generator gambar AI, dan generator audio AI. Pengguna dapat berinteraksi dalam bentuk teks, menghasilkan gambar dengan berbagai gaya seni dan efek visual, serta membuat audio secara otomatis dari teks. (An AI chatbot, image generator, and audio generator project with support for custom aspect ratios, over 200 art styles & visual effects, and automatic translation from Indonesian to English.)",
        author: "@ray23-bit",
        repo: "https://github.com/ray23-bit/Projectenam",
        stars: 1,
        submissionDate: "2025-05-08",
        language: "id-ID",
        order: 1,
    },
    {
        name: "LLM7.io",
        url: "https://llm7.io",
        description:
            "A free and open AI platform providing advanced multimodal capabilities, including large language model access and experimental search tools. Integrates Pollinations text generation as a backend service with transparent credit on the website and repository.",
        author: "@chigwell",
        repo: "https://github.com/chigwell/llm7.io",
        stars: 7,
        submissionDate: "2025-05-30",
        order: 1,
    },
    {
        name: "SillyTavern",
        url: "https://docs.sillytavern.app/",
        description:
            "An LLM frontend for power users. Pollinations permits it to generate text and images.",
        repo: "https://github.com/SillyTavern/SillyTavern",
        stars: 14700,
        order: 1,
    },
    {
        name: "Anisurge",
        url: "https://anisurge.me",
        description:
            "A free anime streaming app with a public chat feature that allows users to chat with AI characters powered by Pollinations AI.",
        author: "@iotserver24",
        submissionDate: "2025-05-16",
        order: 1,
    },
    {
        name: " Comeback AI",
        url: "https://comeback-ai.pinkpixel.dev",
        description:
            "AI-powered clapback machine that transforms mean comments into witty comebacks with 10 unique personas, uses Pollinations openai-audio for voice synthesis, and Whisper for speech-to-text transcription. Turn trolls into comedy gold!",
        author: "@sizzlebop",
        repo: "https://github.com/pinkpixel-dev/comeback-ai",
        stars: 1,
        submissionDate: "2025-05-31",
        order: 1,
    },
    {
        name: "AI Chat",
        url: "https://aichat.narendradwivedi.org",
        description:
            "A Windows desktop application that brings multiple AI models together in one simple, intuitive interface. Features saving/loading conversations, image generation, image explanation from URLs, and voice responses with different voices.",
        author: "@narendradwivedi",
        authorUrl: "https://www.linkedin.com/in/narendradwivedi",
        submissionDate: "2025-05-16",
        order: 1,
    },
    {
        name: "LobeChat",
        url: "https://lobechat.com",
        description:
            "An open-source, extensible chat UI framework supporting multiple models and features like message citing and image creation.",
        author: "@lobehub",
        repo: "https://github.com/lobehub/lobe-chat",
        stars: 21000,
        submissionDate: "2025-03-01",
        order: 1,
    },
    {
        name: "toai.chat",
        description:
            "An AI-client-free project dedicated to enabling AI interaction using only curl, supporting multimodal and MCP capabilities, to provide users with the simplest way to use AI.",
        author: "@Veallym0n",
        repo: "https://github.com/Veallym0n/toai.chat",
        stars: 2,
        submissionDate: "2025-03-27",
        order: 1,
    },
    {
        name: "Free AI Chatbot & Image Generator",
        url: "https://vercel.com/templates/ai/ai-sdk-image-generator",
        description:
            "A web application offering both conversation with AI and image generation capabilities, utilizing Pollinations API for creating visuals based on text prompts.",
        author: "@aidevs",
        repo: "https://github.com/vercel/ai/tree/main/examples/ai-image-generator",
        submissionDate: "2025-04-22",
        order: 1,
    },
    {
        name: "AI Chat",
        url: "https://aichat.jolav.me/",
        description:
            "A simple and elegant chat interface for interacting with various AI models through Pollinations, focusing on ease of use and quick responses.",
        author: "@jolav",
        submissionDate: "2025-04-10",
        order: 2,
    },
    {
        name: "KoboldAI Lite",
        url: "https://lite.koboldai.net/",
        description:
            "A lightweight version of KoboldAI that uses Pollinations for text generation, offering a streamlined experience for creative writing and storytelling.",
        author: "@kobold_dev",
        submissionDate: "2025-03-15",
        order: 2,
    },
    {
        name: "LiteAI",
        url: "https://liteai.chat/",
        description:
            "A free, fast, and anonymous AI chat and image generation platform with no login required. Features include various AI models, prompt library, upscaling, and community sharing.",
        author: "LiteAI Team",
        submissionDate: "2025-05-10",
        order: 3,
    },
    {
        name: "UR Imagine & Chat AI",
        url: "https://urimagine.netlify.app/",
        description:
            "A versatile AI platform offering both image generation and chat functionalities. Users can create visuals from text prompts and engage in conversations with AI models, all powered by Pollinations.",
        author: "@ur_imagine",
        submissionDate: "2025-05-01",
        order: 3,
    },
    {
        name: "EvilChat 🔥🤖",
        url: "https://altkriz.github.io/evilchat/",
        description:
            "An uncensored AI chat interface with dark, sleek design, smooth animations, auto-scrolling chat window, fully responsive. Connects to the Pollinations.ai API to deliver unfiltered AI responses.",
        author: "@altkriz",
        repo: "https://github.com/altkriz/evilchat",
        stars: 2,
        submissionDate: "2025-07-14",
        order: 1,
    },
    {
        name: "DeepSeek Prompt",
        url: "https://www.deepseekprompt.top/",
        description:
            "DeepSeek Prompt is a front-end application for managing and optimizing AI prompt assets with professional creation templates. Built with React and Vue, it offers prompt creation, editing, drag-and-drop sorting, template application, and data import/export. It integrates Pollinations APIs for intelligent prompt optimization via an 'AI Optimize' button that analyzes and enhances prompts.",
        author: "lipengliang2012@163.com",
        submissionDate: "2025-07-15",
        order: 1,
    },
    {
        name: "AI Dream Girl Studio",
        url: "https://www.tiktok.com/@herinyourhead",
        description:
            "AI Dream Girl Studio is a content creation pipeline built around hyper-realistic AI-generated female characters. We use Pollinations to generate high-fidelity visuals of emotional, seductive, and stylized women in cinematic settings. These characters are brought to life through AI video animation, voiceovers, and storytelling to create viral social content for entertainment and monetization. Pollinations is the core engine behind our character design and visual style.",
        author: "https://www.tiktok.com/@herinyourhead",
        submissionDate: "2025-07-17",
        order: 1,
    },
    {
        name: "NeonSpark AI ✨",
        url: "https://neonspark-ai.web.app/",
        description:
            "NeonSpark AI is a web app that offers AI-powered chat and image generation features. It provides users with an interface to interact via conversational AI (chat) as well as create images based on prompts.",
        author: "developer.asaad@gmail.com",
        submissionDate: "2025-10-04",
        order: 1,
    },
    {
        name: "PolliPalmTop 📱",
        url: "https://aiworld.institute/server/pollipalmtopv1.apk",
        description:
            "Android app dedicated to Pollinations with AI chat, web search, and image generation. A mobile companion for accessing Pollinations AI services on the go. Requires manual APK installation.",
        author: "@BiG L",
        submissionDate: "2025-11-29",
        order: 1,
    },
    {
        name: "Xibe-chat-cli 💬",
        url: "https://pypi.org/project/xibe-chat-cli/",
        description:
            "AI chat and image generation directly in your terminal with a rich text UI. Open-source Python package available on PyPI for seamless CLI-based AI interactions.",
        author: "@R3AP3Redit",
        repo: "https://github.com/iotserver24/xibe-chat-cli",
        submissionDate: "2025-11-30",
        order: 1,
    },
    {
        name: "Fikiri Chat AI 💬",
        url: "https://fikirichat.netlify.app/",
        description:
            "Multi-model AI chat platform with seamless LLM switching via Pollinations API. Features a clean, intuitive interface designed for natural conversational interactions.",
        author: "@brianmativo",
        submissionDate: "2025-11-24",
        order: 1,
    },
    {
        name: "PollinationsFreeAI 🆓",
        url: "https://pollinations-free-ai.vercel.app/",
        description:
            "Free AI platform leveraging Pollinations for text and image generation. No signup required.",
        author: "@Poli-Chat",
        repo: "https://github.com/Poli-Chat/PollinationsFreeAI",
        submissionDate: "2025-11-23",
        order: 1,
    },
    {
        name: "Samaritan AI 🤖",
        url: "https://samaritan-ai-web.vercel.app/",
        description:
            "Intelligent AI assistant platform powered by Pollinations. Offers a polished UI with support for multiple conversation threads and context-aware responses.",
        author: "@mdarman4002",
        submissionDate: "2025-11-22",
        order: 1,
    },
    {
        name: "ReThink AI 🇮🇩",
        url: "https://rethink.web.id",
        description:
            "High-performance AI platform tailored for Indonesia, blending a custom-trained LLM (ReThink V1) with Pollinations API. Achieves 100/100 Lighthouse scores with Gemini 2.5 Flash and Flux Pro integration.",
        author: "@Djongoks",
        submissionDate: "2025-10-28",
        language: "id-ID",
        order: 1,
    },
    {
        name: "Noir Ink Tattoo Studio 🎨",
        url: "https://noir-ink.netlify.app/",
        description:
            "A monochrome tattoo studio featuring AI-powered design generation, booking system, and educational resources.",
        author: "@Jairedddy",
        repo: "https://github.com/Jairedddy/Noir-Ink-Tattoo-Studio",
        submissionDate: "2025-12-02",
        order: 1,
    },
<<<<<<< HEAD
  {
    "name": "MindFlow",
    "url": "https://note.aegis-plus.my.id/",
    "description": "# MindFlow\\n\\n> **Capture thoughts, find clarity.** An AI-powered second brain that structures your mess.\\n\\nMindFlow is a modern note-taking application designed to help you organize chaotic thoughts into structured, actionable insights. Powered by AI, it transforms raw, unstructured text into clean, organized notes while providing intelligent search and retrieval capabilities.\\n",
    "author": "Aegis-plus",
    "repo": "https://github.com/Aegis-plus/Mindflow",
    "category": "chat",
    "language": "en",
    "submissionDate": "2025-12-03",
    "order": 5
  }
=======
    {
        "name": "Synapse",
        "url": "https://chat.aegis-plus.my.id",
        "description":
            "An AI-powered chat application built with Vite and React, enabling multi-model interactions via the Pollinations API. Features real-time streaming responses, image attachments, multiple chat sessions, customizable system prompts, themes, responsive design, and Markdown rendering.",
        "author": "Aegis-plus",
        "repo": "https://github.com/Aegis-plus/Synapse",
        "category": "chat",
        "language": "en",
        "submissionDate": "2025-12-03",
        "order": 5,
    },
    {
        "name": "HelpChatGPT",
        "url": "https://helpchatgpt.ru",
        "description":
            "HelpChatGPT is a free web platform that provides access to ChatGPT-like models and hundreds of specialized AI assistants, grouped by topic categories. It supports multimodal responses and image generation via the Pollinations.ai API.",
        "author": "viaea",
        "category": "chat",
        "language": "ru-RU",
        "submissionDate": "2025-12-03",
        "order": 5,
    },
    {
        "name": "Debootai",
        "url": "https://deboott.puter.site/",
        "description":
            "Next-gen AI chat playground with file/image uploads, real-time web search, Puter.js login, persistent chat history, and upcoming image generation.",
        "author": "Chess-Base",
        "category": "chat",
        "submissionDate": "2025-12-03",
        "order": 5,
    },
>>>>>>> 71c55f84
];<|MERGE_RESOLUTION|>--- conflicted
+++ resolved
@@ -589,19 +589,18 @@
         submissionDate: "2025-12-02",
         order: 1,
     },
-<<<<<<< HEAD
-  {
-    "name": "MindFlow",
-    "url": "https://note.aegis-plus.my.id/",
-    "description": "# MindFlow\\n\\n> **Capture thoughts, find clarity.** An AI-powered second brain that structures your mess.\\n\\nMindFlow is a modern note-taking application designed to help you organize chaotic thoughts into structured, actionable insights. Powered by AI, it transforms raw, unstructured text into clean, organized notes while providing intelligent search and retrieval capabilities.\\n",
-    "author": "Aegis-plus",
-    "repo": "https://github.com/Aegis-plus/Mindflow",
-    "category": "chat",
-    "language": "en",
-    "submissionDate": "2025-12-03",
-    "order": 5
-  }
-=======
+    {
+        "name": "MindFlow",
+        "url": "https://note.aegis-plus.my.id/",
+        "description":
+            "# MindFlow\\n\\n> **Capture thoughts, find clarity.** An AI-powered second brain that structures your mess.\\n\\nMindFlow is a modern note-taking application designed to help you organize chaotic thoughts into structured, actionable insights. Powered by AI, it transforms raw, unstructured text into clean, organized notes while providing intelligent search and retrieval capabilities.\\n",
+        "author": "Aegis-plus",
+        "repo": "https://github.com/Aegis-plus/Mindflow",
+        "category": "chat",
+        "language": "en",
+        "submissionDate": "2025-12-03",
+        "order": 5,
+    },
     {
         "name": "Synapse",
         "url": "https://chat.aegis-plus.my.id",
@@ -635,5 +634,4 @@
         "submissionDate": "2025-12-03",
         "order": 5,
     },
->>>>>>> 71c55f84
 ];