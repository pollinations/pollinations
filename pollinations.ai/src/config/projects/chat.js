--- conflicted
+++ resolved
@@ -234,21 +234,12 @@
         order: 1,
     },
     {
-<<<<<<< HEAD
-        name: "gpt4free",
-        url: "https://github.com/xtekky/gpt4free",
-        description:
-            "The official gpt4free repository - various collection of powerful language models.",
-        author: "xtekky",
-        repo: "https://github.com/xtekky/gpt4free",
-=======
         name: "G4F Chat UI",
         url: "http://g4f.dev/chat/pollinations",
         description:
             "The official G4F Chat UI for Pollinations with Image & Video Generation capability.",
         author: "@hlohaus",
         repo: "https://github.com/gpt4free/g4f.dev",
->>>>>>> 306f88c2
         stars: 65121,
         order: 1,
     },
@@ -643,15 +634,16 @@
         "submissionDate": "2025-12-03",
         "order": 5,
     },
-  {
-    "name": "SimplifyMind AI (ELI5)",
-    "url": "https://simplify-eloquent-ai.lovable.app/",
-    "description": "A modern one-page web app that turns any complex question into a simple, child-friendly ELI5 explanation. Uses Pollinations' LLM API (p5 model) via a Node.js backend to generate short, metaphor-based explanations, with a premium SaaS-style landing page and live chat features.",
-    "author": "CompaDeveloper",
-    "repo": null,
-    "category": "chat",
-    "language": "en",
-    "submissionDate": "2025-12-04",
-    "order": 5
-  }
+    {
+        "name": "SimplifyMind AI (ELI5)",
+        "url": "https://simplify-eloquent-ai.lovable.app/",
+        "description":
+            "A modern one-page web app that turns any complex question into a simple, child-friendly ELI5 explanation. Uses Pollinations' LLM API (p5 model) via a Node.js backend to generate short, metaphor-based explanations, with a premium SaaS-style landing page and live chat features.",
+        "author": "CompaDeveloper",
+        "repo": null,
+        "category": "chat",
+        "language": "en",
+        "submissionDate": "2025-12-04",
+        "order": 5,
+    },
 ];