--- conflicted
+++ resolved
@@ -5,7 +5,6 @@
 
 export const chatProjects = [
   {
-<<<<<<< HEAD
     name: "LLMS",
     url: "https://yassineabou.github.io/LLMs-Wasm/",
     description: "LLMS is a Kotlin Multiplatform application that brings the power of AI to Android, iOS, Desktop, and WebAssembly platforms. Users can choose from the latest open-source text and image models to boost their creativity - generate unique texts through chat interfaces or create stunning images. The app features local storage for chat history and generated images, with cross-device synchronization capabilities through Google Authentication. Built with Compose Multiplatform for adaptive UIs and Ktor for backend services, LLMS provides a seamless AI experience across all your devices while keeping your creations safe and synchronized.",
@@ -13,7 +12,9 @@
     repo: "https://github.com/yassineAbou/LLMS",
     stars: 88,
     submissionDate: "2025-09-19",
-=======
+    order: 1
+  },
+  {
     name: "Strapick Chat",
     url: "https://strapick-chat.vercel.app/",
     description: "A minimalistic chat UI for pollinations AI.",
@@ -28,7 +29,6 @@
     description: "AI Text, Image, and Audio Generator powered by Pollinations AI API. A comprehensive AI platform that combines text generation, image creation, and audio synthesis capabilities in a single interface.",
     author: "https://sawwqib.vercel.app",
     submissionDate: "2025-09-21",
->>>>>>> 880d1a51
     order: 1
   },
   {
