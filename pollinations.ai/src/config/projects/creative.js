--- conflicted
+++ resolved
@@ -5,28 +5,25 @@
 
 export const creativeProjects = [
     {
-<<<<<<< HEAD
         name: "Evolve AI 🤖",
         url: "https://evolve-ai-gamma.vercel.app/",
         description: "Evolve AI is an intelligent assistant platform that brings together a variety of cutting-edge AI tools to simplify and automate user tasks. It integrates multiple APIs from Pollinations to enable features such as advanced text-to-speech, code generation, code editing, AI-based image generation, and more. The platform is designed to evolve with user needs, combining creativity and productivity into one cohesive experience.",
         author: "@chandankumarm55",
         repo: "https://github.com/chandankumarm55/Evolve-ai",
-=======
+        submissionDate: "2025-08-03",
+        order: 1
+    },
+    {
         name: "What is this? ❔",
         url: "https://whatisthis.pinkpixel.dev/",
         description: "A fun AI-powered object identification tool that helps you identify mysterious objects with just a photo upload. Uses advanced AI vision to analyze photos and tell you exactly what that mysterious object is and what it's used for, plus provides interesting facts about the object.",
         author: "@sizzlebop",
         repo: "https://github.com/pinkpixel-dev/what-is-this",
->>>>>>> 14e96516
         submissionDate: "2025-08-03",
         order: 1
     },
     {
-<<<<<<< HEAD
-      name: "🇷🇺 Aimpress",
-=======
         name: "🇷🇺 Aimpress",
->>>>>>> 14e96516
         url: "https://aimpress.ru/",
         description: "AIMpress is a web-based image generation platform that allows users to create AI-generated images by writing their own prompts. Users can also optionally select styles, effects, and aspect ratios to customize their results. Every generated image is automatically saved and published to a public archive, effectively creating a massive and growing stock of AI-generated visuals. This database is searchable, allowing users to discover and reuse images based on prompts, styles, or tags.",
         author: "support@aimpress.ru",
