/**
 * Creative Projects 🎨
 * Turn prompts into images, video, music, design, slides
 */

export const creativeProjects = [
  {
<<<<<<< HEAD
    name: "GeoNameBase.com",
    url: "https://www.geonamebase.com/",
    description: "GeoNameBase is a platform that integrates geographical information with AI-powered artistic creation, aiming to transform locations around the world into unique pieces of art through artificial intelligence. Users can select any place and, by combining it with diverse artistic styles—such as watercolor, gothic, cyberpunk, Van Gogh, Monet, and more—generate art images that capture the essence of each locale.",
    author: "webmaster199856@gmail.com",
=======
    name: "Image Creator",
    url: "https://saepulwap.blogspot.com/p/flux-image-creator.html",
    description: "Create images with multi-language prompts, the language will be automatically translated by AI into English.",
    author: "https://facebook.com/403.frobidden",
>>>>>>> cee8cd84
    submissionDate: "2025-06-07",
    order: 1
  },
  {
    name: "CatGPT Meme Generator 🐱",
    url: "https://pollinations.github.io/catgpt/",
    description: "Transform your questions into sassy cat wisdom! An AI-powered meme generator that creates personalized cat comics in response to your questions. A collaboration between Pollinations.AI and Tanika Godbole, the original creator of the CatGPT comic.",
    author: "@voodoohop",
    repo: "https://github.com/pollinations/catgpt",
    stars: 2,
    submissionDate: "2025-06-05",
    order: 2
  },
  {
    name: "Avatar GenStudio",
    url: "https://astudio-dcae4.web.app",
    description: "A system for creating custom characters that uses the Pollinations API for totally free and unlimited image generation.",
    author: "@nic-wq",
    submissionDate: "2025-03-10",
    order: 1
  },
  {
    name: "Musify - AI Enhanced Music Streaming",
    url: "https://musify-sd.vercel.app/",
    description: "Musify is your AI-powered music buddy, making your jam sessions smarter and more fun. Powered by pollinations API, it offers AI Music Assistant, Voice Commands, AI Playlist Creator, and Responsive Design.",
    author: "@Sugamdeol",
    submissionDate: "2025-02-27",
    order: 2
  },
  {
    name: "CalcuBite AI",
    url: "https://calcubite.vercel.app/",
    description: "CalcuBite AI is a smart tool that analyzes food from images to provide calorie and nutrient details. Just take a photo, and it quickly gives you an estimate of your meal's nutritional value. It uses AI for accurate analysis, and if you run out of free scans, you can watch an ad to get more!",
    author: "@sugamdeol",
    submissionDate: "2025-03-15",
    order: 1
  },

  {
    name: "Elixpo Art",
    url: "https://elixpoart.vercel.app",
    description: "A Web interface to create thematic images from prompts, with multiple aspect ratios and also image reference inputs.",
    author: "Ayushman Bhattacharya",
    repo: "https://github.com/Circuit-Overtime/elixpo_ai_chapter",
    stars: 8,
    submissionDate: "2025-03-31",
    order: 1
  },
  {
    name: "AI 文本转音频 🇨🇳",
    url: "https://tts-gules-theta.vercel.app/",
    description: "输入文本，选择语音风格，一键将文字转换为自然流畅的语音。 支持多种声音特征，帮您创建专业水准的音频内容。 (Input text, select voice style, and instantly convert text to natural, fluid speech. Supports various voice characteristics to help you create professional-quality audio content.)",
    author: "https://github.com/Azad-sl",
    repo: "https://github.com/Azad-sl/tts",
    stars: 2,
    submissionDate: "2025-03-24",
    language: "zh-CN",
    order: 1
  },
  {
    name: "Case Me 🇧🇷",
    description: "A vending machine that creates customized phone cases with photos or other images and colors chosen by the end customer.",
    author: "anaboxmania@gmail.com",
    submissionDate: "2025-03-19",
    language: "pt-BR",
    order: 2
  },
  {
    name: "Generator AI Image 🇮🇩",
    url: "https://kenthir.my.id/advanced-generator/",
    description: "Advanced AI Image Generator adalah platform inovatif yang memungkinkan Anda membuat gambar digital menakjubkan dengan kecerdasan buatan by pollinations.ai. Dengan dukungan berbagai model AI canggih seperti DALL·E 3, Stable Diffusion, dan Flux-Default. (An innovative platform that allows you to create amazing digital images with artificial intelligence powered by pollinations.ai. Supports various advanced AI models like DALL-E 3, Stable Diffusion, and Flux-Default.)",
    author: "@kenthirai",
    submissionDate: "2025-04-15",
    language: "id-ID",
    order: 1
  },
  {
    name: "Pollinations.ai Image Generation (for Frame)",
    url: "https://github.com/CitizenOneX/frame_pollinations",
    description: "A Flutter application that listens for image generation prompts, requests images from Pollinations.AI, and displays them on the Frame wearable device. Users can use voice commands to generate images and save/share them using the device's sharing mechanism.",
    author: "CitizenOneX",
    repo: "https://github.com/CitizenOneX/frame_pollinations",
    stars: 3,
    submissionDate: "2025-04-13",
    order: 1
  },
  {
    name: "BlackWave",
    url: "https://blackwave.studio/",
    description: "An AI image generator that creates unique images from text prompts. Fast, easy and free!",
    author: "@metimol",
    submissionDate: "2025-04-19",
    order: 1
  },
  {
    name: "POLLIPAPER",
    url: "https://github.com/Tolerable/POLLIPAPER",
    description: "A dynamic wallpaper app that uses Pollinations AI.",
    author: "@intolerant0ne",
    order: 1,
    category: "creativeApps",
    stars: 8
  },
  {
    name: "Generator Text AI 🇮🇩",
    url: "https://app.ariftirtana.my.id/",
    description: "Text-to-image generator using Pollinations, supporting Indonesian and English prompts.",
    author: "@ayick13",
    repo: "https://github.com/ayick13/app",
    stars: 1,
    submissionDate: "2025-04-16",
    language: "id-ID",
    order: 2
  },

  {
    name: "NailsGen",
    url: "https://www.nailsgen.com/",
    description: "Create beautiful nail art designs with AI. Generate unique nail art designs with different styles and colors.",
    author: "lipengliang2012@163.com",
    submissionDate: "2025-04-30",
    order: 1
  },
  {
    name: "ImageGen AI Image",
    url: "https://imagegenaiimage.com/",
    description: "Generate high-quality AI images for any purpose. Features a variety of models and styles.",
    author: "https://www.linkedin.com/in/narendradwivedi",
    submissionDate: "2025-04-22",
    order: 1
  },
  {
    name: "RuangRiung AI Image 🇮🇩",
    url: "https://ruangriung.my.id",
    description: "RuangRiung AI Image Generator is ideal for digital artists, designers, or anyone who wants to explore creativity with AI assistance. Available in English and Indonesian, this website combines complete functionality with an elegant and responsive design.",
    author: "@ruangriung",
    repo: "https://github.com/ruangriung",
    submissionDate: "2025-04-20",
    language: "id-ID",
    order: 1
  },
  {
    name: "Dreamscape AI",
    url: "https://dreamscape.pinkpixel.dev",
    description: "Dreamscape AI is a creative studio for generating, enhancing, and transforming images, plus conversational AI capabilities with text and voice interfaces, and a deep research tool. The entire site is almost all powered by Pollinations API aside from the image enhancement tools. It generates images, optimizes prompts and creates image titles with the text API, features lots of image styling prompts, also has chat and voice chat with chat memory, and a research tool.",
    author: "@sizzlebop",
    repo: "https://github.com/pinkpixel-dev/dreamscape-ai",
    stars: 2,
    submissionDate: "2025-05-02",
    order: 1
  },
  {
    name: "PollinateAI",
    url: "https://pollinateai.vercel.app",
    description: "PollinateAI is an image generation platform that aims to ease the stress of graphic and visual designers in delivering inspirations for their work. Regular consumers are also welcomed.",
    author: "@Auspicious14",
    repo: "https://github.com/Auspicious14/image-generator-fe.git",
    stars: 0,
    submissionDate: "2025-05-01",
    order: 1
  },
  {
    name: "WebGeniusAI",
    url: "https://webgeniusai.netlify.app/",
    description: "AI tool that generates HTML websites with visuals from Pollinations.",
    author: "@logise",
    submissionDate: "2025-04-30",
    order: 1
  },
  {
    name: "FlowGPT",
    url: "https://flowgpt.com/p/instant-image-generation-with-chatgpt-and-pollinationsai",
    description: "Generate images on-demand with ChatGPT!",
    order: 1
  },
  {
    name: "Zelos AI image generator",
    url: "https://websim.ai/@ISWEARIAMNOTADDICTEDTOPILLOW/ai-image-prompt-generator",
    description: "It uses Pollinations for both prompt enhancing and image generation, it was a easy to make project due to pollinations services being easy to use.",
    author: "https://www.roblox.com/users/4361935306/profile",
    submissionDate: "2025-02-17",
    order: 2
  },
  {
    name: "IMyself AI 🇨🇳",
    url: "https://openai.lmyself.top/",
    description: "我们提供高质量的AI生成服务，包括图像生成、文本生成、音频生成和语音转文本服务， 让您轻松创建各种创意内容。 (We provide high-quality AI generation services, including image generation, text generation, audio generation, and speech to text services, allowing you to easily create various creative content.)",
    author: "Shadownc",
    submissionDate: "2025-03-27",
    language: "zh-CN",
    order: 5
  },
  {
    name: "Snapgen.io",
    url: "https://snapgen.io",
    description: "A free AI image generation website with a clean and professional interface, offering high-quality image generation without requiring API keys.",
    author: "tharindu@tsoft-llc.com",
    submissionDate: "2025-05-10",
    order: 1
  },
  {
    name: "Image Gen - Uncensored Edition",
    url: "https://huggingface.co/chat/assistant/66fccce0c0fafc94ab557ef2",
    description: "A powerful image generation assistant on HuggingChat.",
    author: "@DeFactOfficial",
    submissionDate: "2025-02-16",
    order: 1
  },
  {
    name: "Own-AI",
    url: "https://own-ai.pages.dev/",
    description: "An AI text-to-image generator.",
    author: "Sujal Goswami",
    submissionDate: "2025-02-16",
    order: 3
  },
  {
    name: "Pollinator Android App",
    url: "https://github.com/g-aggarwal/Pollinator",
    description: "An open-source Android app for text-to-image generation.",
    author: "@gaurav_87680",
    submissionDate: "2025-02-16",
    order: 2
  },
  {
    name: "Pollinations.ai Model Comparison",
    url: "https://endemicmedia.github.io/FLARE/llm-comparison-tool/",
    description: "An interactive tool designed to compare outputs from various large language models with customizable timeout settings and real-time testing capabilities.",
    author: "https://github.com/dseeker",
    repo: "https://github.com/EndemicMedia",
    submissionDate: "2025-02-16",
    order: 4
  },
  {
    name: "Elixpo Art Chrome Extension",
    url: "https://chromewebstore.google.com/detail/elixpo-art-select-text-an/hcjdeknbbbllfllddkbacfgehddpnhdh",
    description: "It uses the pollinations image endpoint to generate an image with `boltning` as the model in 4 types of aspect ratios and themes with prompt engineering thus transforming selected texts into art smoothly with a disposable GUI in web.",
    author: "Ayushman Bhatacharya",
    repo: "https://github.com/Circuit-Overtime/elixpo_ai_chapter/tree/main/Elixpo%20Chrome%20%20Extension",
    stars: 8,
    submissionDate: "2025-03-14",
    order: 1
  },
  {
    name: "Imagen",
    url: "https://altkriz.github.io/imagen/",
    description: "A beautiful web interface for generating images using Pollinations.ai API with only the \"flux\" and \"turbo\" models.",
    author: "@altkriz",
    repo: "https://github.com/altkriz/imagen",
    stars: 3,
    submissionDate: "2025-04-13",
    order: 1
  },
  {
    name: "Pollinations AI Video Generator",
    url: "https://pollinations-ai-video-generator.vercel.app/",
    description: "An open-source video generation system using AI.",
    author: "@videogen",
    submissionDate: "2025-05-05",
    order: 1
  },
  {
    name: "Pollinations AI Image Generator",
    url: "https://pollinations-ai-image-generator.vercel.app/",
    description: "An AI-powered image generation platform for Android designed to create stunning visuals from text prompts. Features dynamic image generation as users scroll, save to gallery, favorites, and a user-friendly interface.",
    author: "@imagegen",
    submissionDate: "2025-05-05",
    order: 1
  },
  {
    name: "Zelos AI image generator",
    url: "https://websim.ai/@ISWEARIAMNOTADDICTEDTOPILLOW/ai-image-prompt-generator",
    description: "It uses Pollinations for both prompt enhancing and image generation, it was a easy to make project due to pollinations services being easy to use.",
    author: "https://www.roblox.com/users/4361935306/profile",
    submissionDate: "2025-02-17",
    order: 2
  },
  {
    name: "Foodie AI",
    url: "https://foodie-ai.vercel.app/",
    description: "An AI application for food analysis that uses advanced artificial intelligence technology to help users understand food ingredients, nutritional value, and health impacts. Provides food safety analysis, nutritional health assessment, sports and fitness analysis, visual display, alternative recommendations, and practical insights for different dietary habits.",
    author: "@Aashir__Shaikh",
    submissionDate: "2025-05-06",
    order: 1
  },
  {
    name: "AIMinistries",
    url: "https://www.ai-ministries.com",
    description: "A collection of free AI tools including AI chat, writing tools, image generation, image analysis, text-to-speech, and speech-to-text.",
    author: "@tolerantone",
    submissionDate: "2025-04-21",
    order: 1
  },
  {
    name: "MoneyPrinterTurbo",
    url: "https://github.com/harry0703/MoneyPrinterTurbo",
    description: "Simply provide a topic or keyword for a video, and it will automatically generate the video copy, video materials, video subtitles, and video background music before synthesizing a high-definition short video. Integrates Pollinations' text generation service to create engaging and relevant video scripts.",
    author: "@harry0703",
    repo: "https://github.com/harry0703/MoneyPrinterTurbo",
    stars: 32186,
    submissionDate: "2025-05-13",
    order: 1
  },
  {
    name: "Match-cut video ai",
    url: "https://video-gen.megavault.in",
    description: "This AI generates video from text in match-cut text style, uses pollinations llm to generate nearby text, and supports API integration.",
    author: "@r3ap3redit",
    repo: "https://github.com/iotserver24/match-cut-ai",
    stars: 2,
    submissionDate: "2025-05-18",
    order: 1
  },
  {
    name: "The Promised Pen",
    url: "https://promisedpen.app",
    description: "A free, feature-rich novel writing application that helps writers organize stories, characters, and worlds. Uses Pollinations AI for generating chapter summaries, rewriting text based on context, and generating new content based on previous chapters and character information.",
    author: "@soryn.san",
    submissionDate: "2025-05-19",
    order: 1
  },
  {
    name: "Polynate",
    url: "https://polynate.cloudwerx.dev/",
    description: "AI-powered text and audio content generation platform providing a user-friendly interface for interacting with various AI generation services from Pollinations.ai.",
    author: "@fisven",
    repo: "https://github.com/fisventurous/pollinationsai-enhancer",
    stars: 2,
    submissionDate: "2025-04-27",
    order: 1
  },
  {
    name: "Text2Image_audio 🇨🇳",
    url: "nihilistic.dpdns.org",
    description: "文生图与文生语音网站 - 一个初学者的AI编程项目，支持文本转图像和音频生成功能。(Text to Image and Text to Audio website - A beginner's AI programming project supporting text-to-image and audio generation features.)",
    author: "@peyoba",
    repo: "https://github.com/peyoba/Text2Image_audio",
    stars: 0,
    submissionDate: "2025-06-05",
    language: "zh-CN",
    order: 1
  },
  {
    name: "Aiphoto智能绘画 🇨🇳",
    url: "https://qiyimg.3d.tc/Aiphoto",
    description: "AI艺术工坊 - 智能绘画生成器。这是一个基于AI的绘画生成工具，可以根据用户输入的中文描述自动生成相应的图片。(An AI art workshop - intelligent painting generator. This is an AI-based painting generation tool that can automatically generate images based on Chinese descriptions input by users.)",
    author: "@qiyimg",
    submissionDate: "2025-05-11",
    order: 1,
    language: "zh-CN"
  },
  {
    name: "AI YouTube Shorts Generator",
    description: "Python desktop app that automates YouTube Shorts creation with AI-generated scripts, voiceovers (via ElevenLabs), and visuals using Pollinations API. Designed for content creators, educators, and marketers to produce high-quality short videos quickly without manual editing.",
    author: "@Sami-Alsahabany",
    authorEmail: "SamiAlsahabany@outlook.com",
    submissionDate: "2025-05-16",
    order: 1
  },
  {
    name: "FoldaScan",
    url: "https://fs.wen.bar",
    description: "Use Natural Language to \"Converse\" with Your Codebase, Folda-Scan Smart Project Q&A, powered by advanced vectorization technology, allows you to easily understand complex code, pinpoint information, and offers unprecedented convenience for AI collaboration.",
    author: "@0010skn",
    repo: "https://github.com/0010skn/WebFS-Toolkit-Local-Folder-Scan-Monitor-Versioning-AI-Prep",
    stars: 178,
    submissionDate: "2025-05-19",
    order: 1
  },
  {
    name: "Emojiall AI Drawing Platform",
    url: "https://art.emojiall.com",
    description: "A platform focused on allowing users to draw pictures according to their own requirements with many preset styles and themes. Part of Emojiall, which has other text-based AI features like Emoji translation to text, Emoji recommender, and Emoji chatbot.",
    author: "@James-Qi",
    authorEmail: "qijingsong@gmail.com",
    submissionDate: "2025-05-20",
    order: 1
  },
  {
    name: "MASala",
    url: "https://github.com/Naman009/MASala",
    description: "Multi-Agent AI That Cooks Up Recipes Just for You ~ From fridge to feast, MASALA plans it all.",
    author: "@Naman009",
    repo: "https://github.com/Naman009/MASala",
    stars: 1,
    submissionDate: "2025-05-20",
    order: 1
  },
  {
    name: " PixPal",
    url: "https://pixpal.chat",
    description: "PixPal is a free AI assistant that can analyze, edit, and generate images, build websites from screenshots, create 3D games, and write full blog posts—all in one chat. Upload a photo, describe an idea, or request a UI clone and PixPal instantly delivers creative results.",
    author: "@andreas_11",
    submissionDate: "2025-05-30",
    order: 1
  },
  {
    name: "🇪🇸 Generador de presentaciones con imágenes y texto V2",
    url: "https://proyectodescartes.org/IATools/Crea_presentaciones4/",
    description: "Una herramienta configurable que permite crear presentaciones con 3 a 20 diapositivas usando la API de Pollinations. Genera títulos, descripciones e imágenes para cada diapositiva, con posibilidad de regenerar imágenes y descargar en HTML. (A configurable tool that allows you to create presentations with 3 to 20 slides using the Pollinations API. Generates titles, descriptions and images for each slide, with the ability to regenerate images and download in HTML.)",
    author: "@juanrivera126",
    submissionDate: "2025-06-03",
    language: "es-ES",
    order: 1
  },

  {
    name: "🇪🇸 Yo el director",
    url: "https://yoeldirector.dpana.com.ve",
    description: "Web para crear peliculas y contenido para youtube, usando Pollinations (Web platform for creating movies and YouTube content using Pollinations)",
    author: "@henryecamposs",
    submissionDate: "2025-06-04",
    language: "es",
    order: 1
  },
  {
    name: "Imagemate AI",
    url: "https://play.google.com/store/apps/details?id=com.madameweb.imgmate",
    description: "Imagemate AI is a powerful image generation app designed to turn your imagination into stunning visuals with the help of advanced artificial intelligence. Built using the Pollinations AI API, Imagemate AI allows users to input a text prompt and instantly receive AI-generated images that match the description.",
    author: "@Shanto-Islam",
    authorEmail: "msin.shanto.islam@gmail.com",
    submissionDate: "2025-05-13",
    order: 1
  },
  {
    name: "B&W SVG Generator",
    url: "https://fluxsvggenerator.streamlit.app/",
    description: "Uses Flux (through pollinations) and potrace to create B&W Vector files",
    author: "@pointsguy118",
    submissionDate: "2025-04-15",
    order: 1
  },
  {
    name: "Imagen",
    url: "https://altkriz.github.io/imagen/",
    description: "A beautiful web interface for generating images using Pollinations.ai API with only the \"flux\" and \"turbo\" models.",
    author: "@altkriz",
    repo: "https://github.com/altkriz/imagen",
    stars: 3,
    submissionDate: "2025-04-13",
    order: 1
  },
  {
    name: "Pollinations Feed",
    url: "https://pollinations-feed.vercel.app/",
    description: "A social media inspired application for browsing, creating, and sharing AI-generated images using the Pollinations API.",
    author: "@yujincs",
    repo: "https://github.com/yujincs/pollinations-feed",
    stars: 5,
    submissionDate: "2025-05-07",
    order: 1
  },
  {
    name: "Anime AI Generation",
    url: "https://anime-ai-generation.vercel.app/",
    description: "A web app specializing in anime-style image generation using Pollinations AI, with options for different anime art styles and character designs.",
    author: "@FromOtherUniverse",
    submissionDate: "2025-04-28",
    order: 1
  },
  {
    name: "Memed",
    url: "https://memed.io",
    description: "An AI-powered meme generator that creates humorous images based on user prompts using Pollinations API for image generation.",
    author: "@k_singh",
    repo: "https://github.com/ksingh/memed",
    stars: 22,
    submissionDate: "2025-05-16",
    order: 1
  },
  {
    name: "Elixpo-Art",
    url: "https://elixpo-art.com",
    description: "A digital art platform that combines AI image generation with traditional digital art tools, offering creative filters and style transfers powered by Pollinations.",
    author: "@elixpo",
    repo: "https://github.com/elixpo/art-platform",
    stars: 18,
    submissionDate: "2025-05-09",
    order: 1
  },
  {
    name: "AI YouTube Shorts Generator",
    url: "https://aishorts.vercel.app/",
    description: "A tool that uses Pollinations AI to generate engaging YouTube Shorts videos from text prompts, including visuals and voiceovers.",
    author: "@shorts_creator",
    submissionDate: "2025-04-20",
    order: 2
  },
  {
    name: "Aiphoto智能绘画",
    url: "https://aiphoto.jolav.me/",
    description: "A Chinese language AI image generation platform using Pollinations, tailored for creating artistic and culturally relevant visuals.",
    author: "@jolav_cn",
    language: "zh",
    submissionDate: "2025-05-02",
    order: 2
  },
  {
    name: "Polynate",
    url: "https://polynate.com",
    description: "A platform for creating and sharing AI-generated art, music, and stories, with a strong community focus and Pollinations integration.",
    author: "@polynate_team",
    repo: "https://github.com/polynate/platform",
    stars: 78,
    submissionDate: "2025-03-25",
    order: 1
  },
  {
    name: "MIDIjourney",
    url: "https://midijourney.ai",
    description: "An AI music generation tool that creates MIDI compositions from text prompts using Pollinations, suitable for musicians and producers.",
    author: "@midi_maestro",
    submissionDate: "2025-04-15",
    order: 1
  },
  {
    name: "TurboReel",
    url: "https://turboreel.app",
    description: "A fast AI video generation service for social media content, leveraging Pollinations to create short, impactful videos from simple descriptions.",
    author: "@turbo_reels",
    submissionDate: "2025-05-08",
    order: 1
  },
  {
    name: "Rangrez AI",
    url: "https://rangrez.ai",
    description: "An AI image generation tool specializing in traditional Indian art styles, using Pollinations to create culturally rich visuals.",
    author: "@rangrez_art",
    language: "hi",
    submissionDate: "2025-04-28",
    order: 2
  },
  {
    name: "StorySight",
    url: "https://storysight.ai",
    description: "An AI tool that generates illustrations for stories and articles using Pollinations, helping writers visualize their narratives.",
    author: "@story_viz",
    submissionDate: "2025-05-14",
    order: 2
  },
  {
    name: "StoryWeaver",
    url: "https://storyweaver.ai",
    description: "An AI-powered platform for collaborative storytelling, where users can co-create narratives with AI using Pollinations for text and image generation.",
    author: "@weave_tales",
    submissionDate: "2025-04-22",
    order: 1
  },
  {
    name: "Generative AI Images Gallery",
    url: "https://gen-ai-gallery.netlify.app/",
    description: "A curated gallery of AI-generated images created with Pollinations, showcasing diverse styles and themes from the community.",
    author: "@gallery_curator",
    submissionDate: "2025-05-25",
    order: 2
  },
  {
    name: "Anime Character Generator",
    url: "https://animechar.gen.ai/create",
    description: "A dedicated AI tool for generating high-quality, unique anime-style characters. Offers detailed customization of art style, character traits, clothing, and accessories, all powered by Pollinations.",
    author: "@AnimeArtDevs",
    repo: "https://github.com/animeartdevs/character-generator",
    stars: 250,
    submissionDate: "2025-03-01",
    order: 1
  },
  {
    name: "IRINA by visuallink",
    url: "https://irina.visuallink.ru/",
    description: "A website offering easy and free access to various neural networks, with multi-language support planned. Provides a platform for accessing various AI models, including Pollinations.",
    author: "visuallink",
    email: "info@visuallink.ru",
    submissionDate: "2025-05-10",
    order: 2
  },
  {
    name: "AI PPT Maker",
    url: "https://ppt.monsterstudio.org/",
    description: "An AI-powered presentation generator that creates PowerPoint slides from text prompts using Pollinations. Features customizable templates, image suggestions, and content structuring to streamline presentation creation.",
    author: "@ppt_monster",
    submissionDate: "2025-04-25",
    order: 1
  },
  {
    name: "Pollinations Gallery",
    url: "https://pollinations-gallery.netlify.app/",
    description: "A dynamic gallery showcasing AI-generated art created with Pollinations. Users can browse, search, and filter images, and submit their own creations. Features community voting and artist profiles.",
    author: "@gallery_ai",
    submissionDate: "2025-05-12",
    order: 1
  },
  {
    name: "AI-Bloom",
    url: "https://ai-bloom.com/",
    description: "A platform for generating and exploring AI-created floral art and patterns. Users can customize flower types, colors, and arrangements using Pollinations, and share their digital bouquets.",
    author: "@bloom_artist",
    submissionDate: "2025-04-30",
    order: 2
  },
  {
    name: "Jackey",
    url: "https://jackey.ai/app",
    description: "Jackey is a creative AI companion that helps users generate story ideas, write scripts, and create concept art using Pollinations. It's designed for writers, game developers, and filmmakers.",
    author: "Creative Sparks Ltd.",
    repo: "https://github.com/creativesparks/jackey",
    stars: 120,
    submissionDate: "2025-01-15",
    order: 1
  }
];<|MERGE_RESOLUTION|>--- conflicted
+++ resolved
@@ -5,19 +5,20 @@
 
 export const creativeProjects = [
   {
-<<<<<<< HEAD
     name: "GeoNameBase.com",
     url: "https://www.geonamebase.com/",
     description: "GeoNameBase is a platform that integrates geographical information with AI-powered artistic creation, aiming to transform locations around the world into unique pieces of art through artificial intelligence. Users can select any place and, by combining it with diverse artistic styles—such as watercolor, gothic, cyberpunk, Van Gogh, Monet, and more—generate art images that capture the essence of each locale.",
     author: "webmaster199856@gmail.com",
-=======
+    submissionDate: "2025-06-07",
+    order: 1
+  },
+  {
     name: "Image Creator",
     url: "https://saepulwap.blogspot.com/p/flux-image-creator.html",
     description: "Create images with multi-language prompts, the language will be automatically translated by AI into English.",
     author: "https://facebook.com/403.frobidden",
->>>>>>> cee8cd84
     submissionDate: "2025-06-07",
-    order: 1
+    order: 2
   },
   {
     name: "CatGPT Meme Generator 🐱",
