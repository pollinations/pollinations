--- conflicted
+++ resolved
@@ -5,40 +5,12 @@
 
 export const creativeProjects = [
   {
-<<<<<<< HEAD
-    name: "DeepEx",
-    url: "https://www.mediafire.com/file/7zk1f0tio6kieaz/DeepEx+DS-T3.apk/file",
-    description: "An Android AI app featuring unlimited AI chat with the DS-T3 model and image generation using Pollinations API. Free performance AI app with no paid features.",
-    author: "@ELLIOTpxp",
-    submissionDate: "2025-06-07",
-    order: 1
-  },
-  {
-=======
-    name: "x-files image generator 🇮🇩",
-    url: "https://x-files.rizqioliveira.my.id",
-    description: "X-files adalah image generator canggih yang didukung model turbo dan premium (X-files is an advanced image generator supported by turbo and premium models)",
-    author: "@ray23-bit",
-    repo: "https://ray23-bit.github.io/project7",
-    submissionDate: "2025-06-07",
-    language: "id-ID",
-    order: 1
-  },
-  {
-    name: "GeoNameBase.com",
-    url: "https://www.geonamebase.com/",
-    description: "GeoNameBase is a platform that integrates geographical information with AI-powered artistic creation, aiming to transform locations around the world into unique pieces of art through artificial intelligence. Users can select any place and, by combining it with diverse artistic styles—such as watercolor, gothic, cyberpunk, Van Gogh, Monet, and more—generate art images that capture the essence of each locale.",
-    author: "webmaster199856@gmail.com",
-    submissionDate: "2025-06-07",
-    order: 1
-  },
-  {
     name: "Image Creator",
     url: "https://saepulwap.blogspot.com/p/flux-image-creator.html",
     description: "Create images with multi-language prompts, the language will be automatically translated by AI into English.",
     author: "https://facebook.com/403.frobidden",
     submissionDate: "2025-06-07",
-    order: 2
+    order: 1
   },
   {
     name: "CatGPT Meme Generator 🐱",
@@ -48,10 +20,9 @@
     repo: "https://github.com/pollinations/catgpt",
     stars: 2,
     submissionDate: "2025-06-05",
-    order: 2
-  },
-  {
->>>>>>> 31458532
+    order: 1
+  },
+  {
     name: "Avatar GenStudio",
     url: "https://astudio-dcae4.web.app",
     description: "A system for creating custom characters that uses the Pollinations API for totally free and unlimited image generation.",
