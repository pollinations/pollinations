--- conflicted
+++ resolved
@@ -5,21 +5,21 @@
 
 export const creativeProjects = [
     {
-<<<<<<< HEAD
         name: "Evolve AI 🤖",
         url: "https://evolve-ai-gamma.vercel.app/",
         description: "Evolve AI is an intelligent assistant platform that brings together a variety of cutting-edge AI tools to simplify and automate user tasks. It integrates multiple APIs from Pollinations to enable features such as advanced text-to-speech, code generation, code editing, AI-based image generation, and more. The platform is designed to evolve with user needs, combining creativity and productivity into one cohesive experience.",
         author: "@chandankumarm55",
         repo: "https://github.com/chandankumarm55/Evolve-ai",
         submissionDate: "2025-08-03",
-=======
-        name: "🇷🇺 Aimpress",
+        order: 1
+    },
+    {
+      name: "🇷🇺 Aimpress",
         url: "https://aimpress.ru/",
         description: "AIMpress is a web-based image generation platform that allows users to create AI-generated images by writing their own prompts. Users can also optionally select styles, effects, and aspect ratios to customize their results. Every generated image is automatically saved and published to a public archive, effectively creating a massive and growing stock of AI-generated visuals. This database is searchable, allowing users to discover and reuse images based on prompts, styles, or tags.",
         author: "support@aimpress.ru",
         submissionDate: "2025-08-03",
         language: "ru-RU",
->>>>>>> 4de52c47
         order: 1,
     },
     {
