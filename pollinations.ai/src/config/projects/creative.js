/**
 * Creative Projects 🎨
 * Turn prompts into images, video, music, design, slides
 */

export const creativeProjects = [
    {
        name: "ViralFlow AI 🎬",
        url: "https://github.com/FabioArieiraBaia/ViralFlow",
        description:
            "Automated viral video generator using Gemini 2.5 for scripts/TTS and Pollinations.ai for image generation. Features AI scriptwriting, cinematic TTS, and video rendering with effects.",
        author: "@FabioArieiraBaia",
        repo: "https://github.com/FabioArieiraBaia/ViralFlow",
        submissionDate: "2025-11-30",
        order: 1,
    },
    {
        name: "SRT Translator CLI 🎬",
        url: "https://github.com/smarques/subs-cli",
        description:
            "A Python tool to translate SRT subtitle files using the Pollinations AI API while preserving timing information. It might take a few hours to translate the subs for a full-length movie, but it's completely free!",
        author: "@smarques",
        repo: "https://github.com/smarques/subs-cli",
        submissionDate: "2025-11-27",
        order: 1,
    },
    {
        name: "ImaGenz 🎨",
        url: "https://imagenz.vercel.app",
        description:
            "Free, instant AI content generation platform for creating stunning images and creative text without sign-up. Powered by FLUX and Turbo models with lightning-fast generation and real-time community feeds. Available as web app, Telegram bot, and mobile apps (Android/iOS). Over 10 million generations served.",
        author: "@iamkavy47",
        repo: "https://github.com/iamkavy47/pbl-sem3",
        submissionDate: "2025-11-10",
        order: 1,
    },
    {
        name: "AI Image-to-Prompt Generator 🎨",
        url: "https://imagetoprompt.netlify.app",
        description:
            "Professional AI Image-to-Prompt Generator with free unlimited prompts. Upload any image and get detailed AI-generated prompts for recreating similar images. Perfect for artists, designers, and content creators.",
        author: "@mehediprofilebd-alt",
        submissionDate: "2025-11-09",
        order: 1,
    },
    {
        name: "SpecAI 🎨",
        url: "https://specai.pages.dev",
        description:
            "Interactive UI for Pollinations AI with custom resolution and seed options. Generate desired images with full control over generation parameters.",
        author: "@spectre365",
        repo: "https://github.com/spectre365/specai",
        submissionDate: "2025-10-23",
        order: 1,
    },
    {
        name: "SHICoPIC™ 🎨",
        url: "https://shicopic.netlify.app",
        description:
            "AI-powered creative image generation tool. Simple interface for creating images with Pollinations API.",
        author: "@Shervinuri",
        repo: "https://github.com/Shervinuri/SHICoPIC",
        submissionDate: "2025-10-23",
        order: 1,
    },
    {
        name: "Better Call Us: Autonomous AI Instagram System 📸",
        url: "https://www.instagram.com/bettercallus.io/?hl=en",
        description:
            "A fully autonomous Instagram content automation system powered by Pollinations.AI. It converts live AI and tech news into visually stunning carousels and stories — all generated and posted automatically.",
        author: "muzz404",
        repo: "No response",
        submissionDate: "2025-10-25",
        order: 1,
    },
    {
        name: "Magerun AI 🎨",
        url: "https://preview--prompt-to-vision-18.lovable.app/",
        description:
            "A creative image generation site that improves your prompts using AI before sending them to Pollinations.AI, letting you choose how many images to create.",
        author: "finicklagat",
        repo: "No response",
        submissionDate: "2025-10-25",
        order: 2,
    },
    {
        name: "Versemind 🪶",
        url: "https://versemind.com",
        description:
            "An AI poetry tool that analyzes a user’s tone, mood, and writing style to craft verses reflecting or challenging their emotions. It performs sentiment analysis, adapts to user style, and can visualize mood changes.",
        author: "dk-cleanedit",
        repo: "No response",
        submissionDate: "2025-10-27",
        order: 3,
    },
    {
        name: "PollinVerse 🚀",
        url: "https://pollinverse.netlify.app",
        description:
            "A rapid AI development and prototyping platform powered by Pollinations.AI. Describe your idea in text and instantly get working Tailwind HTML. Supports multiple AI models (OpenAI, Gemini, Claude, DeepSeek) with live preview and surprise prompts.",
        author: "VearyTry",
        repo: "No response",
        submissionDate: "2025-10-25",
        order: 4,
    },
    {
        name: "Green Hope AI 🎨",
        url: "https://aithumbnails.vercel.app/",
        description:
            "Generate stunning thumbnails with AI, then take full control. Easily edit the text, position, styles, and effects without ever having to start over.",
        author: "@Mustafiz82",
        submissionDate: "2025-10-16",
        order: 1,
    },
    {
        name: "Pollinations AI Samples 🎨",
        url: "https://pollinations.godsbee.com/",
        description:
            "Comprehensive demonstration of Pollinations AI capabilities including creative generation, language & speech, and vision analysis. Showcases how developers can leverage APIs to build advanced AI features.",
        author: "@nyr-github",
        repo: "https://github.com/nyr-github/pollinations-demo",
        submissionDate: "2025-10-16",
        order: 1,
    },
    {
        name: "Inkly AI 🎨",
        url: "https://inkly-ai.vercel.app/",
        description:
            "Platform providing text-to-image and image-to-image generation with image gallery support and downloads. Simple interface for AI image generation with customizable settings.",
        author: "@Auspicious14",
        repo: "https://github.com/Auspicious14/image-generator-be",
        submissionDate: "2025-10-04",
        order: 1,
    },
    {
        name: "Craftura AI 🎨",
        url: "https://www.craftura.art/",
        description:
            "Freemium image generating SaaS where users can generate AI images via Pollinations API with customizable generator settings and various styling options.",
        author: "@TusharSoni014",
        submissionDate: "2025-10-03",
        order: 1,
    },
    {
        name: "AISTONE 🎨",
        url: "https://aistone.org/",
        description:
            "Based on advanced Pollinations.AI technology, supports FLUX, Turbo, Kontext for images, and OpenAI Audio TTS for voice. No registration required, permanently free, supports Chinese and English input, optimized for creators.",
        author: "@peyoba",
        repo: "https://github.com/peyoba/Text2Image_audio",
        submissionDate: "2025-10-11",
        order: 1,
    },
    {
        name: "PrisimIG 🎨",
        url: "https://prisimai.github.io/PrisimIG",
        description:
            "Seamless AI-generated imagery with Pollinations.AI. An intuitive web application for generating high-quality images from text prompts in various styles (realistic, anime, cartoon, fantasy). Features multiple image sizes (256x256, 512x512, 1024x1024), batch generation of up to 5 images, and a clean user-friendly interface without requiring sign-ups or API keys.",
        author: "@CloudCompile",
        repo: "https://github.com/PrisimAI/PrisimIG",
        submissionDate: "2025-10-07",
        order: 1,
    },
    {
        name: "FoilAI 🌨",
        url: "https://foilai.in/",
        description:
            "AI image generator in beta stage. Web-based text-to-image generator powered by Pollinations AI. Free and accessible without signup or API key, privacy-focused with no data storage. Simplified user-friendly interface for creating AI art.",
        author: "@aryanshrai3",
        submissionDate: "2025-10-20",
        order: 2,
    },
    {
        name: "Scribe 📄",
        url: "https://github.com/nadinev6/scribe",
        description:
            "Feature-rich Markdown editor for content creators, developers, and writers. Supports three viewing modes (Rich Text, Markdown Source, Plain Text), AI-powered header image generation via Pollinations, multilingual AI proofreading with Gemini 2.0 Flash, and multi-platform export. Built with React, TypeScript, and Supabase.",
        author: "@nadinev6",
        repo: "https://github.com/nadinev6/scribe",
        submissionDate: "2025-10-09",
        order: 2,
    },
    {
        name: "AI Answers Forms 📝",
        url: "https://chromewebstore.google.com/detail/fbiccefbjbnnieofnomocjdebppanndo",
        description:
            "Chrome extension that helps get answers to questions on Google Forms using AI. Solves quizzes and forms with ChatGPT integration. Over 9k active users. Available on Chrome Web Store.",
        author: "@Maniii97",
        submissionDate: "2025-10-14",
        order: 2,
    },
    {
        name: "Imagine Draw AI 🎨",
        url: "https://imaginedrawai.vercel.app/",
        description:
            "Free AI image generator for creating unlimited images with text prompts. No login, no limits, 100% free. Fast real-time generation, browser-based, mobile-friendly. Perfect for students, designers, content creators - landscapes, characters, logos, backgrounds, and more.",
        author: "@techwithai-telugu",
        repo: "https://github.com/TechWithAiTelugu",
        submissionDate: "2025-08-02",
        order: 1,
    },
    {
        name: "Ai Studio 🎨",
        url: "https://ai-studio-pollinations.netlify.app/",
        description:
            "React application for AI image generation with model selection, image dimensions control, and download/share features. Built with Vite and JavaScript, allows users to generate AI images from text prompts via the Pollinations AI REST API with state-based routing.",
        author: "@sabbirhossainc",
        repo: "https://github.com/sabbirhossainc/ai-studio-pollinations.git",
        submissionDate: "2025-07-05",
        order: 1,
    },
    {
        name: "Gainzr AI 🎨",
        url: "https://gainzr.my",
        description:
            "Web-based AI image generator for creating high-quality images from text prompts in real-time. Simple, fast, and mobile-friendly interface optimized for design, marketing, and social media content creation.",
        author: "@bwava",
        submissionDate: "2025-07-05",
        order: 1,
    },
    {
        name: "Dreamator-AI 💫",
        url: "https://dreamator-ai.vercel.app/",
        description:
            "Transform your imagination into reality using Pollinations API. Clean and intuitive interface for generating AI images from text prompts with real-time generation.",
        author: "@its3li",
        submissionDate: "2025-06-26",
        order: 1,
    },
    {
        name: "YooAI 🎨",
        url: "https://yooai.co/",
        description:
            "All-in-one AI creation platform integrating AI-Writer, AI-Video, and free image generation powered by Pollinations. No registration or subscription required — simply enter a prompt to generate high-quality visuals instantly.",
        author: "yoo_ai@outlook.com",
        submissionDate: "2025-08-19",
        order: 1,
    },
    {
        name: "Image Generator by Quilix 🖼️",
        url: "https://github.com/quil1x/ImageBYquilix",
        description:
            "A beautiful desktop application for generating AI images using Pollinations.AI API. Built with Electron, features modern dark theme with glassmorphism effects, supports multiple AI models (Flux, Turbo, Midjourney), cross-platform support (Windows, macOS, Linux), and generates 1024x1024 images without watermarks.",
        author: "@quil1x",
        repo: "https://github.com/quil1x/ImageBYquilix",
        submissionDate: "2025-09-06",
        order: 1,
    },
    {
        name: "Imagen - AI Image Generator 🎨",
        url: "https://altkriz.github.io/imagen/",
        description:
            "A beautiful, open-source web interface for generating AI images using the Pollinations.ai API. Features modern glass-morphism UI, local history storage, flux and turbo models, adjustable dimensions, seed control, and optional prompt enhancement. MIT licensed.",
        author: "@altkriz",
        repo: "https://github.com/altkriz/imagen",
        submissionDate: "2025-09-14",
        order: 1,
    },
    {
        name: "mayaAI 🇪🇸",
        url: "https://mayaia.pages.dev/",
        description:
            "Maya ia es una inteligencia artificial para generar imagenes usando pollinations api (Spanish AI image generator using Pollinations API)",
        author: "@moimoyyyy-sys",
        submissionDate: "2025-09-24",
        language: "es",
        order: 1,
    },
    {
        name: "GenImage 🎨",
        url: "https://genimage.runasp.net/",
        description: "Text to image generation tool",
        author: "@artydev",
        submissionDate: "2025-09-23",
        order: 1,
    },
    {
        name: "Anime Comic Movie 🎬",
        url: "https://petersebring.com/showcase.php",
        description:
            "An ambitious anime comic movie project using Pollinations' Kontext and Flux models for image-to-image generation. Combines detailed character and location images using ImageMagick, then uses Kontext to create visually appealing scenes with characters in locations. Features a complete server-side framework for automation, with plans for TTS dialogues and music soundtrack integration. 200+ hours of development invested in this no-budget creative project.",
        author: "@sebastianpw",
        submissionDate: "2025-10-02",
        order: 1,
    },
    {
        name: "DirPixel 🎨",
        url: "https://github.com/techcow2/dir-pixel",
        description:
            "Sometimes creators need to replace multiple images in a directory with new ones. This tool makes it easy by scanning all images in a specified directory, then allowing you to replace them with new AI-generated images by setting either a custom prompt for individual images or a global prompt for the entire directory. Features PyQt6 GUI, maintains original filenames, supports PNG/JPG formats with automatic conversion, and provides real-time progress tracking.",
        author: "@techcow2",
        repo: "https://github.com/techcow2/dir-pixel",
        submissionDate: "2025-09-26",
        order: 1,
    },
    {
        name: "Prompt2Image 🎨",
        url: "https://marketplace.visualstudio.com/items?itemName=MaazSaboowala.prompt2image-ai-generator",
        description:
            "Prompt2Image is a Visual Studio Code extension that brings AI-powered image generation directly into the developer workflow. Instead of searching for stock photos or managing downloads, developers can simply open the VS Code Command Palette, enter a descriptive text prompt, and instantly receive a high-quality, project-ready image. The extension integrates seamlessly with Pollinations.ai, which processes the prompt through its AI generation API to create tailored, web-optimized visuals.",
        author: "@MaazS07",
        submissionDate: "2025-09-18",
        order: 1,
    },
    {
        name: "StoryWeaver AI 📚",
        url: "https://storyweaver-ai-umber.vercel.app/",
        description:
            "A real-time, collaborative storyboarding application that empowers users to create visual narratives together. In shared 'story rooms,' participants write text prompts that are instantly transformed into comic book-style panels using dual Pollinations API integration - first generating AI summaries of preceding panels via text.pollinations.ai, then combining them with user prompts for contextually connected image generation via image.pollinations.ai.",
        author: "@Karannn3011",
        repo: "https://github.com/Karannn3011/storyweaver-ai",
        submissionDate: "2025-09-17",
        order: 1,
    },
    {
        name: "Mixbash.com 🛠️",
        url: "https://mixbash.com",
        description:
            "Mixbash is a better UI layer to use SOTA AI models hosted on Pollinations, Fal, Replicate, Runpod and Gemini. Simply bring your own API keys to get started and pay 10x less for Gen AI models.",
        author: "@jiajasper",
        submissionDate: "2025-09-17",
        order: 1,
    },
    {
        name: "🇧🇷 CapyUniverse - CapyIMG",
        url: "https://capyuniverse.pages.dev/capyimg.html",
        description:
            "Ferramenta simples para criar imagens com IA diretamente no navegador. O usuário escreve uma descrição (briefing), pode indicar elementos a evitar, escolher quantidade de imagens (1–4), formato (1:1, 16:9, 9:16, 4:3, 3:4) e tamanho. (Simple tool to create AI images directly in the browser. Users write a description, can specify elements to avoid, choose number of images (1–4), format ratios, and size.)",
        author: "@faelscarpato",
        repo: "https://github.com/faelscarpato/capyuniverse",
        submissionDate: "2025-09-10",
        language: "pt-BR",
        order: 1,
    },
    {
        name: "🇹🇷 CVRON AI - Free İmage Generator",
        url: "https://cvronai.rf.gd",
        description:
            "Resim Oluşturma İşlemleri İçin Pollinations API yi kullanmakta (Uses Pollinations API for image generation operations)",
        author: "@cr7",
        submissionDate: "2025-09-06",
        language: "tr-TR",
        order: 1,
    },
    {
        name: "🇨🇳 AI Image Generator",
        url: "https://ai-pic.site/",
        description:
            "Create Amazing Images with AI. Generate stunning images from text descriptions with AI optimized prompt word functions, unlimited generated images, real-time display of image generation progress. Supporting Chinese and English languages. (使用AI从文本描述生成令人惊叹的图像)",
        author: "cf12436",
        submissionDate: "2025-08-30",
        language: "zh-CN",
        order: 1,
    },
    {
        name: "aitoolbox.software 🛠️",
        url: "https://aitoolbox.software/",
        description:
            "An open-source collection of AI-powered tools to boost your productivity and creativity.",
        author: "@huamanraj",
        repo: "https://github.com/huamanraj/aitoolbox.software",
        submissionDate: "2025-08-05",
        order: 1,
    },
    {
        name: "Evolve AI 🤖",
        url: "https://evolve-ai-gamma.vercel.app/",
        description:
            "Evolve AI is an intelligent assistant platform that brings together a variety of cutting-edge AI tools to simplify and automate user tasks. It integrates multiple APIs from Pollinations to enable features such as advanced text-to-speech, code generation, code editing, AI-based image generation, and more. The platform is designed to evolve with user needs, combining creativity and productivity into one cohesive experience.",
        author: "@chandankumarm55",
        repo: "https://github.com/chandankumarm55/Evolve-ai",
        submissionDate: "2025-08-03",
        order: 1,
    },
    {
        name: "What is this? ❔",
        url: "https://whatisthis.pinkpixel.dev/",
        description:
            "A fun AI-powered object identification tool that helps you identify mysterious objects with just a photo upload. Uses advanced AI vision to analyze photos and tell you exactly what that mysterious object is and what it's used for, plus provides interesting facts about the object.",
        author: "@sizzlebop",
        repo: "https://github.com/pinkpixel-dev/what-is-this",
        submissionDate: "2025-08-03",
        order: 1,
    },
    {
        name: "🇷🇺 Aimpress",
        url: "https://aimpress.ru/",
        description:
            "AIMpress is a web-based image generation platform that allows users to create AI-generated images by writing their own prompts. Users can also optionally select styles, effects, and aspect ratios to customize their results. Every generated image is automatically saved and published to a public archive, effectively creating a massive and growing stock of AI-generated visuals. This database is searchable, allowing users to discover and reuse images based on prompts, styles, or tags.",
        author: "support@aimpress.ru",
        submissionDate: "2025-08-03",
        language: "ru-RU",
        order: 1,
    },
    {
        name: "Vizbo 📱",
        url: "https://vizboapp.com/",
        description:
            "Vizbo is a mobile app for AI powered vision board creation.",
        author: "visbo.app@gmail.com",
        submissionDate: "2025-08-03",
        order: 1,
    },
    {
        name: "EzPromptla",
        url: "https://ezpromptla.netlify.app",
        description:
            "EzPromptla is an advanced visual prompt builder and creative partner designed to simplify high-quality AI image generation. It abstracts the complexity of prompt engineering by providing a category-driven interface (for automotive, portraits, products, etc.) and uses Google's Gemini model as a core reasoning engine to build, analyze, and refine user ideas into master-level prompts for Google Imagen.",
        author: "mohamadizuanbakar@gmail.com",
        submissionDate: "2025-07-13",
        order: 1,
    },
    {
        name: "Argent Script",
        url: "https://perchance.org/ai-text-to-audio",
        description:
            "AI Voice Generator - Generate text to audio for free and without limits, powered by GPT-4o Audio. Instantly convert your words into natural, lifelike speech.",
        author: "https://github.com/withthatway",
        submissionDate: "2025-07-04",
        order: 1,
    },
    {
        name: "Unfoldtech",
        url: "https://studio.unfoldtech.online/",
        description:
            "Easily generate new images inspired by the Pexels website with embedded IPTC (title, description, keywords) on download. Find beautiful image inspiration from Pexels, create prompts from images, and generate new images with metadata embedded for immediate use in stock photography or upscaling.",
        author: "kengkreingkrai@gmail.com",
        submissionDate: "2025-06-23",
        order: 1,
    },
    {
        name: "Dreamator-AI 🎨",
        url: "https://dreamator-ai.vercel.app/",
        description:
            "Transform your imagination into reality using Pollinations API. A creative image generation platform with a personal gallery of generated masterpieces.",
        author: "@its3li",
        submissionDate: "2025-06-27",
        order: 1,
    },
    {
        name: "Celebrity AI Image Generator",
        url: "https://www.aicelebrity.design/",
        description:
            "An AI-powered celebrity image generator that uses Pollinations.ai and a1.art APIs. Users can directly input celebrity text to generate celebrities doing anything. Features celebrity photo shooting capabilities where users can upload their pictures and take selfies with celebrities like Labubu, Taylor Swift, and more.",
        author: "@Colin-Zero",
        repo: "https://github.com/Colin-Zero",
        submissionDate: "2025-06-16",
        order: 1,
    },
    {
        name: "Coloring AI 🎨",
        url: "https://coloring-ai.com/",
        description:
            "An intelligent web-based coloring assistant that turns black-and-white sketches into fully colored artworks using AI. Features multiple artistic styles, AI coloring generator, sketch-to-image conversion, and image-to-coloring page tools.",
        author: "962900862@qq.com",
        submissionDate: "2025-06-13",
        order: 1,
    },
    {
        name: "JSON Pollinations API",
        url: "https://pollinations-json.deno.dev/openai",
        description:
            "A Deno Deploy API wrapper for Pollinations that provides JSON-formatted responses. Designed for applications that require JSON API integration with Pollinations services.",
        author: "@apersonwhomakesstuff",
        submissionDate: "2025-06-13",
        order: 1,
    },
    {
        name: "Image Creator",
        url: "https://saepulwap.blogspot.com/p/flux-image-creator.html",
        description:
            "Create images with multi-language prompts, the language will be automatically translated by AI into English.",
        author: "https://facebook.com/403.frobidden",
        submissionDate: "2025-06-07",
        order: 1,
    },
    {
        name: "CatGPT Meme Generator 🐱",
        url: "https://pollinations.github.io/catgpt/",
        description:
            "Transform your questions into sassy cat wisdom! An AI-powered meme generator that creates personalized cat comics in response to your questions. A collaboration between Pollinations.AI and Tanika Godbole, the original creator of the CatGPT comic.",
        author: "@voodoohop",
        repo: "https://github.com/pollinations/catgpt",
        stars: 2,
        submissionDate: "2025-06-05",
        order: 1,
    },
    {
        name: "Avatar GenStudio",
        url: "https://astudio-dcae4.web.app",
        description:
            "A system for creating custom characters that uses the Pollinations API for totally free and unlimited image generation.",
        author: "@nic-wq",
        submissionDate: "2025-03-10",
        order: 1,
    },
    {
        name: "StoryBolt",
        url: "https://storybolt.vercel.app/",
        description:
            "Generate stories with enticing narratives and beautiful illustrations. Users can enter a prompt, customize the genre and art style, and publish their stories! Users can favorite, download, and listen to their stories, and read other books created by the community.",
        author: "@gumbasil",
        repo: "https://github.com/sahilalamgir/StoryBolt",
        stars: 0,
        submissionDate: "2025-06-13",
        order: 1,
    },
    {
        name: "CalcuBite AI",
        url: "https://calcubite.vercel.app/",
        description:
            "CalcuBite AI is a smart tool that analyzes food from images to provide calorie and nutrient details. Just take a photo, and it quickly gives you an estimate of your meal's nutritional value. It uses AI for accurate analysis, and if you run out of free scans, you can watch an ad to get more!",
        author: "@sugamdeol",
        submissionDate: "2025-03-15",
        order: 1,
    },
    {
        name: "Generator AI Image 🇮🇩",
        url: "https://kenthir.my.id/advanced-generator/",
        description:
            "Advanced AI Image Generator adalah platform inovatif yang memungkinkan Anda membuat gambar digital menakjubkan dengan kecerdasan buatan by pollinations.ai. Dengan dukungan berbagai model AI canggih seperti DALL·E 3, Stable Diffusion, dan Flux-Default. (An innovative platform that allows you to create amazing digital images with artificial intelligence powered by pollinations.ai. Supports various advanced AI models like DALL-E 3, Stable Diffusion, and Flux-Default.)",
        author: "@kenthirai",
        submissionDate: "2025-04-15",
        language: "id-ID",
        order: 1,
    },
    {
        name: "Pollinations.ai Image Generation (for Frame)",
        url: "https://github.com/CitizenOneX/frame_pollinations",
        description:
            "A Flutter application that listens for image generation prompts, requests images from Pollinations.AI, and displays them on the Frame wearable device. Users can use voice commands to generate images and save/share them using the device's sharing mechanism.",
        author: "CitizenOneX",
        repo: "https://github.com/CitizenOneX/frame_pollinations",
        stars: 7,
        submissionDate: "2025-04-13",
        order: 1,
    },
    {
        name: "POLLIPAPER",
        url: "https://github.com/Tolerable/POLLIPAPER",
        description: "A dynamic wallpaper app that uses Pollinations AI.",
        author: "@intolerant0ne",
        order: 1,
        category: "creativeApps",
        stars: 8,
    },
    {
        name: "NailsGen",
        url: "https://www.nailsgen.com/",
        description:
            "Create beautiful nail art designs with AI. Generate unique nail art designs with different styles and colors.",
        author: "lipengliang2012@163.com",
        submissionDate: "2025-04-30",
        order: 1,
    },
    {
        name: "ImageGen AI Image",
        url: "https://imagegenaiimage.com/",
        description:
            "Generate high-quality AI images for any purpose. Features a variety of models and styles.",
        author: "https://www.linkedin.com/in/narendradwivedi",
        submissionDate: "2025-04-22",
        order: 1,
    },
    {
        name: "RuangRiung AI Image 🇮🇩",
        url: "https://ruangriung.my.id",
        description:
            "RuangRiung AI Image Generator is ideal for digital artists, designers, or anyone who wants to explore creativity with AI assistance. Available in English and Indonesian, this website combines complete functionality with an elegant and responsive design.",
        author: "@ruangriung",
        repo: "https://github.com/ruangriung",
        submissionDate: "2025-04-20",
        language: "id-ID",
        order: 1,
    },
    {
        name: "Dreamscape AI",
        url: "https://dreamscape.pinkpixel.dev",
        description:
            "Dreamscape AI is a creative studio for generating, enhancing, and transforming images, plus conversational AI capabilities with text and voice interfaces, and a deep research tool. The entire site is almost all powered by Pollinations API aside from the image enhancement tools. It generates images, optimizes prompts and creates image titles with the text API, features lots of image styling prompts, also has chat and voice chat with chat memory, and a research tool.",
        author: "@sizzlebop",
        repo: "https://github.com/pinkpixel-dev/dreamscape-ai",
        stars: 2,
        submissionDate: "2025-05-02",
        order: 1,
    },
    {
        name: "PollinateAI",
        url: "https://pollinateai.vercel.app",
        description:
            "PollinateAI is an image generation platform that aims to ease the stress of graphic and visual designers in delivering inspirations for their work. Regular consumers are also welcomed.",
        author: "@Auspicious14",
        repo: "https://github.com/Auspicious14/image-generator-fe.git",
        stars: 0,
        submissionDate: "2025-05-01",
        order: 1,
    },
    {
        name: "FlowGPT",
        url: "https://flowgpt.com/p/instant-image-generation-with-chatgpt-and-pollinationsai",
        description: "Generate images on-demand with ChatGPT!",
        order: 1,
    },
    {
        name: "Zelos AI image generator",
        url: "https://websim.ai/@ISWEARIAMNOTADDICTEDTOPILLOW/ai-image-prompt-generator",
        description:
            "It uses Pollinations for both prompt enhancing and image generation, it was a easy to make project due to pollinations services being easy to use.",
        author: "https://www.roblox.com/users/4361935306/profile",
        submissionDate: "2025-02-17",
        order: 2,
    },
    {
        name: "IMyself AI 🇨🇳",
        url: "https://openai.lmyself.top/",
        description:
            "我们提供高质量的AI生成服务，包括图像生成、文本生成、音频生成和语音转文本服务， 让您轻松创建各种创意内容。 (We provide high-quality AI generation services, including image generation, text generation, audio generation, and speech to text services, allowing you to easily create various creative content.)",
        author: "Shadownc",
        submissionDate: "2025-03-27",
        language: "zh-CN",
        order: 5,
    },
    {
        name: "Own-AI",
        url: "https://own-ai.pages.dev/",
        description: "An AI text-to-image generator.",
        author: "Sujal Goswami",
        submissionDate: "2025-02-16",
        order: 3,
    },
    {
        name: "Pollinator Android App",
        url: "https://github.com/g-aggarwal/Pollinator",
        description: "An open-source Android app for text-to-image generation.",
        author: "@gaurav_87680",
        submissionDate: "2025-02-16",
        order: 2,
        stars: 29,
    },
    {
        name: "Pollinations.ai Model Comparison",
        url: "https://endemicmedia.github.io/FLARE/llm-comparison-tool/",
        description:
            "An interactive tool designed to compare outputs from various large language models with customizable timeout settings and real-time testing capabilities.",
        author: "https://github.com/dseeker",
        repo: "https://github.com/EndemicMedia",
        submissionDate: "2025-02-16",
        order: 4,
    },
    {
        name: "Elixpo Art Chrome Extension",
        url: "https://chromewebstore.google.com/detail/elixpo-art-select-text-an/hcjdeknbbbllfllddkbacfgehddpnhdh",
        description:
            "It uses the pollinations image endpoint to generate an image with `boltning` as the model in 4 types of aspect ratios and themes with prompt engineering thus transforming selected texts into art smoothly with a disposable GUI in web.",
        author: "Ayushman Bhatacharya",
        repo: "https://github.com/Circuit-Overtime/elixpo_ai_chapter/tree/main/Elixpo%20Chrome%20%20Extension",
        stars: 8,
        submissionDate: "2025-03-14",
        order: 1,
    },
    {
        name: "Imagen",
        url: "https://altkriz.github.io/imagen/",
        description:
            'A beautiful web interface for generating images using Pollinations.ai API with only the "flux" and "turbo" models.',
        author: "@altkriz",
        repo: "https://github.com/altkriz/imagen",
        stars: 3,
        submissionDate: "2025-04-13",
        order: 1,
    },
    {
        name: "Foodie AI",
        url: "https://foodie-ai.vercel.app/",
        description:
            "An AI application for food analysis that uses advanced artificial intelligence technology to help users understand food ingredients, nutritional value, and health impacts. Provides food safety analysis, nutritional health assessment, sports and fitness analysis, visual display, alternative recommendations, and practical insights for different dietary habits.",
        author: "@Aashir__Shaikh",
        submissionDate: "2025-05-06",
        order: 1,
    },
    {
        name: "AIMinistries",
        url: "https://www.ai-ministries.com",
        description:
            "A collection of free AI tools including AI chat, writing tools, image generation, image analysis, text-to-speech, and speech-to-text.",
        author: "@tolerantone",
        submissionDate: "2025-04-21",
        order: 1,
    },
    {
        name: "MoneyPrinterTurbo",
        url: "https://github.com/harry0703/MoneyPrinterTurbo",
        description:
            "Simply provide a topic or keyword for a video, and it will automatically generate the video copy, video materials, video subtitles, and video background music before synthesizing a high-definition short video. Integrates Pollinations' text generation service to create engaging and relevant video scripts.",
        author: "@harry0703",
        repo: "https://github.com/harry0703/MoneyPrinterTurbo",
        stars: 39944,
        submissionDate: "2025-05-13",
        order: 1,
    },
    {
        name: "Match-cut video ai",
        url: "https://github.com/lrdcxdes/text-match-cut",
        description:
            "This AI generates video from text in match-cut text style, uses pollinations llm to generate nearby text, and supports API integration.",
        author: "@r3ap3redit",
        repo: "https://github.com/lrdcxdes/text-match-cut",
        submissionDate: "2025-05-19",
        order: 1,
        stars: 17,
    },
    {
        name: "The Promised Pen",
        url: "https://promisedpen.app",
        description:
            "A free, feature-rich novel writing application that helps writers organize stories, characters, and worlds. Uses Pollinations AI for generating chapter summaries, rewriting text based on context, and generating new content based on previous chapters and character information.",
        author: "@soryn.san",
        submissionDate: "2025-05-19",
        order: 1,
    },
    {
        name: "Aiphoto智能绘画 🇨🇳",
        url: "https://qiyimg.3d.tc/Aiphoto",
        description:
            "AI艺术工坊 - 智能绘画生成器。这是一个基于AI的绘画生成工具，可以根据用户输入的中文描述自动生成相应的图片。(An AI art workshop - intelligent painting generator. This is an AI-based painting generation tool that can automatically generate images based on Chinese descriptions input by users.)",
        author: "@qiyimg",
        submissionDate: "2025-05-11",
        order: 1,
        language: "zh-CN",
    },
    {
        name: "AI YouTube Shorts Generator",
        description:
            "Python desktop app that automates YouTube Shorts creation with AI-generated scripts, voiceovers (via ElevenLabs), and visuals using Pollinations API. Designed for content creators, educators, and marketers to produce high-quality short videos quickly without manual editing.",
        author: "@Sami-Alsahabany",
        authorEmail: "SamiAlsahabany@outlook.com",
        submissionDate: "2025-05-16",
        order: 1,
    },
    {
        name: "FoldaScan",
        url: "https://fs.wen.bar",
        description:
            'Use Natural Language to "Converse" with Your Codebase, Folda-Scan Smart Project Q&A, powered by advanced vectorization technology, allows you to easily understand complex code, pinpoint information, and offers unprecedented convenience for AI collaboration.',
        author: "@0010skn",
        repo: "https://github.com/0010skn/WebFS-Toolkit-Local-Folder-Scan-Monitor-Versioning-AI-Prep",
        stars: 178,
        submissionDate: "2025-05-19",
        order: 1,
    },
    {
        name: "Emojiall AI Drawing Platform",
        url: "https://art.emojiall.com",
        description:
            "A platform focused on allowing users to draw pictures according to their own requirements with many preset styles and themes. Part of Emojiall, which has other text-based AI features like Emoji translation to text, Emoji recommender, and Emoji chatbot.",
        author: "@James-Qi",
        authorEmail: "qijingsong@gmail.com",
        submissionDate: "2025-05-20",
        order: 1,
    },
    {
        name: "MASala",
        url: "https://github.com/Naman009/MASala",
        description:
            "Multi-Agent AI That Cooks Up Recipes Just for You ~ From fridge to feast, MASALA plans it all.",
        author: "@Naman009",
        repo: "https://github.com/Naman009/MASala",
        stars: 3,
        submissionDate: "2025-05-20",
        order: 1,
    },
    {
        name: "PixPal",
        url: "https://pixpal.chat",
        description:
            "PixPal is a free AI assistant that can analyze, edit, and generate images, build websites from screenshots, create 3D games, and write full blog posts—all in one chat. Upload a photo, describe an idea, or request a UI clone and PixPal instantly delivers creative results.",
        author: "@andreas_11",
        submissionDate: "2025-05-30",
        order: 1,
    },
    {
        name: "🇪🇸 Generador de presentaciones con imágenes y texto V2",
        url: "https://proyectodescartes.org/IATools/Crea_presentaciones4/",
        description:
            "Una herramienta configurable que permite crear presentaciones con 3 a 20 diapositivas usando la API de Pollinations. Genera títulos, descripciones e imágenes para cada diapositiva, con posibilidad de regenerar imágenes y descargar en HTML. (A configurable tool that allows you to create presentations with 3 to 20 slides using the Pollinations API. Generates titles, descriptions and images for each slide, with the ability to regenerate images and download in HTML.)",
        author: "@juanrivera126",
        submissionDate: "2025-06-03",
        language: "es-ES",
        order: 1,
    },
    {
        name: "🇪🇸 Yo el director",
        url: "https://yoeldirector.dpana.com.ve",
        description:
            "Web para crear peliculas y contenido para youtube, usando Pollinations (Web platform for creating movies and YouTube content using Pollinations)",
        author: "@henryecamposs",
        submissionDate: "2025-06-04",
        language: "es",
        order: 1,
    },
    {
        name: "Imagemate AI",
        url: "https://play.google.com/store/apps/details?id=com.madameweb.imgmate",
        description:
            "Imagemate AI is a powerful image generation app designed to turn your imagination into stunning visuals with the help of advanced artificial intelligence. Built using the Pollinations AI API, Imagemate AI allows users to input a text prompt and instantly receive AI-generated images that match the description.",
        author: "@Shanto-Islam",
        authorEmail: "msin.shanto.islam@gmail.com",
        submissionDate: "2025-05-13",
        order: 1,
    },
    {
        name: "B&W SVG Generator",
        url: "https://fluxsvggenerator.streamlit.app/",
        description:
            "Uses Flux (through pollinations) and potrace to create B&W Vector files",
        author: "@pointsguy118",
        submissionDate: "2025-04-15",
        order: 1,
    },
    {
        name: "Imagen",
        url: "https://altkriz.github.io/imagen/",
        description:
            'A beautiful web interface for generating images using Pollinations.ai API with only the "flux" and "turbo" models.',
        author: "@altkriz",
        repo: "https://github.com/altkriz/imagen",
        stars: 3,
        submissionDate: "2025-04-13",
        order: 1,
    },
    {
        name: "Elixpo-Art",
        url: "https://elixpo-art.com",
        description:
            "A digital art platform that combines AI image generation with traditional digital art tools, offering creative filters and style transfers powered by Pollinations.",
        author: "@elixpo",
        repo: "https://github.com/elixpo/art-platform",
        stars: 18,
        submissionDate: "2025-05-09",
        order: 1,
    },
    {
        name: "TurboReel",
        url: "https://turboreel.framer.ai/",
        description:
            "A fast AI video generation service for social media content, leveraging Pollinations to create short, impactful videos from simple descriptions.",
        author: "@turbo_reels",
        submissionDate: "2025-05-08",
        order: 1,
    },
    {
        name: "StorySight",
        url: "https://github.com/tangg555/story-generation-demo",
        description:
            "An AI tool that generates illustrations for stories and articles using Pollinations, helping writers visualize their narratives.",
        author: "@story_viz",
        repo: "https://github.com/tangg555/story-generation-demo",
        submissionDate: "2025-05-14",
        order: 2,
        stars: 14,
    },
    {
        name: "Anime Character Generator",
        url: "https://perchance.org/ai-character-generator",
        description:
            "A dedicated AI tool for generating high-quality, unique anime-style characters. Offers detailed customization of art style, character traits, clothing, and accessories, all powered by Pollinations.",
        author: "@AnimeArtDevs",
        submissionDate: "2025-03-01",
        order: 1,
    },
    {
        name: "AI PPT Maker",
        url: "https://slidesgpt.com",
        description:
            "An AI-powered presentation generator that creates PowerPoint slides from text prompts using Pollinations. Features customizable templates, image suggestions, and content structuring to streamline presentation creation.",
        author: "@ppt_monster",
        submissionDate: "2025-04-25",
        order: 1,
    },
    {
        name: "Promptgenerator.art",
        url: "https://promptgenerator.art",
        description:
            "FREE Art Prompt Generator that helps you turn simple ideas into structured prompts for tools like Midjourney, DALL·E, and ChatGPT. One of its standout features is Test Visualization, which lets you instantly preview how your prompt might look — helping you fine-tune ideas before using any AI tool. This powerful visual preview is made possible through integration with Pollinations AI, enhancing your creative workflow like never before.",
        author: "info@promptgenerator.art",
        submissionDate: "2025-07-14",
        order: 1,
    },
    {
        name: "☬SHΞNΞRATOR 🎨",
        url: "https://Shervinuri.github.io",
        description:
            "AI image and text generator with dual functionality. Features both image generation (https://Shervinuri.github.io) and text generation (https://minishen.netlify.app) capabilities powered by AI.",
        author: "https://T.me/shervinuri",
        repo: "https://github.com/Shervinuri/Shervinuri.github.io",
        submissionDate: "2025-09-17",
        order: 1,
    },
    {
        name: "Image Generation Playground",
        url: "https://umint-image.hf.space",
        description:
            "Transform your ideas into a visual masterpiece. Part of the UltimaX Intelligence ecosystem",
        author: "@hadadarjt",
        repo: "https://huggingface.co/spaces/umint/image/tree/main",
        submissionDate: "2025-09-23",
        order: 1,
    },
    {
        name: "Prompt Vision 🎨",
        url: "https://promptvision.jagrut.me",
        description:
            "Create and share AI-generated images with the community. Features intelligent prompt suggestions and powerful search capabilities for discovering creations.",
        author: "@jagrut-bhole",
        repo: "https://github.com/jagrut-bhole/promptvision",
        submissionDate: "2025-11-27",
        order: 1,
    },
    {
        name: "Pollinations Gallery 🖼️",
        url: "https://leofy18.github.io/gallery/",
        description:
            "Curated gallery of AI-generated artwork powered by Pollinations. Explore, browse, and discover stunning creative pieces from the community.",
        author: "@leofy18",
        repo: "https://github.com/leofy18/gallery",
        submissionDate: "2025-11-25",
        order: 1,
    },
    {
        name: "AI Stickers Generator 🎨",
        url: "https://ai-stickers-generator.vercel.app/",
        description:
            "Turn text prompts into unique AI-generated stickers instantly. Perfect for messaging apps, social media, or personal creative projects.",
        author: "@KristijanPill",
        submissionDate: "2025-11-21",
        order: 1,
    },
    {
        name: "StickerHub 🎨",
        url: "https://stickerhub.pages.dev/",
        description:
            "AI-powered sticker generation platform. Create and download custom stickers using Pollinations image generation.",
        author: "@StickerHub",
        submissionDate: "2025-11-21",
        order: 1,
    },
    {
        name: "GPTAI.host 🛠️",
        url: "https://gptai.host/",
        description:
            "Completely free AI toolkit offering unlimited text, image, and audio generation. No registration or API keys needed - just start creating instantly.",
        author: "@carlseo",
        submissionDate: "2025-10-28",
        order: 1,
    },
    {
        name: "LINE Blessing Images Bot 🇹🇼",
        url: "https://line.me/R/ti/p/@blessing-ai",
        description:
            "Create and share personalized AI blessing images directly in LINE. Choose from themes like Good Morning, Birthday, and Health wishes with customizable artistic styles - perfect for sharing joy with friends and family.",
        author: "@nickyeh611",
        submissionDate: "2025-10-28",
        language: "zh-TW",
        order: 1,
    },
  {
<<<<<<< HEAD
    "name": "SAGE",
    "url": "https://starlightguardians.com",
    "description": "SAGE (Storyboard Animation Generation Environment) is an open-source multimedia AI orchestration and automation platform. It merges creative generation, development assistance, and intelligent orchestration under one cohesive system — fully runnable in Termux on Android.\\n\\nAI Content Generation\\nStable Diffusion XL with txt2img/img2img pipelines\\nSupports ControlNet, LCM (Latent Conditioning Mixing) for multi-image consistency and VRAM efficiency\\nMulti-image conditioning including multi-source img2img\\nDesign axes that auto-inject creative parameters into prompts for consistent visual worlds\\nStyle profiles with UI sliders for project-level visual coherence\\nExtended templates and reliable prompt mixing for controlled outputs\\nIntegration with Pollinations.ai, Groq, Colab, and Kaggle",
    "author": "sebastianpw",
    "repo": "sebastianpw/sage",
    "category": "creative",
    "submissionDate": "2025-12-03",
=======
    "name": "ViralFlow AI",
    "url": "https://fabioarieira.com/viralflow",
    "description": "An automated generator of viral videos that uses the pollinations.ai API to create real-time customized visuals, paired with Gemini 2.5 for scriptwriting, multi-voice TTS, visual effects, and real-time rendering. Production-ready and designed to turn simple themes into cinematic, engaging videos. Pollinations is highlighted as a core visual partner, with an automated workflow for React/Electron locally or on the web. Open to collaboration and partnerships.",
    "author": "FabioArieiraBaia",
    "repo": "https://github.com/FabioArieiraBaia/ViralFlow",
    "category": "creative",
    "language": "pt-BR",
    "submissionDate": "2025-12-04",
>>>>>>> 9c693617
    "order": 5
  }
];<|MERGE_RESOLUTION|>--- conflicted
+++ resolved
@@ -963,25 +963,27 @@
         language: "zh-TW",
         order: 1,
     },
-  {
-<<<<<<< HEAD
-    "name": "SAGE",
-    "url": "https://starlightguardians.com",
-    "description": "SAGE (Storyboard Animation Generation Environment) is an open-source multimedia AI orchestration and automation platform. It merges creative generation, development assistance, and intelligent orchestration under one cohesive system — fully runnable in Termux on Android.\\n\\nAI Content Generation\\nStable Diffusion XL with txt2img/img2img pipelines\\nSupports ControlNet, LCM (Latent Conditioning Mixing) for multi-image consistency and VRAM efficiency\\nMulti-image conditioning including multi-source img2img\\nDesign axes that auto-inject creative parameters into prompts for consistent visual worlds\\nStyle profiles with UI sliders for project-level visual coherence\\nExtended templates and reliable prompt mixing for controlled outputs\\nIntegration with Pollinations.ai, Groq, Colab, and Kaggle",
-    "author": "sebastianpw",
-    "repo": "sebastianpw/sage",
-    "category": "creative",
-    "submissionDate": "2025-12-03",
-=======
-    "name": "ViralFlow AI",
-    "url": "https://fabioarieira.com/viralflow",
-    "description": "An automated generator of viral videos that uses the pollinations.ai API to create real-time customized visuals, paired with Gemini 2.5 for scriptwriting, multi-voice TTS, visual effects, and real-time rendering. Production-ready and designed to turn simple themes into cinematic, engaging videos. Pollinations is highlighted as a core visual partner, with an automated workflow for React/Electron locally or on the web. Open to collaboration and partnerships.",
-    "author": "FabioArieiraBaia",
-    "repo": "https://github.com/FabioArieiraBaia/ViralFlow",
-    "category": "creative",
-    "language": "pt-BR",
-    "submissionDate": "2025-12-04",
->>>>>>> 9c693617
-    "order": 5
-  }
+    {
+        "name": "SAGE",
+        "url": "https://starlightguardians.com",
+        "description":
+            "SAGE (Storyboard Animation Generation Environment) is an open-source multimedia AI orchestration and automation platform. It merges creative generation, development assistance, and intelligent orchestration under one cohesive system — fully runnable in Termux on Android.\\n\\nAI Content Generation\\nStable Diffusion XL with txt2img/img2img pipelines\\nSupports ControlNet, LCM (Latent Conditioning Mixing) for multi-image consistency and VRAM efficiency\\nMulti-image conditioning including multi-source img2img\\nDesign axes that auto-inject creative parameters into prompts for consistent visual worlds\\nStyle profiles with UI sliders for project-level visual coherence\\nExtended templates and reliable prompt mixing for controlled outputs\\nIntegration with Pollinations.ai, Groq, Colab, and Kaggle",
+        "author": "sebastianpw",
+        "repo": "sebastianpw/sage",
+        "category": "creative",
+        "submissionDate": "2025-12-03",
+        "order": 5,
+    },
+    {
+        "name": "ViralFlow AI",
+        "url": "https://fabioarieira.com/viralflow",
+        "description":
+            "An automated generator of viral videos that uses the pollinations.ai API to create real-time customized visuals, paired with Gemini 2.5 for scriptwriting, multi-voice TTS, visual effects, and real-time rendering. Production-ready and designed to turn simple themes into cinematic, engaging videos. Pollinations is highlighted as a core visual partner, with an automated workflow for React/Electron locally or on the web. Open to collaboration and partnerships.",
+        "author": "FabioArieiraBaia",
+        "repo": "https://github.com/FabioArieiraBaia/ViralFlow",
+        "category": "creative",
+        "language": "pt-BR",
+        "submissionDate": "2025-12-04",
+        "order": 5,
+    },
 ];