--- conflicted
+++ resolved
@@ -5,21 +5,21 @@
 
 export const creativeProjects = [
     {
-<<<<<<< HEAD
         name: "What is this? ❔",
         url: "https://whatisthis.pinkpixel.dev/",
         description: "A fun AI-powered object identification tool that helps you identify mysterious objects with just a photo upload. Uses advanced AI vision to analyze photos and tell you exactly what that mysterious object is and what it's used for, plus provides interesting facts about the object.",
         author: "@sizzlebop",
         repo: "https://github.com/pinkpixel-dev/what-is-this",
         submissionDate: "2025-08-03",
-=======
+        order: 1
+    },
+    {
         name: "🇷🇺 Aimpress",
         url: "https://aimpress.ru/",
         description: "AIMpress is a web-based image generation platform that allows users to create AI-generated images by writing their own prompts. Users can also optionally select styles, effects, and aspect ratios to customize their results. Every generated image is automatically saved and published to a public archive, effectively creating a massive and growing stock of AI-generated visuals. This database is searchable, allowing users to discover and reuse images based on prompts, styles, or tags.",
         author: "support@aimpress.ru",
         submissionDate: "2025-08-03",
         language: "ru-RU",
->>>>>>> 4de52c47
         order: 1,
     },
     {
