--- conflicted
+++ resolved
@@ -4,158 +4,6 @@
  */
 
 export const learnProjects = [
-<<<<<<< HEAD
-    {
-        name: "Prompt Explorer",
-        url: "https://play.google.com/store/apps/details?id=com.ismafly.promptexploratorapp",
-        description:
-            "A mobile app that combines AI prompt discovery with image generation using Pollinations API. Users can explore existing AI art from Lexica/Civitai, learn from prompts and metadata, then generate their own images directly in the app. Features include generation history, favorites, and a complete learning workflow from discovery to creation.",
-        author: "ismail.azdad@gmail.com",
-        submissionDate: "2025-07-12",
-        order: 1,
-    },
-    {
-        name: "AI儿童故事 🇨🇳",
-        url: "https://kidss.netlify.app/",
-        description:
-            "基于此项目 构建有趣的孩子故事书应用演示 (Based on this project, build an interesting children's storybook application demo)",
-        author: "MZ",
-        submissionDate: "2025-03-10",
-        order: 2,
-    },
-    {
-        name: "StoryMagic: Interactive Kids Stories",
-        description:
-            "Interactive and educational tool for generating kids' stories.",
-        submissionDate: "2025-03-14",
-        order: 1,
-    },
-    {
-        name: "Riffle",
-        url: "https://riffle.ink",
-        description:
-            "A powerful tool designed to make reading English books more enjoyable and effective while helping you build your vocabulary naturally. Using Pollinations AI to create content that incorporates your own vocabulary words allows you to learn them in a vivid, engaging context.",
-        author: "gsx123@gmail.com",
-        submissionDate: "2025-03-28",
-        order: 1,
-    },
-    {
-        name: "MalaysiaPrompt 🇲🇾",
-        url: "https://malaysiaprompt.rf.gd/",
-        description:
-            "A resource for discovering and sharing creative prompts, supporting the Malaysian creative and educational AI community.",
-        language: "ms-MY",
-        order: 3,
-    },
-    {
-        name: "OkeyAI",
-        url: "https://chat.okeymeta.com.ng",
-        description:
-            "An LLM created by Africans to understand and have cultural awareness of African contexts and languages, OkeyAI outperforms many LLM models based on size and intelligence, OkeyMeta uses pollination image generating API to train it's LLM (OkeyAI) on images in real time.",
-        author: "@okeymeta",
-        repo: "https://github.com/okeymeta",
-        submissionDate: "2025-04-19",
-        order: 1,
-    },
-
-    {
-        name: "Connect Pollinations with Open Web UI tutorial",
-        url: "https://github.com/cloph-dsp/Pollinations-AI-in-OpenWebUI",
-        description:
-            "Step-by-step guide on integrating Pollinations APIs with Open Web UI for enhanced image generation.",
-        author: "@cloph-dsp",
-        repo: "https://github.com/cloph-dsp/Pollinations-AI-in-OpenWebUI",
-        stars: 9,
-        submissionDate: "2025-03-15",
-        order: 1, // Existing project order
-    },
-    {
-        name: "Pollinations.AI AI/Teens talk",
-        url: "https://www.youtube.com/live/5Rvdfr2qYGA?si=i5NLOKI49fGxNAEK&t=1034",
-        description:
-            "Session 2: ai/teens worldwide conference exploring the forces shaping AI today, diving into governance, virtual connections, and decision-making with voices from multiple European cities.",
-        author: "@thomash_pollinations",
-        submissionDate: "2025-04-15",
-        order: 2,
-    },
-
-    {
-        name: "Artistic Styles Book",
-        url: "https://proyectodescartes.org/iCartesiLibri/materiales_didacticos/Libro_Estilos/index.html",
-        description: "An interactive book showcasing 90+ artistic styles.",
-        author: "Juan Gmo. Rivera",
-        submissionDate: "2025-04-15",
-        order: 4,
-    },
-    {
-        name: "Tutorial",
-        url: "https://guiadehospedagem.com.br/pollinations-ai/",
-        description:
-            "An in-depth Portuguese tutorial on using Pollinations AI.",
-        author: "Janderson de Sales",
-        submissionDate: "2025-04-15",
-        language: "pt-BR",
-        order: 5,
-    },
-    {
-        name: "Podcast #1500",
-        url: "https://open.spotify.com/show/1wu4ngb1dclyTwoNN4cZzK",
-        description:
-            "Podcast project powered by pollinations, featuring dialogues among LLMs. First episode features 3o-mini and DeepSeek R1 70B talking about Vibe Coding.",
-        author: "@brain.diver",
-        submissionDate: "2025-03-31",
-        order: 6,
-    },
-    {
-        name: "Proyecto Descartes",
-        url: "https://proyectodescartes.org/revista/Numeros/Revista_8_2024/index.html",
-        description:
-            "Educational initiative integrating Pollinations AI into STEM.",
-        author: "Juan Gmo. Rivera",
-        submissionDate: "2025-04-15",
-        order: 7,
-    },
-    // Additional projects will be migrated from recovered data
-
-    {
-        name: "Whizzy AI",
-        url: "https://whizzyai.vercel.app",
-        description:
-            "An educational AI platform for students featuring AI-powered study assistance, chat functionality, and image generation capabilities using Pollinations AI. Designed to help students with studies they find challenging.",
-        author: "@vaibhavcoding69",
-        submissionDate: "2025-06-03",
-        order: 1,
-    },
-    {
-        name: "TeekGenAI",
-        url: "https://www.youtube.com/@teekgenai",
-        description:
-            "A platform providing free access to AI tools like image generation, text-to-speech, and chat, with tutorials. Content often available in Sinhala.",
-        author: "@teekgenai", // From TikTok/YouTube
-        submissionDate: "2025-06-04", // Placeholder date
-        language: "si", // Sinhala
-        order: 2,
-    },
-    {
-        name: "SearchGPT",
-        url: "https://huggingface.co/spaces/umint/searchgpt",
-        description:
-            "ChatGPT with real-time web search & URL reading capability. Part of the UltimaX Intelligence project.",
-        author: "@hadadarjt",
-        submissionDate: "2025-09-05",
-        order: 1
-    },
-    {
-        name: "EduGen AI 🇧🇷",
-        url: "https://ensinoedugenai.online",
-        description:
-            "E uma ia voltada para professores e queria a IA pollinations.ai para criar imagens para slides (An AI focused on teachers that uses Pollinations AI to create images for slides)",
-        author: "mlspfc360@gmail.com",
-        submissionDate: "2025-09-17",
-        language: "pt-BR",
-        order: 1
-    }
-=======
   {
     name: "Prompt Explorer",
     url: "https://play.google.com/store/apps/details?id=com.ismafly.promptexploratorapp",
@@ -277,6 +125,15 @@
     author: "@hadadarjt",
     submissionDate: "2025-09-05",
     order: 1
-  }
->>>>>>> 143204ca
+  },
+  {
+        name: "EduGen AI 🇧🇷",
+        url: "https://ensinoedugenai.online",
+        description:
+            "E uma ia voltada para professores e queria a IA pollinations.ai para criar imagens para slides (An AI focused on teachers that uses Pollinations AI to create images for slides)",
+        author: "mlspfc360@gmail.com",
+        submissionDate: "2025-09-17",
+        language: "pt-BR",
+        order: 1
+    }
 ];