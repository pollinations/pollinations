--- conflicted
+++ resolved
@@ -108,11 +108,7 @@
 
                 const response = await fetch(
                     `${API_BASE}/image/${encodeURIComponent(prompt)}?${params}`,
-<<<<<<< HEAD
                     { headers: { Authorization: `Bearer ${apiKey}` } },
-=======
-                    { headers: { Authorization: `Bearer ${API_KEY}` } },
->>>>>>> 86646c22
                 );
 
                 if (!response.ok) {
@@ -211,82 +207,6 @@
                             {imageUrls.length}/4 images
                         </span>
                     </div>
-<<<<<<< HEAD
-                    <div className="grid grid-cols-4 gap-1 max-w-xs">
-                        {[...Array(4)].map((_, index) => {
-                            const hasImage = uploadedImages[index];
-                            return (
-                                <div
-                                    key={`upload-${index}`}
-                                    className="relative aspect-square"
-                                >
-                                    {hasImage ? (
-                                        <>
-                                            <img
-                                                src={hasImage}
-                                                alt={`Upload ${index + 1}`}
-                                                className="w-full h-full object-cover border-2 border-border-strong rounded-input"
-                                            />
-                                            <Button
-                                                type="button"
-                                                onClick={() => {
-                                                    const newImages = [
-                                                        ...uploadedImages,
-                                                    ];
-                                                    newImages.splice(index, 1);
-                                                    setUploadedImages(
-                                                        newImages,
-                                                    );
-                                                }}
-                                                variant="remove"
-                                                size={null}
-                                            >
-                                                <CloseIcon
-                                                    className="w-4 h-4"
-                                                    stroke="var(--text-primary)"
-                                                />
-                                            </Button>
-                                        </>
-                                    ) : (
-                                        <label className="w-full h-full bg-input-background border-2 border-border-main hover:border-border-highlight hover:bg-input-background transition-colors flex items-center justify-center cursor-pointer rounded-input">
-                                            <input
-                                                id="image-upload"
-                                                name="image-upload"
-                                                type="file"
-                                                accept="image/*"
-                                                className="hidden"
-                                                onChange={(e) => {
-                                                    const file =
-                                                        e.target.files?.[0];
-                                                    if (file) {
-                                                        const reader =
-                                                            new FileReader();
-                                                        reader.onloadend =
-                                                            () => {
-                                                                if (
-                                                                    typeof reader.result ===
-                                                                    "string"
-                                                                ) {
-                                                                    setUploadedImages(
-                                                                        [
-                                                                            ...uploadedImages,
-                                                                            reader.result,
-                                                                        ],
-                                                                    );
-                                                                }
-                                                            };
-                                                        reader.readAsDataURL(
-                                                            file,
-                                                        );
-                                                    }
-                                                }}
-                                            />
-                                            <span className="font-headline text-2xl font-black text-text-on-color">
-                                                +
-                                            </span>
-                                        </label>
-                                    )}
-=======
                     {/* Thumbnails of added images */}
                     {imageUrls.length > 0 && (
                         <div className="flex gap-2 mb-2 flex-wrap">
@@ -310,7 +230,6 @@
                                     >
                                         ×
                                     </button>
->>>>>>> 86646c22
                                 </div>
                             ))}
                         </div>
