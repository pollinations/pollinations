<<<<<<< HEAD
// @ts-check
/** @type {React.FC} */
=======
import type { ReactNode } from "react";
>>>>>>> 8e15e126
import {
    createContext,
    useCallback,
    useContext,
    useEffect,
    useState,
} from "react";
import { PRESETS } from "../../theme/presets";
import {
    dictionaryToTheme,
    processTheme,
    type ThemeDictionary,
    themeToDictionary,
} from "../../theme/style/theme-processor";

// Randomly select a preset for initial theme (visual only - no copy)
const initialPreset = PRESETS[Math.floor(Math.random() * PRESETS.length)];

const DefaultThemeDefinition = themeToDictionary(initialPreset.theme);
const DefaultBackgroundHtml = initialPreset.backgroundHtml || null;

interface ThemeContextValue {
    themeDefinition: ThemeDictionary;
    themePrompt: string | null;
    backgroundHtml: string | null;
    setTheme: (
        newTheme: ThemeDictionary,
        prompt?: string,
        backgroundHtml?: string,
    ) => void;
    resetTheme: () => void;
}

const ThemeContext = createContext<ThemeContextValue | undefined>(undefined);

export function ThemeProvider({ children }: { children: ReactNode }) {
    const [themeDefinition, setThemeDefinition] = useState<ThemeDictionary>(
        DefaultThemeDefinition,
    );
    const [themePrompt, setThemePrompt] = useState<string | null>(
        initialPreset.id,
    );
    const [backgroundHtml, setBackgroundHtml] = useState<string | null>(
        DefaultBackgroundHtml,
    );

    // Apply initial theme CSS variables on mount
    useEffect(() => {
        const theme = dictionaryToTheme(DefaultThemeDefinition);
        const { cssVariables } = processTheme(theme);
        const root = document.documentElement;
        Object.entries(cssVariables).forEach(([key, value]) => {
            root.style.setProperty(key, value);
        });
    }, []);

    const setTheme = useCallback(
        (
            newTheme: ThemeDictionary,
            prompt?: string,
            newBackgroundHtml?: string,
        ) => {
            setThemeDefinition(newTheme);
            if (prompt) setThemePrompt(prompt);
            if (newBackgroundHtml !== undefined) {
                setBackgroundHtml(newBackgroundHtml);
            }

            // Also apply CSS variables
            const theme = dictionaryToTheme(newTheme);
            const { cssVariables } = processTheme(theme);
            const root = document.documentElement;
            Object.entries(cssVariables).forEach(([key, value]) => {
                root.style.setProperty(key, value);
            });
        },
        [],
    );

    const resetTheme = useCallback(() => {
        setTheme(DefaultThemeDefinition, initialPreset.id, "");
    }, [setTheme]);

    return (
        <ThemeContext.Provider
            value={{
                themeDefinition,
                themePrompt,
                backgroundHtml,
                setTheme,
                resetTheme,
            }}
        >
            {children}
        </ThemeContext.Provider>
    );
}

export function useTheme() {
    const context = useContext(ThemeContext);
    if (!context) {
        throw new Error("useTheme must be used within a ThemeProvider");
    }
    return context;
}<|MERGE_RESOLUTION|>--- conflicted
+++ resolved
@@ -1,9 +1,4 @@
-<<<<<<< HEAD
-// @ts-check
-/** @type {React.FC} */
-=======
 import type { ReactNode } from "react";
->>>>>>> 8e15e126
 import {
     createContext,
     useCallback,
