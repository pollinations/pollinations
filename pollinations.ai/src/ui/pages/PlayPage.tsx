<<<<<<< HEAD
import { useState, useMemo } from "react";
import { Title, Body } from "../components/ui/typography";
import { PageCard } from "../components/ui/page-card";
import { PageContainer } from "../components/ui/page-container";
import { Button } from "../components/ui/button";
=======
import { useMemo, useState } from "react";
import { PLAY_PAGE } from "../../copy/content/play";
import { useAuth } from "../../hooks/useAuth";
import { useModelList } from "../../hooks/useModelList";
import { usePageCopy } from "../../hooks/usePageCopy";
>>>>>>> 8e15e126
import { ImageFeed } from "../components/play/ImageFeed";
import { ModelSelector } from "../components/play/ModelSelector";
<<<<<<< HEAD
import { useModelList } from "../../hooks/useModelList";
import { useTheme } from "../contexts/ThemeContext";
import { useAuth } from "../../hooks/useAuth";
=======
import { PlayGenerator } from "../components/play/PlayGenerator";
import { Button } from "../components/ui/button";
import { PageCard } from "../components/ui/page-card";
import { PageContainer } from "../components/ui/page-container";
import { Body, Title } from "../components/ui/typography";
>>>>>>> 8e15e126

function PlayPage() {
    const [view, setView] = useState("play");
    const [selectedModel, setSelectedModel] = useState("flux");
    const [prompt, setPrompt] = useState("");
    const { apiKey } = useAuth();
    const {
        imageModels,
        textModels,
        allowedImageModelIds,
        allowedTextModelIds,
<<<<<<< HEAD
    } = useModelList(apiKey || "");
    const { presetCopy } = useTheme();
    const pageCopy = presetCopy.PLAY_PAGE;
=======
    } = useModelList(apiKey);

    // Get translated copy
    const { copy: pageCopy, isTranslating } = usePageCopy(PLAY_PAGE);
>>>>>>> 8e15e126

    const allModels = useMemo(
        () => [
            ...imageModels.map((m) => ({ ...m, type: "image" as const })),
            ...textModels.map((m) => ({ ...m, type: "text" as const })),
        ],
        [imageModels, textModels]
    );

    return (
        <PageContainer>
<<<<<<< HEAD
            <PageCard>
                <div className="flex items-center justify-between gap-4 mb-8">
                    <Title spacing="none">
                        {view === "play"
                            ? pageCopy.createTitle.text
                            : pageCopy.watchTitle.text}
                    </Title>
                    <Button
                        variant="secondary"
                        size="sm"
                        onClick={() =>
                            setView(view === "play" ? "feed" : "play")
                        }
                    >
                        {view === "play"
                            ? pageCopy.toggleWatchOthers.text
                            : pageCopy.toggleBackToPlay.text}
                    </Button>
                </div>

                <Body className="mb-8">
                    {view === "play"
                        ? pageCopy.createDescription.text
                        : pageCopy.feedDescription.text}
                </Body>

                {view === "play" && (
                    <ModelSelector
                        models={allModels}
=======
            <PageCard isTranslating={isTranslating}>
                {/* Title with toggle */}
                <div className="flex items-center gap-4 mb-8">
                    <Title spacing="none">
                        {view === "play"
                            ? pageCopy.createTitle
                            : pageCopy.watchTitle}
                    </Title>
                    <button
                        type="button"
                        onClick={() =>
                            setView(view === "play" ? "feed" : "play")
                        }
                        className="font-body text-sm text-text-body-tertiary hover:text-text-body-main transition-colors"
                    >
                        {view === "play"
                            ? pageCopy.toggleWatchOthers
                            : pageCopy.toggleBackToPlay}
                    </button>
                </div>

                {/* Description */}
                <Body className="mb-4">
                    {view === "play"
                        ? pageCopy.createDescription
                        : pageCopy.feedDescription}
                </Body>

                {/* Login CTA */}
                {!isLoggedIn ? (
                    <div className="flex items-center gap-4 p-4 mb-8 bg-surface-card rounded-sub-card border-l-4 border-border-highlight">
                        <div className="flex-1">
                            <p className="font-body text-sm text-text-body-secondary">
                                {pageCopy.loginCtaText}{" "}
                                <span className="text-text-brand font-medium">
                                    {pageCopy.loginCtaLink}
                                </span>
                            </p>
                        </div>
                        <Button
                            type="button"
                            onClick={login}
                            variant="primary"
                            size="sm"
                        >
                            {pageCopy.loginButton}
                        </Button>
                    </div>
                ) : (
                    <div className="flex items-center gap-6 p-5 mb-8 bg-surface-card rounded-sub-card border-l-4 border-border-brand">
                        <div className="flex-1 flex items-center gap-4 flex-wrap">
                            <p className="font-headline text-sm font-black text-text-body-main">
                                {pageCopy.loggedInCtaText}
                            </p>
                            <span className="font-mono text-xs bg-input-background text-text-brand px-3 py-1.5 rounded border border-border-main">
                                🔑 {apiKey.slice(0, 14)}...
                            </span>
                        </div>
                        <Button
                            type="button"
                            onClick={logout}
                            variant="secondary"
                            size="sm"
                        >
                            {pageCopy.logoutButton}
                        </Button>
                    </div>
                )}

                {/* Model Selector - Independent of view state */}
                <ModelSelector
                    models={allModels}
                    selectedModel={selectedModel}
                    onSelectModel={setSelectedModel}
                    allowedImageModelIds={allowedImageModelIds}
                    allowedTextModelIds={allowedTextModelIds}
                />

                {/* Prompt - Independent of view state */}
                <div className="mb-6">
                    <label
                        htmlFor="prompt-input"
                        className="block font-headline text-text-body-main mb-2 uppercase text-xs tracking-wider font-black"
                    >
                        {pageCopy.promptLabel}
                    </label>
                    {view === "play" ? (
                        <textarea
                            id="prompt-input"
                            value={prompt}
                            onChange={(e) => setPrompt(e.target.value)}
                            placeholder={PLAY_PAGE.imagePlaceholder}
                            className="w-full h-[7.5rem] p-4 bg-input-background text-text-body-main font-body resize-none focus:outline-none focus:bg-input-background hover:bg-input-background transition-colors scrollbar-hide placeholder:text-text-body-tertiary"
                        />
                    ) : (
                        <div className="w-full h-[7.5rem] p-4 bg-surface-elevated text-text-body-main font-body overflow-y-auto break-words scrollbar-hide">
                            {displayPrompt || "Waiting for content..."}
                        </div>
                    )}
                </div>

                {/* Content: Play Interface or Feed */}
                {view === "play" ? (
                    <PlayGenerator
>>>>>>> 8e15e126
                        selectedModel={selectedModel}
                        onSelectModel={setSelectedModel}
                        allowedImageModelIds={allowedImageModelIds}
                        allowedTextModelIds={allowedTextModelIds}
                    />
                )}

                {view === "play" ? (
                    <div className="flex flex-col gap-4">
                        <div className="flex flex-col gap-2">
                            <textarea
                                value={prompt}
                                onChange={(e) => setPrompt(e.target.value)}
                                placeholder={
                                    selectedModel.startsWith("flux") ||
                                    selectedModel.startsWith("dall") ||
                                    selectedModel.startsWith("midjourney")
                                        ? pageCopy.imagePlaceholder.text
                                        : pageCopy.textPlaceholder.text
                                }
                                className="min-h-[100px] p-3 border border-border rounded bg-transparent font-bold text-[#fff] focus:outline-none focus:ring-2 focus:ring-primary resize-none"
                            />
                        </div>
                        <PlayGenerator
                            selectedModel={selectedModel}
                            prompt={prompt}
                            onPromptChange={setPrompt}
                            imageModels={imageModels}
                            textModels={textModels}
                            apiKey={apiKey || ""}
                        />
                    </div>
                ) : (
                    <ImageFeed onFeedPromptChange={() => {}} />
                )}
            </PageCard>
        </PageContainer>
    );
}

export default PlayPage;<|MERGE_RESOLUTION|>--- conflicted
+++ resolved
@@ -1,29 +1,15 @@
-<<<<<<< HEAD
-import { useState, useMemo } from "react";
-import { Title, Body } from "../components/ui/typography";
-import { PageCard } from "../components/ui/page-card";
-import { PageContainer } from "../components/ui/page-container";
-import { Button } from "../components/ui/button";
-=======
 import { useMemo, useState } from "react";
 import { PLAY_PAGE } from "../../copy/content/play";
 import { useAuth } from "../../hooks/useAuth";
 import { useModelList } from "../../hooks/useModelList";
 import { usePageCopy } from "../../hooks/usePageCopy";
->>>>>>> 8e15e126
 import { ImageFeed } from "../components/play/ImageFeed";
 import { ModelSelector } from "../components/play/ModelSelector";
-<<<<<<< HEAD
-import { useModelList } from "../../hooks/useModelList";
-import { useTheme } from "../contexts/ThemeContext";
-import { useAuth } from "../../hooks/useAuth";
-=======
 import { PlayGenerator } from "../components/play/PlayGenerator";
 import { Button } from "../components/ui/button";
 import { PageCard } from "../components/ui/page-card";
 import { PageContainer } from "../components/ui/page-container";
 import { Body, Title } from "../components/ui/typography";
->>>>>>> 8e15e126
 
 function PlayPage() {
     const [view, setView] = useState("play");
@@ -35,34 +21,28 @@
         textModels,
         allowedImageModelIds,
         allowedTextModelIds,
-<<<<<<< HEAD
-    } = useModelList(apiKey || "");
-    const { presetCopy } = useTheme();
-    const pageCopy = presetCopy.PLAY_PAGE;
-=======
     } = useModelList(apiKey);
 
     // Get translated copy
     const { copy: pageCopy, isTranslating } = usePageCopy(PLAY_PAGE);
->>>>>>> 8e15e126
 
     const allModels = useMemo(
         () => [
             ...imageModels.map((m) => ({ ...m, type: "image" as const })),
             ...textModels.map((m) => ({ ...m, type: "text" as const })),
         ],
-        [imageModels, textModels]
+        [imageModels, textModels],
     );
 
     return (
         <PageContainer>
-<<<<<<< HEAD
-            <PageCard>
-                <div className="flex items-center justify-between gap-4 mb-8">
+            <PageCard isTranslating={isTranslating}>
+                {/* Title with toggle */}
+                <div className="flex items-center gap-4 mb-8">
                     <Title spacing="none">
                         {view === "play"
-                            ? pageCopy.createTitle.text
-                            : pageCopy.watchTitle.text}
+                            ? pageCopy.createTitle
+                            : pageCopy.watchTitle}
                     </Title>
                     <Button
                         variant="secondary"
@@ -72,40 +52,9 @@
                         }
                     >
                         {view === "play"
-                            ? pageCopy.toggleWatchOthers.text
-                            : pageCopy.toggleBackToPlay.text}
-                    </Button>
-                </div>
-
-                <Body className="mb-8">
-                    {view === "play"
-                        ? pageCopy.createDescription.text
-                        : pageCopy.feedDescription.text}
-                </Body>
-
-                {view === "play" && (
-                    <ModelSelector
-                        models={allModels}
-=======
-            <PageCard isTranslating={isTranslating}>
-                {/* Title with toggle */}
-                <div className="flex items-center gap-4 mb-8">
-                    <Title spacing="none">
-                        {view === "play"
-                            ? pageCopy.createTitle
-                            : pageCopy.watchTitle}
-                    </Title>
-                    <button
-                        type="button"
-                        onClick={() =>
-                            setView(view === "play" ? "feed" : "play")
-                        }
-                        className="font-body text-sm text-text-body-tertiary hover:text-text-body-main transition-colors"
-                    >
-                        {view === "play"
                             ? pageCopy.toggleWatchOthers
                             : pageCopy.toggleBackToPlay}
-                    </button>
+                    </Button>
                 </div>
 
                 {/* Description */}
@@ -115,83 +64,9 @@
                         : pageCopy.feedDescription}
                 </Body>
 
-                {/* Login CTA */}
-                {!isLoggedIn ? (
-                    <div className="flex items-center gap-4 p-4 mb-8 bg-surface-card rounded-sub-card border-l-4 border-border-highlight">
-                        <div className="flex-1">
-                            <p className="font-body text-sm text-text-body-secondary">
-                                {pageCopy.loginCtaText}{" "}
-                                <span className="text-text-brand font-medium">
-                                    {pageCopy.loginCtaLink}
-                                </span>
-                            </p>
-                        </div>
-                        <Button
-                            type="button"
-                            onClick={login}
-                            variant="primary"
-                            size="sm"
-                        >
-                            {pageCopy.loginButton}
-                        </Button>
-                    </div>
-                ) : (
-                    <div className="flex items-center gap-6 p-5 mb-8 bg-surface-card rounded-sub-card border-l-4 border-border-brand">
-                        <div className="flex-1 flex items-center gap-4 flex-wrap">
-                            <p className="font-headline text-sm font-black text-text-body-main">
-                                {pageCopy.loggedInCtaText}
-                            </p>
-                            <span className="font-mono text-xs bg-input-background text-text-brand px-3 py-1.5 rounded border border-border-main">
-                                🔑 {apiKey.slice(0, 14)}...
-                            </span>
-                        </div>
-                        <Button
-                            type="button"
-                            onClick={logout}
-                            variant="secondary"
-                            size="sm"
-                        >
-                            {pageCopy.logoutButton}
-                        </Button>
-                    </div>
-                )}
-
-                {/* Model Selector - Independent of view state */}
-                <ModelSelector
-                    models={allModels}
-                    selectedModel={selectedModel}
-                    onSelectModel={setSelectedModel}
-                    allowedImageModelIds={allowedImageModelIds}
-                    allowedTextModelIds={allowedTextModelIds}
-                />
-
-                {/* Prompt - Independent of view state */}
-                <div className="mb-6">
-                    <label
-                        htmlFor="prompt-input"
-                        className="block font-headline text-text-body-main mb-2 uppercase text-xs tracking-wider font-black"
-                    >
-                        {pageCopy.promptLabel}
-                    </label>
-                    {view === "play" ? (
-                        <textarea
-                            id="prompt-input"
-                            value={prompt}
-                            onChange={(e) => setPrompt(e.target.value)}
-                            placeholder={PLAY_PAGE.imagePlaceholder}
-                            className="w-full h-[7.5rem] p-4 bg-input-background text-text-body-main font-body resize-none focus:outline-none focus:bg-input-background hover:bg-input-background transition-colors scrollbar-hide placeholder:text-text-body-tertiary"
-                        />
-                    ) : (
-                        <div className="w-full h-[7.5rem] p-4 bg-surface-elevated text-text-body-main font-body overflow-y-auto break-words scrollbar-hide">
-                            {displayPrompt || "Waiting for content..."}
-                        </div>
-                    )}
-                </div>
-
-                {/* Content: Play Interface or Feed */}
-                {view === "play" ? (
-                    <PlayGenerator
->>>>>>> 8e15e126
+                {view === "play" && (
+                    <ModelSelector
+                        models={allModels}
                         selectedModel={selectedModel}
                         onSelectModel={setSelectedModel}
                         allowedImageModelIds={allowedImageModelIds}
@@ -205,13 +80,7 @@
                             <textarea
                                 value={prompt}
                                 onChange={(e) => setPrompt(e.target.value)}
-                                placeholder={
-                                    selectedModel.startsWith("flux") ||
-                                    selectedModel.startsWith("dall") ||
-                                    selectedModel.startsWith("midjourney")
-                                        ? pageCopy.imagePlaceholder.text
-                                        : pageCopy.textPlaceholder.text
-                                }
+                                placeholder={pageCopy.imagePlaceholder}
                                 className="min-h-[100px] p-3 border border-border rounded bg-transparent font-bold text-[#fff] focus:outline-none focus:ring-2 focus:ring-primary resize-none"
                             />
                         </div>
