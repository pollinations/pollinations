/**
 * Extract referrer from request headers and body
 * Used for frontend app identification, extended access, and analytics
 * @param {Request|Object} req - The request object (can be Cloudflare Request or Express req)
 * @returns {string|null} The referrer URL or null
 */

// Token field configuration for DRY principle
const TOKEN_FIELDS = {
<<<<<<< HEAD
	query: ["token"],
	header: ["authorization"],
	body: ["token"],
};

export function extractReferrer(req) {
	// First check URL query parameters (highest priority)
	const url = req.url;
	if (url) {
		const urlObj = new URL(url, "http://x"); // Use dummy base for relative URLs
		const queryReferrer =
			urlObj.searchParams.get("referrer") || urlObj.searchParams.get("referer"); // Support both spellings
		if (queryReferrer) return queryReferrer;
	}

	// Then check body for referrer field (second priority) - not just for POST
	if (req.body?.referrer) return String(req.body.referrer);
	if (req.body?.referer) return String(req.body.referer);

	// Finally check headers (lowest priority)
	// Handle Cloudflare Workers Request
	if (req.headers && typeof req.headers.get === "function") {
		const headerReferrer =
			req.headers.get("referer") ||
			req.headers.get("referrer") || // Support both spellings
			req.headers.get("origin");
		if (headerReferrer) return headerReferrer;
	} else if (req.headers && typeof req.headers === "object") {
		// Handle Express/Node.js request
		const headerReferrer =
			req.headers.referer ||
			req.headers.referrer || // Support both spellings
			req.headers.origin;
		if (headerReferrer) return headerReferrer;
	}

	return null;
=======
    query: ["token"],
    header: ["authorization", "x-pollinations-token"],
    body: ["token"],
};

export function extractReferrer(req) {
    // First check URL query parameters (highest priority)
    const url = req.url;
    if (url) {
        const urlObj = new URL(url, "http://x"); // Use dummy base for relative URLs
        const queryReferrer =
            urlObj.searchParams.get("referrer") ||
            urlObj.searchParams.get("referer"); // Support both spellings
        if (queryReferrer) return queryReferrer;
    }

    // Then check body for referrer field (second priority) - not just for POST
    if (req.body?.referrer) return String(req.body.referrer);
    if (req.body?.referer) return String(req.body.referer);

    // Finally check headers (lowest priority)
    // Handle Cloudflare Workers Request
    if (req.headers && typeof req.headers.get === "function") {
        const headerReferrer =
            req.headers.get("referer") ||
            req.headers.get("referrer") || // Support both spellings
            req.headers.get("origin");
        if (headerReferrer) return headerReferrer;
    } else if (req.headers && typeof req.headers === "object") {
        // Handle Express/Node.js request
        const headerReferrer =
            req.headers.referer ||
            req.headers.referrer || // Support both spellings
            req.headers.origin;
        if (headerReferrer) return headerReferrer;
    }

    return null;
>>>>>>> c408fc3e
} /**
 * Get IP address from request (with privacy masking)
 * @param {Object} req - The request object
 * @returns {string} The IP address (truncated for privacy)
 */

/**
 * Extract IP address from request
 * @param {Request|Object} req - The request object
 * @param {boolean} [fullIp=false] - If true, returns the complete IP without trimming
 * @returns {string|null} The IP address or null
 */
export function getIp(req, fullIp = false) {
<<<<<<< HEAD
	// Prioritize standard proxy headers and add cloudflare-specific headers
	const ip =
		req.headers["x-bb-ip"] ||
		req.headers["x-nf-client-connection-ip"] ||
		req.headers["x-real-ip"] ||
		req.headers["x-forwarded-for"] ||
		req.headers["cf-connecting-ip"] ||
		(req.socket ? req.socket.remoteAddress : null);

	if (!ip) return null;

	// Handle x-forwarded-for which can contain multiple IPs (client, proxy1, proxy2, ...)
	// The client IP is typically the first one in the list
	const cleanIp = ip.split(",")[0].trim();

	// Check if IPv4 or IPv6
	// If fullIp is true, return the complete IP address without trimming
	if (fullIp) {
		return cleanIp;
	}

	if (cleanIp.includes(":")) {
		// IPv6 address - take first 4 segments (64 bits) which typically represent the network prefix
		// Handle special IPv6 formats like ::1 or 2001::
		const segments = cleanIp.split(":");
		let normalizedSegments = [];

		// Handle :: notation (compressed zeros)
		if (cleanIp.includes("::")) {
			const parts = cleanIp.split("::");
			const leftPart = parts[0] ? parts[0].split(":") : [];
			const rightPart = parts[1] ? parts[1].split(":") : [];

			// Calculate how many zero segments are represented by ::
			const missingSegments = 8 - leftPart.length - rightPart.length;

			normalizedSegments = [
				...leftPart,
				...Array(missingSegments).fill("0"),
				...rightPart,
			];
		} else {
			normalizedSegments = segments;
		}

		return normalizedSegments.slice(0, 4).join(":");
	} else {
		// IPv4 address - take first 3 segments
		return cleanIp.split(".").slice(0, 3).join(".");
	}
=======
    // Prioritize standard proxy headers and add cloudflare-specific headers
    const ip =
        req.headers["x-bb-ip"] ||
        req.headers["x-nf-client-connection-ip"] ||
        req.headers["x-real-ip"] ||
        req.headers["x-forwarded-for"] ||
        req.headers["cf-connecting-ip"] ||
        (req.socket ? req.socket.remoteAddress : null);

    if (!ip) return null;

    // Handle x-forwarded-for which can contain multiple IPs (client, proxy1, proxy2, ...)
    // The client IP is typically the first one in the list
    const cleanIp = ip.split(",")[0].trim();

    // Check if IPv4 or IPv6
    // If fullIp is true, return the complete IP address without trimming
    if (fullIp) {
        return cleanIp;
    }

    if (cleanIp.includes(":")) {
        // IPv6 address - take first 4 segments (64 bits) which typically represent the network prefix
        // Handle special IPv6 formats like ::1 or 2001::
        const segments = cleanIp.split(":");
        let normalizedSegments = [];

        // Handle :: notation (compressed zeros)
        if (cleanIp.includes("::")) {
            const parts = cleanIp.split("::");
            const leftPart = parts[0] ? parts[0].split(":") : [];
            const rightPart = parts[1] ? parts[1].split(":") : [];

            // Calculate how many zero segments are represented by ::
            const missingSegments = 8 - leftPart.length - rightPart.length;

            normalizedSegments = [
                ...leftPart,
                ...Array(missingSegments).fill("0"),
                ...rightPart,
            ];
        } else {
            normalizedSegments = segments;
        }

        return normalizedSegments.slice(0, 4).join(":");
    } else {
        // IPv4 address - take first 3 segments
        return cleanIp.split(".").slice(0, 3).join(".");
    }
>>>>>>> c408fc3e
}
/**
 * Extract authentication token from request
 * Supports multiple token sources (NO referrer fallback)
 * Compatible with OpenAI and other LLM API authentication patterns
 * @param {Request|Object} req - The request object
 * @returns {string|null} The token or null
 */
export function extractToken(req) {
<<<<<<< HEAD
	// Check URL query parameters
	const queryResult = extractFromQuery(req.url, TOKEN_FIELDS.query);
	if (queryResult.value) return queryResult.value;

	// Check headers for Bearer token, API key, and custom headers
	const headerResult = extractFromHeaders(req.headers, TOKEN_FIELDS.header);
	if (headerResult.value) return headerResult.value;

	// Check body for token field in POST requests (multiple field names)
	if (req.method === "POST" && req.body) {
		const bodyResult = extractFromBody(req.body, TOKEN_FIELDS.body);
		if (bodyResult.value) return bodyResult.value;
	}

	return null; // header/query/body only – no referrer here!
=======
    // Check URL query parameters
    const queryResult = extractFromQuery(req.url, TOKEN_FIELDS.query);
    if (queryResult.value) return queryResult.value;

    // Check headers for Bearer token, API key, and custom headers
    const headerResult = extractFromHeaders(req.headers, TOKEN_FIELDS.header);
    if (headerResult.value) return headerResult.value;

    // Check body for token field in POST requests (multiple field names)
    if (req.method === "POST" && req.body) {
        const bodyResult = extractFromBody(req.body, TOKEN_FIELDS.body);
        if (bodyResult.value) return bodyResult.value;
    }

    return null; // header/query/body only – no referrer here!
>>>>>>> c408fc3e
}

/**
 * Determine the source of the token (header, query param, body)
 * @param {Request|Object} req - The request object
 * @returns {string} The source of the token
 */

export function getTokenSource(req) {
<<<<<<< HEAD
	const token = extractToken(req);
	if (!token) return "unknown";

	const queryResult = extractFromQuery(req.url, TOKEN_FIELDS.query);
	if (queryResult.value === token) return queryResult.source;

	const headerResult = extractFromHeaders(req.headers, TOKEN_FIELDS.header);
	if (headerResult.value === token) return headerResult.source;

	const bodyResult = extractFromBody(req.body, TOKEN_FIELDS.body);
	if (bodyResult.value === token) return bodyResult.source;

	return "unknown";
=======
    const token = extractToken(req);
    if (!token) return "unknown";

    const queryResult = extractFromQuery(req.url, TOKEN_FIELDS.query);
    if (queryResult.value === token) return queryResult.source;

    const headerResult = extractFromHeaders(req.headers, TOKEN_FIELDS.header);
    if (headerResult.value === token) return headerResult.source;

    const bodyResult = extractFromBody(req.body, TOKEN_FIELDS.body);
    if (bodyResult.value === token) return bodyResult.source;

    return "unknown";
>>>>>>> c408fc3e
}
/**
 * Get client IP address from request
 * @param {Request|Object} req - The request object
 * @returns {string} The client IP or 'unknown'
 */

export function getClientIp(req) {
<<<<<<< HEAD
	// Handle Cloudflare Workers Request
	if (req.headers && typeof req.headers.get === "function") {
		return (
			req.headers.get("cf-connecting-ip") ||
			req.headers.get("x-real-ip") ||
			req.headers.get("x-forwarded-for")?.split(",")[0].trim() ||
			"unknown"
		);
	}

	// Handle Express/Node.js request
	if (req.headers && typeof req.headers === "object") {
		return (
			req.headers["cf-connecting-ip"] ||
			req.headers["x-real-ip"] ||
			(req.headers["x-forwarded-for"] || "").split(",")[0].trim() ||
			req.connection?.remoteAddress ||
			"unknown"
		);
	}

	return "unknown";
=======
    // Handle Cloudflare Workers Request
    if (req.headers && typeof req.headers.get === "function") {
        return (
            req.headers.get("cf-connecting-ip") ||
            req.headers.get("x-real-ip") ||
            req.headers.get("x-forwarded-for")?.split(",")[0].trim() ||
            "unknown"
        );
    }

    // Handle Express/Node.js request
    if (req.headers && typeof req.headers === "object") {
        return (
            req.headers["cf-connecting-ip"] ||
            req.headers["x-real-ip"] ||
            (req.headers["x-forwarded-for"] || "").split(",")[0].trim() ||
            req.connection?.remoteAddress ||
            "unknown"
        );
    }

    return "unknown";
>>>>>>> c408fc3e
}

/**
 * Helper function to extract value from query parameters
 * @param {string} url - Request URL
 * @param {string[]} fields - Array of field names to check
 * @returns {Object} { value, source } or { value: null, source: null }
 */
function extractFromQuery(url, fields) {
<<<<<<< HEAD
	const urlObj = new URL(url, "http://x");
	for (const field of fields) {
		const value = urlObj.searchParams.get(field);
		if (value) return { value, source: `query:${field}` };
	}
	return { value: null, source: null };
=======
    const urlObj = new URL(url, "http://x");
    for (const field of fields) {
        const value = urlObj.searchParams.get(field);
        if (value) return { value, source: `query:${field}` };
    }
    return { value: null, source: null };
>>>>>>> c408fc3e
}

/**
 * Helper function to extract value from headers (supports both Cloudflare and Express styles)
 * @param {Object} headers - Request headers
 * @param {string[]} fields - Array of field names to check
 * @returns {Object} { value, source } or { value: null, source: null }
 */
function extractFromHeaders(headers, fields) {
<<<<<<< HEAD
	for (const field of fields) {
		let value = null;

		if (headers.get) {
			// Cloudflare-style headers
			value = headers.get(field);
		} else if (headers) {
			// Express-style headers
			value = headers[field] || headers[field.toLowerCase()];
		}

		if (value) {
			// Special handling for authorization header
			if (field === "authorization") {
				value = value.replace(/^Bearer\s+/i, "");
			}
			return { value, source: `header:${field}` };
		}
	}
	return { value: null, source: null };
=======
    for (const field of fields) {
        let value = null;

        if (headers.get) {
            // Cloudflare-style headers
            value = headers.get(field);
        } else if (headers) {
            // Express-style headers
            value = headers[field] || headers[field.toLowerCase()];
        }

        if (value) {
            // Special handling for authorization header
            if (field === "authorization") {
                value = value.replace(/^Bearer\s+/i, "");
            }
            return { value, source: `header:${field}` };
        }
    }
    return { value: null, source: null };
>>>>>>> c408fc3e
}

/**
 * Helper function to extract value from request body
 * @param {Object} body - Request body
 * @param {string[]} fields - Array of field names to check
 * @returns {Object} { value, source } or { value: null, source: null }
 */
function extractFromBody(body, fields) {
<<<<<<< HEAD
	if (!body) return { value: null, source: null };

	for (const field of fields) {
		const value = body[field];
		if (value) return { value, source: `body:${field}` };
	}
	return { value: null, source: null };
=======
    if (!body) return { value: null, source: null };

    for (const field of fields) {
        const value = body[field];
        if (value) return { value, source: `body:${field}` };
    }
    return { value: null, source: null };
>>>>>>> c408fc3e
}<|MERGE_RESOLUTION|>--- conflicted
+++ resolved
@@ -7,7 +7,6 @@
 
 // Token field configuration for DRY principle
 const TOKEN_FIELDS = {
-<<<<<<< HEAD
 	query: ["token"],
 	header: ["authorization"],
 	body: ["token"],
@@ -45,46 +44,6 @@
 	}
 
 	return null;
-=======
-    query: ["token"],
-    header: ["authorization", "x-pollinations-token"],
-    body: ["token"],
-};
-
-export function extractReferrer(req) {
-    // First check URL query parameters (highest priority)
-    const url = req.url;
-    if (url) {
-        const urlObj = new URL(url, "http://x"); // Use dummy base for relative URLs
-        const queryReferrer =
-            urlObj.searchParams.get("referrer") ||
-            urlObj.searchParams.get("referer"); // Support both spellings
-        if (queryReferrer) return queryReferrer;
-    }
-
-    // Then check body for referrer field (second priority) - not just for POST
-    if (req.body?.referrer) return String(req.body.referrer);
-    if (req.body?.referer) return String(req.body.referer);
-
-    // Finally check headers (lowest priority)
-    // Handle Cloudflare Workers Request
-    if (req.headers && typeof req.headers.get === "function") {
-        const headerReferrer =
-            req.headers.get("referer") ||
-            req.headers.get("referrer") || // Support both spellings
-            req.headers.get("origin");
-        if (headerReferrer) return headerReferrer;
-    } else if (req.headers && typeof req.headers === "object") {
-        // Handle Express/Node.js request
-        const headerReferrer =
-            req.headers.referer ||
-            req.headers.referrer || // Support both spellings
-            req.headers.origin;
-        if (headerReferrer) return headerReferrer;
-    }
-
-    return null;
->>>>>>> c408fc3e
 } /**
  * Get IP address from request (with privacy masking)
  * @param {Object} req - The request object
@@ -98,7 +57,6 @@
  * @returns {string|null} The IP address or null
  */
 export function getIp(req, fullIp = false) {
-<<<<<<< HEAD
 	// Prioritize standard proxy headers and add cloudflare-specific headers
 	const ip =
 		req.headers["x-bb-ip"] ||
@@ -149,58 +107,6 @@
 		// IPv4 address - take first 3 segments
 		return cleanIp.split(".").slice(0, 3).join(".");
 	}
-=======
-    // Prioritize standard proxy headers and add cloudflare-specific headers
-    const ip =
-        req.headers["x-bb-ip"] ||
-        req.headers["x-nf-client-connection-ip"] ||
-        req.headers["x-real-ip"] ||
-        req.headers["x-forwarded-for"] ||
-        req.headers["cf-connecting-ip"] ||
-        (req.socket ? req.socket.remoteAddress : null);
-
-    if (!ip) return null;
-
-    // Handle x-forwarded-for which can contain multiple IPs (client, proxy1, proxy2, ...)
-    // The client IP is typically the first one in the list
-    const cleanIp = ip.split(",")[0].trim();
-
-    // Check if IPv4 or IPv6
-    // If fullIp is true, return the complete IP address without trimming
-    if (fullIp) {
-        return cleanIp;
-    }
-
-    if (cleanIp.includes(":")) {
-        // IPv6 address - take first 4 segments (64 bits) which typically represent the network prefix
-        // Handle special IPv6 formats like ::1 or 2001::
-        const segments = cleanIp.split(":");
-        let normalizedSegments = [];
-
-        // Handle :: notation (compressed zeros)
-        if (cleanIp.includes("::")) {
-            const parts = cleanIp.split("::");
-            const leftPart = parts[0] ? parts[0].split(":") : [];
-            const rightPart = parts[1] ? parts[1].split(":") : [];
-
-            // Calculate how many zero segments are represented by ::
-            const missingSegments = 8 - leftPart.length - rightPart.length;
-
-            normalizedSegments = [
-                ...leftPart,
-                ...Array(missingSegments).fill("0"),
-                ...rightPart,
-            ];
-        } else {
-            normalizedSegments = segments;
-        }
-
-        return normalizedSegments.slice(0, 4).join(":");
-    } else {
-        // IPv4 address - take first 3 segments
-        return cleanIp.split(".").slice(0, 3).join(".");
-    }
->>>>>>> c408fc3e
 }
 /**
  * Extract authentication token from request
@@ -210,7 +116,6 @@
  * @returns {string|null} The token or null
  */
 export function extractToken(req) {
-<<<<<<< HEAD
 	// Check URL query parameters
 	const queryResult = extractFromQuery(req.url, TOKEN_FIELDS.query);
 	if (queryResult.value) return queryResult.value;
@@ -226,23 +131,6 @@
 	}
 
 	return null; // header/query/body only – no referrer here!
-=======
-    // Check URL query parameters
-    const queryResult = extractFromQuery(req.url, TOKEN_FIELDS.query);
-    if (queryResult.value) return queryResult.value;
-
-    // Check headers for Bearer token, API key, and custom headers
-    const headerResult = extractFromHeaders(req.headers, TOKEN_FIELDS.header);
-    if (headerResult.value) return headerResult.value;
-
-    // Check body for token field in POST requests (multiple field names)
-    if (req.method === "POST" && req.body) {
-        const bodyResult = extractFromBody(req.body, TOKEN_FIELDS.body);
-        if (bodyResult.value) return bodyResult.value;
-    }
-
-    return null; // header/query/body only – no referrer here!
->>>>>>> c408fc3e
 }
 
 /**
@@ -252,7 +140,6 @@
  */
 
 export function getTokenSource(req) {
-<<<<<<< HEAD
 	const token = extractToken(req);
 	if (!token) return "unknown";
 
@@ -266,21 +153,6 @@
 	if (bodyResult.value === token) return bodyResult.source;
 
 	return "unknown";
-=======
-    const token = extractToken(req);
-    if (!token) return "unknown";
-
-    const queryResult = extractFromQuery(req.url, TOKEN_FIELDS.query);
-    if (queryResult.value === token) return queryResult.source;
-
-    const headerResult = extractFromHeaders(req.headers, TOKEN_FIELDS.header);
-    if (headerResult.value === token) return headerResult.source;
-
-    const bodyResult = extractFromBody(req.body, TOKEN_FIELDS.body);
-    if (bodyResult.value === token) return bodyResult.source;
-
-    return "unknown";
->>>>>>> c408fc3e
 }
 /**
  * Get client IP address from request
@@ -289,7 +161,6 @@
  */
 
 export function getClientIp(req) {
-<<<<<<< HEAD
 	// Handle Cloudflare Workers Request
 	if (req.headers && typeof req.headers.get === "function") {
 		return (
@@ -312,30 +183,6 @@
 	}
 
 	return "unknown";
-=======
-    // Handle Cloudflare Workers Request
-    if (req.headers && typeof req.headers.get === "function") {
-        return (
-            req.headers.get("cf-connecting-ip") ||
-            req.headers.get("x-real-ip") ||
-            req.headers.get("x-forwarded-for")?.split(",")[0].trim() ||
-            "unknown"
-        );
-    }
-
-    // Handle Express/Node.js request
-    if (req.headers && typeof req.headers === "object") {
-        return (
-            req.headers["cf-connecting-ip"] ||
-            req.headers["x-real-ip"] ||
-            (req.headers["x-forwarded-for"] || "").split(",")[0].trim() ||
-            req.connection?.remoteAddress ||
-            "unknown"
-        );
-    }
-
-    return "unknown";
->>>>>>> c408fc3e
 }
 
 /**
@@ -345,21 +192,12 @@
  * @returns {Object} { value, source } or { value: null, source: null }
  */
 function extractFromQuery(url, fields) {
-<<<<<<< HEAD
 	const urlObj = new URL(url, "http://x");
 	for (const field of fields) {
 		const value = urlObj.searchParams.get(field);
 		if (value) return { value, source: `query:${field}` };
 	}
 	return { value: null, source: null };
-=======
-    const urlObj = new URL(url, "http://x");
-    for (const field of fields) {
-        const value = urlObj.searchParams.get(field);
-        if (value) return { value, source: `query:${field}` };
-    }
-    return { value: null, source: null };
->>>>>>> c408fc3e
 }
 
 /**
@@ -369,7 +207,6 @@
  * @returns {Object} { value, source } or { value: null, source: null }
  */
 function extractFromHeaders(headers, fields) {
-<<<<<<< HEAD
 	for (const field of fields) {
 		let value = null;
 
@@ -390,28 +227,6 @@
 		}
 	}
 	return { value: null, source: null };
-=======
-    for (const field of fields) {
-        let value = null;
-
-        if (headers.get) {
-            // Cloudflare-style headers
-            value = headers.get(field);
-        } else if (headers) {
-            // Express-style headers
-            value = headers[field] || headers[field.toLowerCase()];
-        }
-
-        if (value) {
-            // Special handling for authorization header
-            if (field === "authorization") {
-                value = value.replace(/^Bearer\s+/i, "");
-            }
-            return { value, source: `header:${field}` };
-        }
-    }
-    return { value: null, source: null };
->>>>>>> c408fc3e
 }
 
 /**
@@ -421,7 +236,6 @@
  * @returns {Object} { value, source } or { value: null, source: null }
  */
 function extractFromBody(body, fields) {
-<<<<<<< HEAD
 	if (!body) return { value: null, source: null };
 
 	for (const field of fields) {
@@ -429,13 +243,4 @@
 		if (value) return { value, source: `body:${field}` };
 	}
 	return { value: null, source: null };
-=======
-    if (!body) return { value: null, source: null };
-
-    for (const field of fields) {
-        const value = body[field];
-        if (value) return { value, source: `body:${field}` };
-    }
-    return { value: null, source: null };
->>>>>>> c408fc3e
 }