--- conflicted
+++ resolved
@@ -17,11 +17,7 @@
         "p-queue": "^7.4.1"
     },
     "devDependencies": {
-<<<<<<< HEAD
-        "typescript": "^5.9.3"
-=======
         "typescript": "^5.9.3",
         "vitest": "^3.2.4"
->>>>>>> d1fe6025
     }
 }