--- conflicted
+++ resolved
@@ -1,5 +1,5 @@
 import { COST_START_DATE, perMillion } from "./price-helpers";
-import { ServiceDefinition } from "./registry";
+import type { ServiceDefinition } from "./registry";
 
 export const DEFAULT_IMAGE_MODEL = "flux" as const;
 
@@ -62,14 +62,9 @@
                 completionImageTokens: perMillion(30), // $30 per 1M tokens × 1290 tokens/image = $0.039 per image
             },
         ],
-<<<<<<< HEAD
-        description: "NanoBanana - Gemini 2.5 Flash Image (currently disabled)",
+        description: "NanoBanana - Gemini 2.5 Flash Image",
         inputModalities: ["text", "image"],
         outputModalities: ["image"],
-=======
-        description: "NanoBanana - Gemini 2.5 Flash Image",
-        input_modalities: ["text", "image"],
-        output_modalities: ["image"],
     },
     "nanobanana-pro": {
         aliases: [],
@@ -87,9 +82,8 @@
             },
         ],
         description: "NanoBanana Pro - Gemini 3 Pro Image (4K, Thinking)",
-        input_modalities: ["text", "image"],
-        output_modalities: ["image"],
->>>>>>> 868ae796
+        inputModalities: ["text", "image"],
+        outputModalities: ["image"],
     },
     "seedream": {
         aliases: [],
