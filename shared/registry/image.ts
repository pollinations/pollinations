--- conflicted
+++ resolved
@@ -145,11 +145,7 @@
                 completionImageTokens: 0.0002, // ~$0.0002 per image (GPU cost estimate)
             },
         ],
-<<<<<<< HEAD
-        description: "Z-Image-Turbo - Fast 6B parameter image generation",
-=======
         description: "Z-Image-Turbo - Fast 6B parameter image generation (alpha)",
->>>>>>> b6d09e85
         inputModalities: ["text"],
         outputModalities: ["image"],
     },
