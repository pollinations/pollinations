import { omit, safeRound } from "../utils";
import {
    TEXT_SERVICES,
    DEFAULT_TEXT_MODEL,
    TextServiceId,
    TextModelId,
} from "./text";
import {
    IMAGE_SERVICES,
    DEFAULT_IMAGE_MODEL,
    ImageServiceId,
    ImageModelId,
} from "./image";
import { EventType } from "./types";
import { z } from "zod";

const PRECISION = 8;

export type UsageType =
    | "promptTextTokens"
    | "promptCachedTokens"
    | "promptAudioTokens"
    | "promptImageTokens"
    | "completionTextTokens"
    | "completionReasoningTokens"
    | "completionAudioTokens"
    | "completionImageTokens"
    | "completionVideoSeconds";

export type TokenUsage = {
    unit: "TOKENS";
} & { [K in UsageType]?: number };

export type DollarConvertedUsage = {
    unit: "USD";
} & { [K in UsageType]?: number };

export type UsageCost = DollarConvertedUsage & {
    totalCost: number;
};

export type UsagePrice = DollarConvertedUsage & {
    totalPrice: number;
};

export type UsageConversionDefinition = {
    date: number;
} & { [K in UsageType]?: number };

export type CostDefinition = UsageConversionDefinition;
export type PriceDefinition = UsageConversionDefinition;

export type ModelDefinition = CostDefinition[];

// Pre-build MODEL_REGISTRY (modelId -> sorted cost definitions)
const MODEL_REGISTRY = Object.fromEntries(
    Object.values({ ...TEXT_SERVICES, ...IMAGE_SERVICES }).map((service) => [
        service.modelId,
        sortDefinitions([...service.cost]),
    ]),
);

export type ModelId = ImageModelId | TextModelId;
export type ServiceId = ImageServiceId | TextServiceId;

export type ServiceDefinition<TModelId extends string = ModelId> = {
    aliases: string[];
    modelId: TModelId;
    provider: string;
    cost: CostDefinition[];
    // User-facing metadata
    description?: string;
    inputModalities?: string[];
    outputModalities?: string[];
    tools?: boolean;
    reasoning?: boolean;
    contextWindow?: number;
    voices?: string[];
    isSpecialized?: boolean;
    persona?: boolean;
};

/** Sorts the cost and price definitions by date, in descending order */
function sortDefinitions<T extends UsageConversionDefinition>(
    definitions: T[],
): T[] {
    return definitions.sort((a, b) => b.date - a.date);
}

// Helper: Convert token usage to dollar amounts
function convertUsage(
    usage: TokenUsage,
    conversionDefinition: UsageConversionDefinition,
): DollarConvertedUsage {
    const amounts = omit(usage, "unit");
    const convertedUsage = Object.fromEntries(
        Object.entries(amounts).map(([usageType, amount]) => {
            if (amount === 0) return [usageType, 0];
            const usageTypeWithFallback =
                usageType === "completionReasoningTokens"
                    ? "completionTextTokens"
                    : usageType;
            const conversionRate =
                conversionDefinition[usageTypeWithFallback as UsageType];
            if (conversionRate === undefined) {
                throw new Error(
                    `Failed to get conversion rate for usage type: ${usageType}`,
                );
            }
            const usageTypeCost = safeRound(amount * conversionRate, PRECISION);
            return [usageType, usageTypeCost];
        }),
    );
    return {
        unit: "USD",
        ...convertedUsage,
    };
}

// Generate SERVICE_REGISTRY with computed prices from costs
type ServiceRegistryEntry = ServiceDefinition & {
    price: PriceDefinition[];
};

const SERVICE_REGISTRY = Object.fromEntries(
    Object.entries({ ...TEXT_SERVICES, ...IMAGE_SERVICES }).map(
        ([name, service]) => [
            name,
            {
                ...service,
                price: sortDefinitions([...service.cost]),
            } as ServiceRegistryEntry,
        ],
    ),
) as Record<string, ServiceRegistryEntry>;

/**
 * Resolve a service ID from a name or alias
 * @param serviceId - Service name, alias, or null/undefined for default
 * @param eventType - Event type to determine default service
 * @returns Resolved service ID
 */
export function resolveServiceId(
    serviceId: string | null | undefined,
    eventType: EventType,
): ServiceId {
    if (!serviceId) {
        return eventType === "generate.text"
            ? DEFAULT_TEXT_MODEL
            : DEFAULT_IMAGE_MODEL;
    }
    // Check if it's a direct service ID
    if (SERVICE_REGISTRY[serviceId]) {
        return serviceId as ServiceId;
    }
    // Search for alias in services
    for (const [sid, service] of Object.entries(SERVICE_REGISTRY)) {
        if (service.aliases.includes(serviceId)) {
            return sid as ServiceId;
        }
    }
    throw new Error(
        `Invalid service or alias: "${serviceId}". Must be a valid service name or alias.`,
    );
}

/**
 * Check if a model ID exists in the registry
 */
export function isValidModel(modelId: ModelId): modelId is ModelId {
    return !!MODEL_REGISTRY[modelId];
}

/**
 * Check if a service ID exists in the registry
 */
export function isValidService(
    serviceId: ServiceId | string,
): serviceId is ServiceId {
    return !!SERVICE_REGISTRY[serviceId];
}

/**
 * Get all service IDs
 */
export function getServices(): ServiceId[] {
    return Object.keys(SERVICE_REGISTRY) as ServiceId[];
}

/**
 * Get text service IDs
 */
export function getTextServices(): ServiceId[] {
    return Object.keys(TEXT_SERVICES) as ServiceId[];
}

/**
 * Get image service IDs
 */
export function getImageServices(): ServiceId[] {
    return Object.keys(IMAGE_SERVICES) as ServiceId[];
}

/**
 * Get service definition by ID
 */
export function getServiceDefinition(
    serviceId: ServiceId,
): ServiceRegistryEntry {
    return SERVICE_REGISTRY[serviceId];
}

/**
 * Get aliases for a service
 */
export function getServiceAliases(serviceId: ServiceId): readonly string[] {
    const service = SERVICE_REGISTRY[serviceId];
    return service?.aliases || [];
}

/**
 * Get model definition by ID
 */
export function getModelDefinition(
    modelId: string,
): ModelDefinition | undefined {
    return MODEL_REGISTRY[modelId as ModelId];
}

/**
 * Get active cost definition for a model
 */
export function getActiveCostDefinition(
    modelId: ModelId,
    date: Date = new Date(),
): CostDefinition | null {
    const modelDefinition = MODEL_REGISTRY[modelId];
    if (!modelDefinition) return null;
    for (const definition of modelDefinition) {
        if (definition.date < date.getTime()) return definition;
    }
    return null;
}

/**
 * Get active price definition for a service
 */
export function getActivePriceDefinition(
    serviceId: ServiceId,
    date: Date = new Date(),
): PriceDefinition | null {
    const serviceDefinition = SERVICE_REGISTRY[serviceId];
    if (!serviceDefinition) return null;
    for (const definition of serviceDefinition.price) {
        if (definition.date < date.getTime()) return definition;
    }
    return null;
}

/**
 * Calculate cost for a model based on token usage
 */
export function calculateCost(modelId: ModelId, usage: TokenUsage): UsageCost {
    const costDefinition = getActiveCostDefinition(modelId);
    if (!costDefinition)
        throw new Error(
            `Failed to get current cost for model: ${modelId.toString()}`,
        );
    const usageCost = convertUsage(usage, costDefinition);
    const totalCost = safeRound(
        Object.values(omit(usageCost, "unit")).reduce(
            (total, cost) => total + cost,
        ),
        PRECISION,
    );
    return {
        ...usageCost,
        totalCost,
    };
}

/**
 * Calculate price for a service based on token usage
 */
export function calculatePrice(
    serviceId: ServiceId,
    usage: TokenUsage,
): UsagePrice {
    const priceDefinition = getActivePriceDefinition(serviceId);
    if (!priceDefinition)
        throw new Error(
            `Failed to get current price for service: ${serviceId.toString()}`,
        );
    const usagePrice = convertUsage(usage, priceDefinition);
    const totalPrice = safeRound(
        Object.values(omit(usagePrice, "unit")).reduce(
            (total, price) => total + price,
        ),
        PRECISION,
    );
    return {
        ...usagePrice,
        totalPrice,
    };
<<<<<<< HEAD
}

/**
 * Enriched model information exposed to end users via API
 * Shows pricing and aliases but not internal details (modelId, cost, provider)
 */
export interface ModelInfo {
    name: string; // Service name (user-facing identifier)
    aliases: readonly string[]; // Alternative names for this model
    pricing: {
        input_token_price?: number;
        output_token_price?: number;
        cached_token_price?: number;
        image_price?: number;
        audio_input_price?: number;
        audio_output_price?: number;
        video_second_price?: number;
        currency: "USD";
    };
    // User-facing metadata
    description?: string;
    input_modalities?: readonly string[];
    output_modalities?: readonly string[];
    tools?: boolean;
    reasoning?: boolean;
    context_window?: number;
    voices?: readonly string[];
    isSpecialized?: boolean;
}

/**
 * Get enriched model information for a service
 * Combines pricing from price definitions with metadata from service definition
 */
export function getModelInfo(serviceId: ServiceId): ModelInfo {
    const service = SERVICE_REGISTRY[serviceId];
    const priceDefinition = getActivePriceDefinition(serviceId);

    if (!priceDefinition) {
        throw new Error(`No price definition found for service: ${serviceId}`);
    }

    return {
        name: serviceId as string,
        aliases: service.aliases,
        pricing: {
            input_token_price: priceDefinition.promptTextTokens,
            output_token_price: priceDefinition.completionTextTokens,
            cached_token_price: priceDefinition.promptCachedTokens,
            image_price: priceDefinition.completionImageTokens,
            audio_input_price: priceDefinition.promptAudioTokens,
            audio_output_price: priceDefinition.completionAudioTokens,
            video_second_price: priceDefinition.completionVideoSeconds,
            currency: "USD",
        },
        // User-facing metadata from service definition
        description: service.description,
        input_modalities: service.input_modalities,
        output_modalities: service.output_modalities,
        tools: service.tools,
        reasoning: service.reasoning,
        context_window: service.context_window,
        voices: service.voices,
        isSpecialized: service.isSpecialized,
    };
}

/**
 * Get all text models with enriched information
 */
export function getTextModelsInfo(): ModelInfo[] {
    return getTextServices().map(getModelInfo);
}

/**
 * Get all image models with enriched information
 */
export function getImageModelsInfo(): ModelInfo[] {
    return getImageServices().map(getModelInfo);
=======
>>>>>>> 92a49fdb
}<|MERGE_RESOLUTION|>--- conflicted
+++ resolved
@@ -302,7 +302,6 @@
         ...usagePrice,
         totalPrice,
     };
-<<<<<<< HEAD
 }
 
 /**
@@ -360,11 +359,11 @@
         },
         // User-facing metadata from service definition
         description: service.description,
-        input_modalities: service.input_modalities,
-        output_modalities: service.output_modalities,
+        input_modalities: service.inputModalities,
+        output_modalities: service.outputModalities,
         tools: service.tools,
         reasoning: service.reasoning,
-        context_window: service.context_window,
+        context_window: service.contextWindow,
         voices: service.voices,
         isSpecialized: service.isSpecialized,
     };
@@ -382,6 +381,4 @@
  */
 export function getImageModelsInfo(): ModelInfo[] {
     return getImageServices().map(getModelInfo);
-=======
->>>>>>> 92a49fdb
 }