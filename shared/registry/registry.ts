--- conflicted
+++ resolved
@@ -1,9 +1,4 @@
 import { omit, safeRound } from "../utils";
-<<<<<<< HEAD
-import { TEXT_SERVICES, DEFAULT_TEXT_MODEL } from "./text";
-import { IMAGE_SERVICES, DEFAULT_IMAGE_MODEL } from "./image";
-import type { EventType } from "./types";
-=======
 import {
     TEXT_SERVICES,
     DEFAULT_TEXT_MODEL,
@@ -17,7 +12,6 @@
     ImageModelId,
 } from "./image";
 import { EventType } from "./types";
->>>>>>> 5212b26c
 
 const PRECISION = 8;
 
@@ -198,6 +192,13 @@
 }
 
 /**
+ * Get image service IDs
+ */
+export function getImageServices(): ServiceId[] {
+    return Object.keys(IMAGE_SERVICES) as ServiceId[];
+}
+
+/**
  * Get service definition by ID
  */
 export function getServiceDefinition(
@@ -374,5 +375,5 @@
  * Get all image models with enriched information
  */
 export function getImageModelsInfo(): ModelInfo[] {
-    return (Object.keys(IMAGE_SERVICES) as ServiceId[]).map(getModelInfo);
+    return getImageServices().map(getModelInfo);
 }