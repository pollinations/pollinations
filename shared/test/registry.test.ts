--- conflicted
+++ resolved
@@ -99,19 +99,6 @@
     expect(result).toBe("openai");
 });
 
-<<<<<<< HEAD
-test("resolveServiceId should resolve aliases", async () => {
-    // Test with real aliases from the registry
-    expect(resolveServiceId("openai-large", "generate.text")).toBe(
-        "openai-large",
-    );
-    expect(resolveServiceId("openai-fast", "generate.text")).toBe(
-        "openai-fast",
-    );
-});
-
-=======
->>>>>>> cc307b49
 test("getModelDefinition returns undefined for invalid model", async () => {
     // getModelDefinition returns undefined for missing models
     expect(getModelDefinition("invalid-model")).toBeUndefined();
@@ -126,79 +113,4 @@
     );
 });
 
-// Test alias resolution after PR #5340 refactor
-test("resolveServiceId should resolve multiple aliases for same service", async () => {
-    // Test that both aliases resolve to the same service
-    expect(resolveServiceId("gpt-5-nano", "generate.text")).toBe("openai-fast");
-    expect(resolveServiceId("openai-fast", "generate.text")).toBe(
-        "openai-fast",
-    );
-});
-
-test("resolveServiceId should handle image service aliases", async () => {
-    // Test image service alias resolution
-    const result = resolveServiceId(null, "generate.image");
-    expect(result).toBe("flux"); // Default image model
-});
-
-test("resolveServiceId should be case-sensitive", async () => {
-    // Service IDs and aliases are case-sensitive
-    expect(() => resolveServiceId("OpenAI", "generate.text")).toThrow();
-    expect(() => resolveServiceId("OPENAI-FAST", "generate.text")).toThrow();
-});
-
-test("getModelDefinition should return valid cost definitions", async () => {
-    // Test that model definitions have proper structure
-    const modelDef = getModelDefinition("gpt-5-nano-2025-08-07");
-    expect(modelDef).toBeDefined();
-    expect(Array.isArray(modelDef)).toBe(true);
-    expect(modelDef!.length).toBeGreaterThan(0);
-    expect(modelDef![0]).toHaveProperty("date");
-    expect(modelDef![0]).toHaveProperty("promptTextTokens");
-});
-
-test("calculateCost should handle zero usage", async () => {
-    const usage = {
-        unit: "TOKENS",
-        promptTextTokens: 0,
-        completionTextTokens: 0,
-    } satisfies TokenUsage;
-
-    const cost = calculateCost("gpt-5-nano-2025-08-07", usage);
-    expect(cost.promptTextTokens).toBe(0);
-    expect(cost.completionTextTokens).toBe(0);
-    expect(cost.totalCost).toBe(0);
-});
-
-test("calculatePrice should handle zero usage", async () => {
-    const usage = {
-        unit: "TOKENS",
-        promptTextTokens: 0,
-        completionTextTokens: 0,
-    } satisfies TokenUsage;
-
-    const price = calculatePrice("openai-fast", usage);
-    expect(price.totalPrice).toBe(0);
-});
-
-test("calculateCost should throw for invalid model", async () => {
-    const usage = {
-        unit: "TOKENS",
-        promptTextTokens: 1000,
-        completionTextTokens: 1000,
-    } satisfies TokenUsage;
-
-    expect(() => calculateCost("invalid-model-id", usage)).toThrow();
-});
-
-test("calculatePrice should throw for invalid service", async () => {
-    const usage = {
-        unit: "TOKENS",
-        promptTextTokens: 1000,
-        completionTextTokens: 1000,
-    } satisfies TokenUsage;
-
-    expect(() => calculatePrice("invalid-service" as any, usage)).toThrow();
-});
-
 // Tier system tests removed - tier gating now handled by enter.pollinations.ai