import { generateTextPortkey } from '../generateTextPortkey.js';
import debug from 'debug';
import { sendToAnalytics } from '../sendToAnalytics.js';
import { getRequestData } from '../requestUtils.js';
import { findRelevantAffiliate, generateAffiliateAd, extractReferralLinkInfo } from './adLlmMapper.js';
import { Transform } from 'stream';
import { logAdInteraction } from './adLogger.js';
import { affiliatesData } from '../../affiliate/affiliates.js';

const log = debug('pollinations:adfilter');
const errorLog = debug('pollinations:adfilter:error');

// Regular expression to detect markdown content
const markdownRegex = /(?:\*\*.*\*\*)|(?:\[.*\]\(.*\))|(?:\#.*)|(?:\*.*\*)|(?:\`.*\`)|(?:\>.*)|(?:\-\s.*)|(?:\d\.\s.*)/;

// Probability of adding referral links (0%)
const REFERRAL_LINK_PROBABILITY = 0.1;

// Flag for testing ads with a specific marker
const TEST_ADS_MARKER = "p-ads";

// Whether to require markdown for ad processing
const REQUIRE_MARKDOWN = true;

// Create a flattened list of all trigger words from all affiliates
const ALL_TRIGGER_WORDS = affiliatesData.reduce((words, affiliate) => {
    if (affiliate.triggerWords && Array.isArray(affiliate.triggerWords)) {
        return [...words, ...affiliate.triggerWords];
    }
    return words;
}, []);

// Function to check if content contains any trigger words
function contentContainsTriggerWords(content) {
    if (!content || typeof content !== 'string') {
        return false;
    }
    
    // Convert content to lowercase for case-insensitive matching
    const lowercaseContent = content.toLowerCase();
    
    // Check if content contains any trigger word (case insensitive)
    return ALL_TRIGGER_WORDS.some(word => 
        lowercaseContent.includes(word.toLowerCase())
    );
}

<<<<<<< HEAD
=======
/**
 * Send analytics about skipped ads
 * @param {object} req - Express request object for analytics
 * @param {string} reason - Reason why the ad was skipped
 * @param {boolean} isStreaming - Whether this is a streaming request
 * @param {object} additionalData - Any additional data to include
 */
export function sendAdSkippedAnalytics(req, reason, isStreaming = false, additionalData = {}) {
    if (!req) return;
    
    log(`Ad skipped: ${reason}, streaming: ${isStreaming}`);
    
    sendToAnalytics(req, 'ad_skipped', {
        reason,
        streaming: isStreaming,
        ...additionalData
    });
}

>>>>>>> 0c246e86
// Extracted utility functions
function shouldShowAds(content, messages = [], req = null) {
    // Get request data for referrer check
    const requestData = req ? getRequestData(req) : null;

    // Skip ad processing if any referrer is present
    if (requestData && requestData.referrer && requestData.referrer !== 'unknown') {
        // log('Skipping ad processing due to referrer presence:', requestData.referrer);
<<<<<<< HEAD
=======
        if (req) {
            sendAdSkippedAnalytics(req, 'referrer_present', false, {
                referrer: requestData.referrer
            });
        }
>>>>>>> 0c246e86
        return { shouldShowAd: false, markerFound: false };
    }
    
    // Check if messages contain the test marker "p-ads"
    let markerFound = false;
    
    // Check in the messages array
    if (messages && messages.length > 0) {
        markerFound = messages.some(msg => msg.content && msg.content.includes(TEST_ADS_MARKER));
    }
    
    // For GET requests, also check the URL path which might contain the marker
    if (!markerFound && req && req.path) {
        markerFound = req.path.includes(TEST_ADS_MARKER);
    }
    
    // If content is provided, also check it
    if (!markerFound && content) {
        markerFound = content.includes(TEST_ADS_MARKER);
    }
    
    // Check for trigger words in content or messages
    let triggerWordsFound = false;
    if (content) {
        triggerWordsFound = contentContainsTriggerWords(content);
    }
    if (!triggerWordsFound && messages && messages.length > 0) {
        triggerWordsFound = messages.some(msg => 
            msg.content && contentContainsTriggerWords(msg.content)
        );
    }
    
    // If marker is not found, use the default probability
    const effectiveProbability = markerFound 
        ? 1.0 // 100% probability for marker found
        : triggerWordsFound 
            ? REFERRAL_LINK_PROBABILITY * 3 // Triple probability for trigger words
            : REFERRAL_LINK_PROBABILITY;
    
    if (markerFound) {
        log('Test marker "p-ads" found, using 100% probability');
    } else if (triggerWordsFound) {
        log(`Trigger words found in content, using triple probability (${(REFERRAL_LINK_PROBABILITY * 3).toFixed(2)})`);
    }
    
    // Random check - only process based on the effective probability
    const shouldShowAd = Math.random() <= effectiveProbability;
    
<<<<<<< HEAD
=======
    // Send analytics if the probability check failed
    if (!shouldShowAd && req) {
        sendAdSkippedAnalytics(req, 'probability_check_failed', false, {
            effectiveProbability,
            triggerWordsFound,
            markerFound
        });
    }
    
>>>>>>> 0c246e86
    return { shouldShowAd, markerFound: markerFound || triggerWordsFound };
}

function shouldProceedWithAd(content, markerFound) {
    // Skip if content is empty or too short
    if (!content || content.length < 50) {
        log('Content too short for ad processing');
        return false;
    }
    
    // Check if content contains markdown (if required and not marker found)
    if (REQUIRE_MARKDOWN && !markerFound && !markdownRegex.test(content)) {
        log('No markdown detected in content, skipping ad');
        return false;
    }
    
    return true;
}

async function generateAdForContent(content, req, messages, markerFound = false, isStreaming = false) {
    if (!shouldProceedWithAd(content, markerFound)) {
        if (req) {
            const reason = !content || content.length < 50 
                ? 'content_too_short' 
                : 'no_markdown';
            
            sendAdSkippedAnalytics(req, reason, isStreaming, {
                contentLength: content ? content.length : 0,
                hasMarkdown: markdownRegex.test(content || '')
            });
        }
        return null;
    }
    
    log(`Processing ${isStreaming ? 'streaming ' : ''}content for ad generation`);
    
    try {
        // Find the relevant affiliate
        const affiliateData = await findRelevantAffiliate(content, messages);
        
        // If no affiliate data is found, send analytics and return null
        if (!affiliateData && req) {
            sendAdSkippedAnalytics(req, 'no_relevant_affiliate', isStreaming);
            return null;
        }
        
        // If affiliate data is found, generate the ad string
        if (affiliateData) {
            // Pass content and messages to enable language matching
            const adString = await generateAffiliateAd(affiliateData.id, content, messages);
<<<<<<< HEAD
=======
            
            // If ad generation failed, send analytics
            if (!adString && req) {
                sendAdSkippedAnalytics(req, 'ad_generation_failed', isStreaming, {
                    affiliate_id: affiliateData.id,
                    affiliate_name: affiliateData.name
                });
                return null;
            }
>>>>>>> 0c246e86
            
            // If an ad string was successfully generated
            if (adString) {
                // Extract info for analytics
                const linkInfo = extractReferralLinkInfo(content + adString);
                
                log(`Generated ${isStreaming ? 'streaming ' : ''}ad for affiliate ${affiliateData.name} (${affiliateData.id}). Total links: ${linkInfo.linkCount}`);
                
                // Log the ad interaction - only log when an ad is actually added
                await logAdInteraction({
                    messages,
                    content,
                    adString,
                    affiliateData,
                    req,
                    reason: 'success',
                    isStreaming
                });
                
                // Send to analytics if we have a request object
                if (req) {
                    sendToAnalytics(req, 'ad_shown', {
                        ad_type: 'affiliate',
                        affiliate_id: affiliateData.id,
                        affiliate_name: affiliateData.name,
                        streaming: isStreaming,
                        link_count: linkInfo.linkCount,
                        link_texts: linkInfo.linkTextsString,
                        topics: linkInfo.topicsOrIdsString
                    });
                }
                
                return adString;
            }
        }
        
        return null;
    } catch (error) {
        errorLog(`Error generating ad: ${error.message}`);
<<<<<<< HEAD
        // We no longer log errors since we only want to log successful ad additions
=======
        if (req) {
            sendAdSkippedAnalytics(req, 'error', isStreaming, {
                error_message: error.message
            });
        }
>>>>>>> 0c246e86
        return null;
    }
}

function formatAdAsSSE(adString) {
    // Create a fake delta object that matches OpenAI's format
    const fakeChunk = {
        id: 'ad-chunk',
        object: 'chat.completion.chunk',
        created: Math.floor(Date.now() / 1000),
        model: 'gpt-4',
        choices: [{
            index: 0,
            delta: {
                content: adString
            },
            finish_reason: null
        }]
    };
    
    // Format as SSE
    return `data: ${JSON.stringify(fakeChunk)}\n\n`;
}

/**
 * Process content and add referral links if markdown is detected
 * @param {string} content - The output content to process
 * @param {object} req - Express request object for analytics
 * @param {Array} messages - The input messages (optional)
 * @returns {Promise<string>} - The processed content with referral links
 */
export async function processRequestForAds(content, req, messages = []) {
    if (!content) {
        return content;
    }
    
    const { shouldShowAd, markerFound } = shouldShowAds(content, messages, req);
    
    if (!shouldShowAd) {
<<<<<<< HEAD
        // No longer logging when ads are not shown
=======
        // We've already sent the ad_skipped analytics in shouldShowAds
>>>>>>> 0c246e86
        return content;
    }
    
    const adString = await generateAdForContent(content, req, messages, markerFound, false);
    
    if (adString) {
        return content + adString;
    }
    
<<<<<<< HEAD
    // No longer logging when no ad was generated
=======
    // We've already sent the ad_skipped analytics in generateAdForContent
>>>>>>> 0c246e86
    return content;
}

/**
 * Creates a streaming wrapper that adds an ad at the end of the stream
 * This maintains the thin proxy approach for most of the stream
 * @param {Stream} responseStream - The original response stream from the API
 * @param {object} req - Express request object for analytics
 * @param {Array} messages - The input messages
 * @returns {Stream} - A transformed stream that will add an ad at the end
 */
export function createStreamingAdWrapper(responseStream, req, messages = []) {
    if (!responseStream || !responseStream.pipe) {
        log('Invalid stream provided to createStreamingAdWrapper');
        if (req) {
            sendAdSkippedAnalytics(req, 'invalid_stream', true);
        }
        return responseStream;
    }
    
    const { shouldShowAd, markerFound } = shouldShowAds(null, messages, req);
    
    if (!shouldShowAd) {
        // We've already sent the ad_skipped analytics in shouldShowAds
        return responseStream;
    }
    
    log('Creating streaming ad wrapper');
    
    // Collect the content to analyze for affiliate matching
    let collectedContent = '';
    let isDone = false;
    
    // Create a transform stream that will:
    // 1. Pass through all chunks unchanged
    // 2. Collect content for analysis
    // 3. Add an ad after the [DONE] message
    const streamTransformer = new Transform({
        objectMode: true,
        transform(chunk, encoding, callback) {
            // Convert chunk to string
            const chunkStr = chunk.toString();
            
            // Check if this is the [DONE] message
            if (chunkStr.includes('data: [DONE]')) {
                isDone = true;
                
                // Process the collected content and add an ad
                generateAdForContent(collectedContent, req, messages, markerFound, true)
                    .then(adString => {
                        if (adString) {
                            // Format the ad as a proper SSE message
                            const adChunk = formatAdAsSSE(adString);
                            
                            // Push the ad chunk before the [DONE] message
                            this.push(adChunk);
                        } else {
                            // No longer logging when no ad is shown in streaming mode
<<<<<<< HEAD
=======
                            // We've already sent the ad_skipped analytics in generateAdForContent
>>>>>>> 0c246e86
                        }
                        
                        // Push the [DONE] message
                        this.push(chunk);
                        callback();
                    })
                    .catch(error => {
                        errorLog('Error processing streaming ad:', error);
<<<<<<< HEAD
                        // No longer logging errors
=======
                        if (req) {
                            sendAdSkippedAnalytics(req, 'error', true, {
                                error_message: error.message
                            });
                        }
>>>>>>> 0c246e86
                        // Just push the original chunk if there's an error
                        this.push(chunk);
                        callback();
                    });
            } else {
                // For normal chunks, extract the content and pass through unchanged
                if (!isDone) {
                    try {
                        // Try to extract content from the SSE data
                        const contentMatch = chunkStr.match(/data: (.*)\n\n/);
                        if (contentMatch && contentMatch[1]) {
                            try {
                                const data = JSON.parse(contentMatch[1]);
                                if (data.choices && data.choices[0] && data.choices[0].delta && data.choices[0].delta.content) {
                                    collectedContent += data.choices[0].delta.content;
                                }
                            } catch (e) {
                                // Ignore JSON parse errors, might not be JSON
                            }
                        }
                    } catch (e) {
                        // Ignore errors in content extraction
                    }
                }
                
                // Pass through the chunk unchanged
                this.push(chunk);
                callback();
            }
        }
    });
    
    // Pipe the original stream through our transformer
    return responseStream.pipe(streamTransformer);
}<|MERGE_RESOLUTION|>--- conflicted
+++ resolved
@@ -45,8 +45,6 @@
     );
 }
 
-<<<<<<< HEAD
-=======
 /**
  * Send analytics about skipped ads
  * @param {object} req - Express request object for analytics
@@ -66,7 +64,6 @@
     });
 }
 
->>>>>>> 0c246e86
 // Extracted utility functions
 function shouldShowAds(content, messages = [], req = null) {
     // Get request data for referrer check
@@ -75,14 +72,11 @@
     // Skip ad processing if any referrer is present
     if (requestData && requestData.referrer && requestData.referrer !== 'unknown') {
         // log('Skipping ad processing due to referrer presence:', requestData.referrer);
-<<<<<<< HEAD
-=======
         if (req) {
             sendAdSkippedAnalytics(req, 'referrer_present', false, {
                 referrer: requestData.referrer
             });
         }
->>>>>>> 0c246e86
         return { shouldShowAd: false, markerFound: false };
     }
     
@@ -131,8 +125,6 @@
     // Random check - only process based on the effective probability
     const shouldShowAd = Math.random() <= effectiveProbability;
     
-<<<<<<< HEAD
-=======
     // Send analytics if the probability check failed
     if (!shouldShowAd && req) {
         sendAdSkippedAnalytics(req, 'probability_check_failed', false, {
@@ -142,7 +134,6 @@
         });
     }
     
->>>>>>> 0c246e86
     return { shouldShowAd, markerFound: markerFound || triggerWordsFound };
 }
 
@@ -193,8 +184,6 @@
         if (affiliateData) {
             // Pass content and messages to enable language matching
             const adString = await generateAffiliateAd(affiliateData.id, content, messages);
-<<<<<<< HEAD
-=======
             
             // If ad generation failed, send analytics
             if (!adString && req) {
@@ -204,7 +193,6 @@
                 });
                 return null;
             }
->>>>>>> 0c246e86
             
             // If an ad string was successfully generated
             if (adString) {
@@ -244,15 +232,11 @@
         return null;
     } catch (error) {
         errorLog(`Error generating ad: ${error.message}`);
-<<<<<<< HEAD
-        // We no longer log errors since we only want to log successful ad additions
-=======
         if (req) {
             sendAdSkippedAnalytics(req, 'error', isStreaming, {
                 error_message: error.message
             });
         }
->>>>>>> 0c246e86
         return null;
     }
 }
@@ -292,11 +276,7 @@
     const { shouldShowAd, markerFound } = shouldShowAds(content, messages, req);
     
     if (!shouldShowAd) {
-<<<<<<< HEAD
-        // No longer logging when ads are not shown
-=======
         // We've already sent the ad_skipped analytics in shouldShowAds
->>>>>>> 0c246e86
         return content;
     }
     
@@ -306,11 +286,7 @@
         return content + adString;
     }
     
-<<<<<<< HEAD
-    // No longer logging when no ad was generated
-=======
     // We've already sent the ad_skipped analytics in generateAdForContent
->>>>>>> 0c246e86
     return content;
 }
 
@@ -368,11 +344,7 @@
                             // Push the ad chunk before the [DONE] message
                             this.push(adChunk);
                         } else {
-                            // No longer logging when no ad is shown in streaming mode
-<<<<<<< HEAD
-=======
                             // We've already sent the ad_skipped analytics in generateAdForContent
->>>>>>> 0c246e86
                         }
                         
                         // Push the [DONE] message
@@ -381,15 +353,11 @@
                     })
                     .catch(error => {
                         errorLog('Error processing streaming ad:', error);
-<<<<<<< HEAD
-                        // No longer logging errors
-=======
                         if (req) {
                             sendAdSkippedAnalytics(req, 'error', true, {
                                 error_message: error.message
                             });
                         }
->>>>>>> 0c246e86
                         // Just push the original chunk if there's an error
                         this.push(chunk);
                         callback();
