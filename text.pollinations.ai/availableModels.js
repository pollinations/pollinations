--- conflicted
+++ resolved
@@ -202,21 +202,6 @@
 		tools: true
 	},
 	{
-<<<<<<< HEAD
-		name: "gemini-vertex",
-		description: "Gemini 2.5 Flash (Google Vertex AI)",
-		config: portkeyConfig["gemini-2.5-flash-vertex"],
-		transform: createSystemPromptTransform(BASE_PROMPTS.conversational),
-		tier: "seed",
-		community: false,
-		aliases: ["gemini-2.5-flash-vertex", "gemini-vertex-ai"],
-		input_modalities: ["text", "image"],
-		output_modalities: ["text"],
-		tools: true
-	},
-	{
-=======
->>>>>>> e67d450f
 		name: "gemini-search",
 		description: "Gemini 2.5 Flash with Google Search (Google Vertex AI)",
 		config: portkeyConfig["gemini-2.5-flash-vertex"],
