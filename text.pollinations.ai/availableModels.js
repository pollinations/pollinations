// Import transform functions
import { createMessageTransform } from "./transforms/createMessageTransform.js";
import { createSystemPromptTransform, removeSystemMessages } from "./transforms/createSystemPromptTransform.js";
import { pipe } from "./transforms/pipe.js";
import { createGoogleSearchTransform } from "./transforms/createGoogleSearchTransform.js";

// Import persona prompts
import unityPrompt from "./personas/unity.js";
import midijourneyPrompt from "./personas/midijourney.js";
import rtistPrompt from "./personas/rtist.js";
import evilPrompt from "./personas/evil.js";
import mirexaSystemPrompt from "./personas/mirexa.js";
import { bidaraSystemPrompt } from "./personas/bidara.js";
import chickyTutorPrompt from "./personas/chickytutor.js";

// Import system prompts
import { BASE_PROMPTS } from "./prompts/systemPrompts.js";

// Import model configs
import { portkeyConfig } from "./configs/modelConfigs.js";

const models = [
	{
		name: "openai",
		description: "OpenAI GPT-5 Nano",
		config: portkeyConfig["gpt-5-nano"],
		transform: createSystemPromptTransform(BASE_PROMPTS.conversational),
		tier: "anonymous",
		community: false,
		aliases: ["gpt-5-nano", "openai-large"],
		input_modalities: ["text", "image"],
		output_modalities: ["text"],
		tools: true
	},
	{
		name: "openai-fast",
		description: "OpenAI GPT-4.1 Nano",
		config: portkeyConfig["gpt-4.1-nano"],
		transform: createSystemPromptTransform(BASE_PROMPTS.conversational),
		tier: "anonymous",
		community: false,
		input_modalities: ["text", "image"],
		output_modalities: ["text"],
		tools: true
	},
	// {
	// 	name: "openai-large",
	// 	description: "OpenAI GPT-4.1",
	// 	maxInputChars: 5000,
	// 	config: portkeyConfig["azure-gpt-4.1"],
	// 	transform: createSystemPromptTransform(BASE_PROMPTS.conversational),
	// 	tier: "seed",
	// 	community: false,
	// 	aliases: ["gpt-4.1"],
	// 	input_modalities: ["text", "image"],
	// 	output_modalities: ["text"],
	// 	tools: true
	// },
	{
		name: "qwen-coder",
		description: "Qwen 2.5 Coder 32B",
		config: portkeyConfig["qwen2.5-coder-32b-instruct"],
		transform: createSystemPromptTransform(BASE_PROMPTS.coding),
		tier: "anonymous",
		community: false,
		aliases: ["qwen2.5-coder-32b-instruct"],
		input_modalities: ["text"],
		output_modalities: ["text"],
		tools: true
	},
	{
		name: "mistral",
		description: "Mistral Small 3.1 24B",
		config: portkeyConfig["mistral-small-3.1-24b-instruct-2503"],
		transform: createSystemPromptTransform(BASE_PROMPTS.conversational),
		tier: "anonymous",
		community: false,
		aliases: ["mistral-small-3.1-24b-instruct", "mistral-small-3.1-24b-instruct-2503"],
		input_modalities: ["text"],
		output_modalities: ["text"],
		tools: true
	},
	{
		name: "mistral-romance",
		description: "Mistral Small 2402 - Romance Companion",
		config: portkeyConfig["mistral.mistral-small-2402-v1:0"],
		transform: createSystemPromptTransform(BASE_PROMPTS.conversational),
		tier: "flower",
		aliases: ["mistral-nemo-instruct-2407-romance","mistral-roblox"],
		input_modalities: ["text"],
		output_modalities: ["text"],
		tools: true
	},
	{
		name: "deepseek-reasoning",
		description: "DeepSeek R1 0528",
		maxInputChars: 5000,
		config: portkeyConfig["us.deepseek.r1-v1:0"],
		transform: pipe(
			createSystemPromptTransform(BASE_PROMPTS.conversational),
			removeSystemMessages
		),
		reasoning: true,
		tier: "seed",
		community: false,
		aliases: ["deepseek-r1-0528", "us.deepseek.r1-v1:0"],
		input_modalities: ["text"],
		output_modalities: ["text"],
		tools: false
	},
	{
		name: "openai-audio",
		description: "OpenAI GPT-4o Mini Audio Preview",
		maxInputChars: 2000,
		voices: [
			"alloy",
			"echo",
			"fable",
			"onyx",
			"nova",
			"shimmer",
			"coral",
			"verse",
			"ballad",
			"ash",
			"sage",
			"amuch",
			"dan",
		],
		config: portkeyConfig["gpt-4o-mini-audio-preview"],
		tier: "seed",
		community: false,
		aliases: ["gpt-4o-mini-audio-preview"],
		input_modalities: ["text", "image", "audio"],
		output_modalities: ["audio", "text"],
		tools: true
	},
	{
		name: "nova-fast",
		description: "Amazon Nova Micro",
		config: portkeyConfig["amazon.nova-micro-v1:0"],
		transform: createSystemPromptTransform(BASE_PROMPTS.conversational),
		community: false,
		tier: "anonymous",
		aliases: ["nova-micro-v1"],
		input_modalities: ["text"],
		output_modalities: ["text"],
		tools: true
	},
	{
		name: "roblox-rp",
		description: "Llama 3.1 8B Instruct (Cross-Region)",
		config: portkeyConfig["us.meta.llama3-1-8b-instruct-v1:0"],
		transform: createSystemPromptTransform(BASE_PROMPTS.conversational),
		tier: "seed",
		community: false,
		aliases: ["llama-roblox","llama-fast-roblox"],
		input_modalities: ["text"],
		output_modalities: ["text"],
		tools: true
	},
	{
		name: "claudyclaude",
		description: "Claude 3.5 Haiku",
		config: portkeyConfig["us.anthropic.claude-3-5-haiku-20241022-v1:0"],
		transform: createSystemPromptTransform(BASE_PROMPTS.conversational),
		tier: "nectar",
		hidden: true,
		// community: false,
		aliases: ["claude-3-5-haiku"],
		input_modalities: ["text"],
		output_modalities: ["text"],
		tools: true
	},
	{
		name: "openai-reasoning",
		description: "OpenAI o4-mini (api.navy)",
		config: portkeyConfig["o4-mini"],
		transform: pipe(
			createSystemPromptTransform(BASE_PROMPTS.conversational),
			removeSystemMessages
		),
		tier: "seed",
		community: false,
		aliases: ["o4-mini"],
		reasoning: true,
		supportsSystemMessages: false,
		input_modalities: ["text", "image"],
		output_modalities: ["text"],
		tools: true
	},
	{
		name: "gemini",
		description: "Gemini 2.5 Flash Lite (api.navy)",
		config: portkeyConfig["gemini-2.5-flash-lite"],
		transform: createSystemPromptTransform(BASE_PROMPTS.conversational),
		tier: "seed",
		community: false,
		aliases: ["gemini-2.5-flash-lite"],
		input_modalities: ["text", "image"],
		output_modalities: ["text"],
		tools: true
	},
<<<<<<< HEAD
	// {
	// 	name: "gemini-vertex",
	// 	description: "Gemini 2.5 Flash Lite (Vertex AI)",
	// 	config: portkeyConfig["gemini-2.5-flash-lite-vertex"],
	// 	transform: createSystemPromptTransform(BASE_PROMPTS.conversational),
	// 	tier: "anonymous",
	// 	community: false,
	// 	hidden: true,
	// 	aliases: ["gemini-2.5-flash-lite-vertex"],
	// 	input_modalities: ["text", "image"],
	// 	output_modalities: ["text"],
	// 	tools: true
	// },
=======
	{
		name: "gemini-vertex",
		description: "Gemini 2.5 Flash (Google Vertex AI)",
		config: portkeyConfig["gemini-2.5-flash-vertex"],
		transform: createSystemPromptTransform(BASE_PROMPTS.conversational),
		tier: "seed",
		community: false,
		aliases: ["gemini-2.5-flash-vertex", "gemini-vertex-ai"],
		input_modalities: ["text", "image"],
		output_modalities: ["text"],
		tools: true
	},
	{
		name: "gemini-search",
		description: "Gemini 2.5 Flash with Google Search (Google Vertex AI)",
		config: portkeyConfig["gemini-2.5-flash-vertex"],
		transform: pipe(
			createSystemPromptTransform(BASE_PROMPTS.conversational),
			createGoogleSearchTransform()
		),
		tier: "seed",
		community: false,
		aliases: ["searchgpt"],
		input_modalities: ["text", "image"],
		output_modalities: ["text"],
		tools: true
	},
>>>>>>> 9c20f259

	// ======================================
	// Persona Models (use upstream endpoints)
	// ======================================

	{
		name: "unity",
		description: "Unity Unrestricted Agent",
		config: portkeyConfig["mistral-small-3.1-24b-instruct-2503"],
		transform: createMessageTransform(unityPrompt),
		uncensored: true,
		tier: "seed",
		community: true,
		input_modalities: ["text", "image"],
		output_modalities: ["text"],
		tools: true
	},
	// {
	// 	name: "mirexa",
	// 	description: "Mirexa AI Companion",
	// 	config: portkeyConfig["azure-gpt-4.1"],
	// 	transform: createMessageTransform(mirexaSystemPrompt),
	// 	tier: "seed",
	// 	community: true,
	// 	input_modalities: ["text", "image"],
	// 	output_modalities: ["text"],
	// 	tools: true
	// },
	{
		name: "midijourney",
		description: "MIDIjourney",
		config: portkeyConfig["azure-gpt-4.1"],
		transform: createMessageTransform(midijourneyPrompt),
		tier: "anonymous",
		community: true,
		input_modalities: ["text"],
		output_modalities: ["text"],
		tools: true
	},
	{
		name: "rtist",
		description: "Rtist",
		config: portkeyConfig["azure-gpt-4.1"],
		transform: createMessageTransform(rtistPrompt),
		tier: "seed",
		community: true,
		input_modalities: ["text"],
		output_modalities: ["text"],
		tools: true
	},
	{
		name: "evil",
		description: "Evil",
		config: portkeyConfig["mistral-small-3.1-24b-instruct-2503"],
		transform: createMessageTransform(evilPrompt),
		uncensored: true,
		tier: "seed",
		community: true,
		input_modalities: ["text", "image"],
		output_modalities: ["text"],
		tools: true
	},
	{
		name: "bidara",
		description: "BIDARA (Biomimetic Designer and Research Assistant by NASA)",
		config: portkeyConfig["gpt-4.1-nano"],
		transform: createMessageTransform(bidaraSystemPrompt),
		tier: "anonymous",
		community: true,
		input_modalities: ["text", "image"],
		output_modalities: ["text"],
		tools: true
	},
	{
		name: "chickytutor",
		description: "ChickyTutor AI Language Tutor - (chickytutor.com)",
		config: portkeyConfig["us.anthropic.claude-3-5-haiku-20241022-v1:0"],
		transform: createMessageTransform(chickyTutorPrompt),
		tier: "anonymous",
		community: true,
		input_modalities: ["text"],
		output_modalities: ["text"],
		tools: true
	},

];


// Now export the processed models with proper functional approach
export const availableModels = models.map((model) => {
	const inputs = model.input_modalities || [];
	const outputs = model.output_modalities || [];

	return {
		...model,
		vision: inputs.includes("image"),
		audio: inputs.includes("audio") || outputs.includes("audio")
	};
});

// Default pricing is now automatically applied to all models in the modelsWithPricing array

/**
 * Find a model by name
 * @param {string} modelName - The name of the model to find
 * @returns {Object|null} - The model object or null if not found
 */
export function findModelByName(modelName) {
	return availableModels.find((model) => 
		model.name === modelName || 
		(model.aliases && model.aliases.includes(modelName))
	) || null;
}


/**
 * Get all model names with their aliases
 * @returns {Object} - Object mapping primary model names to their aliases
 */
export function getAllModelAliases() {
	return availableModels.reduce((aliasMap, model) => {
		aliasMap[model.name] = model.aliases || [];
		return aliasMap;
	}, {});
}<|MERGE_RESOLUTION|>--- conflicted
+++ resolved
@@ -201,7 +201,6 @@
 		output_modalities: ["text"],
 		tools: true
 	},
-<<<<<<< HEAD
 	// {
 	// 	name: "gemini-vertex",
 	// 	description: "Gemini 2.5 Flash Lite (Vertex AI)",
@@ -215,7 +214,6 @@
 	// 	output_modalities: ["text"],
 	// 	tools: true
 	// },
-=======
 	{
 		name: "gemini-vertex",
 		description: "Gemini 2.5 Flash (Google Vertex AI)",
@@ -243,7 +241,6 @@
 		output_modalities: ["text"],
 		tools: true
 	},
->>>>>>> 9c20f259
 
 	// ======================================
 	// Persona Models (use upstream endpoints)
