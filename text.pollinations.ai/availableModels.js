// Import all handler functions
import { generateTextPortkey } from "./generateTextPortkey.js";

// Import wrapped models from the new file
import {
  surMistral,
  hypnosisTracy,
  unityMistralLarge,
  midijourney,
  rtist,
  evilCommandR as evilMistral,
  generateTextMirexa,
  bidara,
} from "./wrappedModels.js";

const models = [
  // All Pollinations.AI models
  {
    name: "openai",
    description: "OpenAI GPT-4o Mini",
    handler: generateTextPortkey,
    provider: "azure",
    tier: "anonymous",
    community: false,
    aliases: "gpt-4o-mini",
    input_modalities: ["text", "image"],
    output_modalities: ["text"],
    tools: true,
    pricing: {
      prompt: 0.165,
      completion: 0.66,
      cache: 0.083,
    },
  },
  {
    name: "openai-fast",
    description: "OpenAI GPT-4.1 Nano",
    handler: generateTextPortkey,
    provider: "azure",
    tier: "anonymous",
    community: false,
    aliases: "gpt-4.1-nano",
    input_modalities: ["text", "image"],
    output_modalities: ["text"],
    tools: true,
    pricing: {
      prompt: 0.1,
      completion: 0.4,
      cache: 0.03,
    },
  },
  {
    name: "openai-large",
    description: "OpenAI GPT-4.1",
    handler: generateTextPortkey,
    provider: "azure",
    tier: "seed",
    community: false,
    aliases: "gpt-4.1",
    input_modalities: ["text", "image"],
    output_modalities: ["text"],
    tools: true,
    pricing: {
      prompt: 2.0,
      completion: 8.0,
      cache: 0.5,
    },
  },
  {
    name: "openai-roblox",
    description: "OpenAI GPT-4.1 Mini (Roblox)",
    handler: generateTextPortkey,
    provider: "azure",
    tier: "flower",
    community: false,
    aliases: "gpt-4.1-mini-roblox",
    input_modalities: ["text", "image"],
    output_modalities: ["text"],
    tools: true,
    pricing: {
      prompt: 0.4,
      completion: 1.6,
      cache: 0.1,
    },
  },
  {
    name: "openai-reasoning",
    description: "OpenAI O3 (provided by chatwithmono.xyz)",
    handler: generateTextPortkey,
    reasoning: true,
    provider: "chatwithmono.xyz",
    tier: "anonymous",
    community: false,
    aliases: "o3",
    input_modalities: ["text", "image"],
    output_modalities: ["text"],
    pricing: {
      prompt: 2.0,
      completion: 8.0,
      cache: 0.5,
    },
  },
  {
    name: "searchgpt",
    description: "OpenAI GPT-4o Mini Search Preview (provided by chatwithmono.xyz)",
    handler: generateTextPortkey,
    search: true,
    provider: "chatwithmono.xyz",
    tier: "anonymous",
    community: false,
    aliases: "gpt-4o-mini-search",
    input_modalities: ["text"],
    output_modalities: ["text"],
    tools: true,
    pricing: {
      prompt: 0.15,
      completion: 0.6,
      cache: 0.0375,
    },
  },
  {
    name: "qwen-coder",
    description: "Qwen 2.5 Coder 32B",
    handler: generateTextPortkey,
    provider: "scaleway",
    tier: "anonymous",
    community: false,
    aliases: "qwen2.5-coder-32b-instruct",
    input_modalities: ["text"],
    output_modalities: ["text"],
    tools: true,
    pricing: {
      prompt: 0.07,
      completion: 0.18,
      cache: 0.018,
    },
  },
  {
    name: "llamascout",
    description: "Llama 4 Scout 17B",
    handler: generateTextPortkey,
    provider: "cloudflare",
    tier: "anonymous",
    community: false,
    aliases: "llama-4-scout-17b-16e-instruct",
    input_modalities: ["text"],
    output_modalities: ["text"],
    tools: false,
    pricing: {
      prompt: 0.27,
      completion: 0.85,
    },
  },
  {
    name: "mistral",
    description: "Mistral Small 3.1 24B",
    handler: generateTextPortkey,
    provider: "cloudflare",
    tier: "anonymous",
    community: false,
    aliases: "mistral-small-3.1-24b-instruct",
    input_modalities: ["text", "image"],
    output_modalities: ["text"],
    tools: true,
    pricing: {
      prompt: 0.35,
      completion: 0.56,
    },
  },
  {
    name: "deepseek-reasoning",
    description: "DeepSeek R1 0528",
    handler: generateTextPortkey,
    reasoning: true,
    provider: "azure",
    tier: "seed",
    community: false,
    aliases: "deepseek-r1-0528",
    input_modalities: ["text"],
    output_modalities: ["text"],
    tools: false,
    pricing: {
      prompt: 1.49,
      completion: 5.94,
    },
  },
  {
    name: "phi",
    description: "Phi-4 Mini Instruct",
    handler: generateTextPortkey,
    provider: "azure",
    tier: "anonymous",
    community: false,
    aliases: "phi-4-mini-instruct",
    input_modalities: ["text", "image", "audio"],
    output_modalities: ["text"],
    tools: false,
    pricing: {
      prompt: 0.075,
      completion: 0.3,
    },
  },
  {
    name: "deepseek",
    description: "DeepSeek V3",
    handler: generateTextPortkey,
    provider: "azure",
    tier: "seed",
    community: false,
    aliases: "deepseek-v3",
    input_modalities: ["text"],
    output_modalities: ["text"],
    tools: false,
    pricing: {
      prompt: 1.14,
      completion: 4.56,
    },
  },
  {
    name: "grok",
    description: "xAI Grok-3 Mini",
    handler: generateTextPortkey,
    provider: "azure",
    tier: "seed",
    community: false,
    aliases: "grok-3-mini",
    input_modalities: ["text"],
    output_modalities: ["text"],
    tools: true,
    pricing: {
      prompt: 0.25,
      completion: 1.27,
    },
  },
  {
    name: "openai-audio",
<<<<<<< HEAD
    description: "OpenAI GPT-4o Audio Preview",
    maxInputChars: 1000,
=======
    description: "OpenAI GPT-4o Mini Audio Preview",
>>>>>>> 4f61456c
    voices: [
      "alloy",
      "echo",
      "fable",
      "onyx",
      "nova",
      "shimmer",
      "coral",
      "verse",
      "ballad",
      "ash",
      "sage",
      "amuch",
      "dan",
    ],
    handler: generateTextPortkey,
    provider: "azure",
    tier: "seed",
    community: false,
    aliases: "gpt-4o-mini-audio-preview",
    input_modalities: ["text", "image", "audio"],
    output_modalities: ["audio", "text"],
    tools: true,
    pricing: {
      prompt: 10.0,
      completion: 20.0,
    },
  },

  // All community models - Reuse upstream endpoints
  {
    name: "unity",
    description: "Unity Unrestricted Agent",
    handler: unityMistralLarge,
    // mistral
    provider: "cloudflare",
    uncensored: true,
    tier: "seed",
    community: true,
    input_modalities: ["text", "image"],
    output_modalities: ["text"],
    tools: true,
    pricing: {
      prompt: 0.35,
      completion: 0.56,
    },
  },
  {
    name: "mirexa",
    description: "Mirexa AI Companion",
    handler: generateTextMirexa,
    // openai-large
    provider: "azure",
    tier: "seed",
    community: true,
    input_modalities: ["text", "image"],
    output_modalities: ["text"],
    tools: true,
    pricing: {
      prompt: 2.0,
      completion: 8.0,
      cache: 0.5,
    },
  },
  {
    name: "midijourney",
    description: "MIDIjourney",
    handler: midijourney,
    // openai-large
    provider: "azure",
    tier: "anonymous",
    community: true,
    input_modalities: ["text"],
    output_modalities: ["text"],
    tools: true,
    pricing: {
      prompt: 2.0,
      completion: 8.0,
      cache: 0.5,
    },
  },
  {
    name: "rtist",
    description: "Rtist",
    handler: rtist,
    // openai-large
    provider: "azure",
    tier: "seed",
    community: true,
    input_modalities: ["text"],
    output_modalities: ["text"],
    tools: true,
    pricing: {
      prompt: 2.0,
      completion: 8.0,
      cache: 0.5,
    },
  },
  {
    name: "evil",
    description: "Evil",
    handler: evilMistral,
    // mistral
    provider: "cloudflare",
    uncensored: true,
    tier: "seed",
    community: true,
    input_modalities: ["text", "image"],
    output_modalities: ["text"],
    tools: true,
    pricing: {
      prompt: 0.35,
      completion: 0.56,
    },
  },
  {
    name: "elixposearch",
    description: "Elixpo Search",
    handler: generateTextPortkey,
    provider: "scaleway",
    tier: "anonymous",
    community: true,
    input_modalities: ["text"],
    output_modalities: ["text"],
    tools: false,
    pricing: {
      prompt: 0.15,
      completion: 0.6,
      cache: 0.0375,
    },
  },
  {
    name: "hypnosis-tracy",
    description: "Hypnosis Tracy",
    handler: hypnosisTracy,
    // openai-audio
    provider: "azure",
    tier: "seed",
    community: true,
    input_modalities: ["text", "audio"],
    output_modalities: ["audio", "text"],
    tools: true,
    pricing: {
      prompt: 10.0,
      completion: 20.0,
    },
  },
  {
    name: "sur",
    description: "Sur AI Assistant",
    handler: surMistral,
    // mistral
    provider: "cloudflare",
    tier: "seed",
    community: true,
    input_modalities: ["text", "image"],
    output_modalities: ["text"],
    tools: true,
    pricing: {
      prompt: 0.35,
      completion: 0.56,
    },
  },
  {
    name: "bidara",
    description: "BIDARA (Biomimetic Designer and Research Assistant by NASA)",
    handler: bidara,
    // openai-large
    provider: "azure",
    tier: "seed",
    community: true,
    input_modalities: ["text", "image"],
    output_modalities: ["text"],
    tools: true,
    pricing: {
      prompt: 2.0,
      completion: 8.0,
      cache: 0.5,
    },
  },
];

// Use the models array directly without sorting
const unsortedModels = models;

// Define default pricing values
const DEFAULT_PRICING = { prompt: 1, completion: 4, cache: 0.25 };

// Set default pricing using functional approach
const modelsWithPricing = unsortedModels.map(model => ({
  ...model,
  pricing: {
    ...DEFAULT_PRICING,
    ...model.pricing,
  },
}));

// Now export the processed models with proper functional approach
export const availableModels = modelsWithPricing.map((model) => {
  const inputs = model.input_modalities || [];
  const outputs = model.output_modalities || [];

  return {
    ...model,
    vision: inputs.includes("image"),
    audio: inputs.includes("audio") || outputs.includes("audio"),
  };
});

// Default pricing is now automatically applied to all models in the modelsWithPricing array

/**
 * Find a model by name
 * @param {string} modelName - The name of the model to find
 * @returns {Object|null} - The model object or null if not found
 */
export function findModelByName(modelName) {
  return (
    availableModels.find(
      (model) => model.name === modelName || model.aliases === modelName
    ) || availableModels.find((model) => model.name === "openai-fast")
  ); // Default to openai
}

/**
 * Get a handler function for a specific model
 * @param {string} modelName - The name of the model
 * @returns {Function} - The handler function for the model, or the default handler if not found
 */
export function getHandler(modelName) {
  const model = findModelByName(modelName);
  return model.handler;
}

/**
 * Get all model names with their aliases
 * @returns {Object} - Object mapping primary model names to their aliases
 */
export function getAllModelAliases() {
  return availableModels.reduce((aliasMap, model) => {
    aliasMap[model.name] = model.aliases ? [model.aliases] : [];
    return aliasMap;
  }, {});
}<|MERGE_RESOLUTION|>--- conflicted
+++ resolved
@@ -234,12 +234,8 @@
   },
   {
     name: "openai-audio",
-<<<<<<< HEAD
-    description: "OpenAI GPT-4o Audio Preview",
+    description: "OpenAI GPT-4o Mini Audio Preview",
     maxInputChars: 1000,
-=======
-    description: "OpenAI GPT-4o Mini Audio Preview",
->>>>>>> 4f61456c
     voices: [
       "alloy",
       "echo",
