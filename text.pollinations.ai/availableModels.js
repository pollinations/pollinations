--- conflicted
+++ resolved
@@ -15,7 +15,6 @@
 
 const models = [
   // All Pollinations.AI models
-<<<<<<< HEAD
   // {
   //   name: "openai",
   //   description: "OpenAI GPT-4.1 Mini",
@@ -33,25 +32,6 @@
   //     cache: 0.1,
   //   },
   // },
-=======
-  {
-    name: "openai",
-    description: "OpenAI GPT-4.1 Mini",
-    handler: generateTextPortkey,
-    provider: "azure",
-    tier: "seed",
-    community: false,
-    aliases: "gpt-4.1-mini",
-    input_modalities: ["text", "image"],
-    output_modalities: ["text"],
-    tools: true,
-    pricing: {
-      prompt: 0.4,
-      completion: 1.6,
-      cache: 0.1,
-    },
-  },
->>>>>>> c27c7544
   {
     name: "openai-fast",
     description: "OpenAI GPT-4.1 Nano",
