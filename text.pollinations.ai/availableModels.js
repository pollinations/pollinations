--- conflicted
+++ resolved
@@ -314,14 +314,10 @@
     handler: generateTextPortkey,
     //    details:  "Audio-focused variant delivering rich auditory and textual content.",
     provider: "Azure",
-<<<<<<< HEAD
+    tier: "seed",
+    community: false,
+    aliases: "gpt-4o-audio-preview",
     input_modalities: ["text", "audio"],
-=======
-    tier: "seed",
-    community: false,
-    aliases: "gpt-4o-audio-preview",
-    input_modalities: ["text", "image", "audio"],
->>>>>>> 9aa40e79
     output_modalities: ["audio", "text"],
     tools: true,
   },
