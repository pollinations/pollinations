// Import all handler functions
import { generateTextSearch } from "./generateTextSearch.js";
import { generateTextPortkey } from "./generateTextPortkey.js";
import { generateTextMistral } from "./generateTextMistral.js";

// Import wrapped models from the new file
import {
  surMistral,
  hypnosisTracy,
  unityMistralLarge,
  midijourney,
  rtist,
  evilCommandR as evilMistral,
  generateTextMirexa,
  bidara,
} from "./wrappedModels.js";

// Removed handlers object – call handler functions directly in model definitions

const models = [
  {
    name: "openai",
    description: "GPT-4.1-mini",
    handler: generateTextPortkey,
    //    details:  "Optimized for fast and cost-effective text and image processing.",
    provider: "Azure",
    tier: "seed",
    community: false,
    aliases: "gpt-4.1-mini",
    input_modalities: ["text", "image"],
    output_modalities: ["text"],
    tools: true,
  },
  {
    name: "openai-fast",
    description: "GPT-4.1-nano",
    handler: generateTextPortkey,
    //    details:  "Optimized for fast and cost-effective text and image processing.",
    provider: "Azure",
    tier: "anonymous",
    community: false,
    aliases: "gpt-4.1-nano",
    input_modalities: ["text", "image"],
    output_modalities: ["text"],
    tools: true,
  },
  {
    name: "openai-large",
    description: "GPT-4.1",
    handler: generateTextPortkey,
    //    details: "Delivers enhanced performance for high-quality text and image analysis.",
    provider: "Azure",
    tier: "seed",
    community: false,
    aliases: "gpt-4.1",
    input_modalities: ["text", "image"],
    output_modalities: ["text"],
    tools: true,
  },
<<<<<<< HEAD
  // {
  //   name: "openai-roblox",
  //   description: "OpenAI GPT-4.1-mini for Roblox",
  //   handler: generateTextPortkey,
  //   provider: "Azure",
  //   input_modalities: ["text", "image"],
  //   output_modalities: ["text"],
  //   tools: true,
  // },
  {
    name: "openai-reasoning",
    description: "OpenAI O3 (provided by chatwithmono.xyz)",
    handler: generateTextPortkey,
    //    details: "Specialized for advanced reasoning and complex problem solving using the o3 model.",
    reasoning: true,
    provider: "chatwithmono.xyz",
    input_modalities: ["text"],
    output_modalities: ["text"],
  },
  {
    name: "searchgpt",
    description: "OpenAI GPT-4o mini search preview (provided by chatwithmono.xyz)",
    handler: generateTextPortkey,
    search: true,
    provider: "chatwithmono.xyz",
    input_modalities: ["text"],
    output_modalities: ["text"],
  },
=======
>>>>>>> 9bee2b9e
  {
    name: "qwen-coder",
    description: "Qwen 2.5 Coder 32B",
    handler: generateTextPortkey,
    //    details: "Tailored for coding tasks with efficient code generation and debugging support.",
    provider: "Scaleway",
    tier: "anonymous",
    community: false,
    aliases: "qwen2.5-coder-32b-instruct",
    input_modalities: ["text"],
    output_modalities: ["text"],
    tools: true,
  },
  {
    name: "llamascout",
    description: "Llama 4 Scout 17B",
    handler: generateTextPortkey,
    //    details: "Llama 4 Scout model optimized for efficient text generation.",
    provider: "Cloudflare",
    tier: "anonymous",
    community: false,
    aliases: "llama-4-scout-17b-16e-instruct",
    input_modalities: ["text"],
    output_modalities: ["text"],
    tools: false,
  },
  {
    name: "mistral",
    description: "Mistral Small 3.1 24B",
    handler: generateTextPortkey,
    //    details:  "Efficient language generation focused on speed and clarity.",
    provider: "Cloudflare",
    tier: "anonymous",
    community: false,
    aliases: "mistral-small-3.1-24b-instruct",
    input_modalities: ["text", "image"],
    output_modalities: ["text"],
    tools: true,
  },
  {
    name: "unity",
    description: "Unity Unrestricted Agent (Mistral Small 3.1)",
    handler: unityMistralLarge,
    //    details:  "Uncensored.",
    provider: "Cloudflare",
    uncensored: true,
    tier: "seed",
    community: true,
    input_modalities: ["text", "image"],
    output_modalities: ["text"],
    tools: true,
  },
  {
    name: "mirexa",
    description: "Mirexa AI Companion (GPT-4.1)",
    handler: generateTextMirexa,
    provider: "Azure",
    tier: "seed",
    community: true,
    input_modalities: ["text", "image"],
    output_modalities: ["text"],
    tools: true,
  },
  {
    name: "midijourney",
    description: "Midijourney",
    handler: midijourney,
    //    details:  "Generates creative musical compositions from text prompts in ABC notation.",
    provider: "Azure",
    tier: "anonymous",
    community: true,
    input_modalities: ["text"],
    output_modalities: ["text"],
    tools: true,
  },
  {
    name: "rtist",
    description: "Rtist",
    handler: rtist,
    //    details:  "Image generation assistant by @Bqrio.",
    provider: "Azure",
    tier: "anonymous",
    community: true,
    input_modalities: ["text"],
    output_modalities: ["text"],
    tools: true,
  },
<<<<<<< HEAD
  // {
  //   name: "searchgpt",
  //   description: "SearchGPT",
  //   handler: generateTextSearch,
  //   //    details:  "Integrates real-time search results for responses.",
  //   provider: "Azure",

  //   input_modalities: ["text", "image"],
  //   output_modalities: ["text"],
  //   tools: true,
  // },
=======
  {
    name: "searchgpt",
    description: "searchgpt",
    handler: generateTextSearch,
    //    details:  "Integrates real-time search results for responses.",
    provider: "Azure",
    tier: "seed",
    community: false,
    input_modalities: ["text", "image"],
    output_modalities: ["text"],
    tools: true,
  },
>>>>>>> 9bee2b9e
  {
    name: "evil",
    description: "Evil",
    handler: evilMistral,
    //    details:  "Experimental mode for unfiltered and creatively diverse outputs.",
    provider: "Cloudflare",
    uncensored: true,
    tier: "flower",
    community: true,
    input_modalities: ["text", "image"],
    output_modalities: ["text"],
    tools: true,
  },
  {
    name: "deepseek-reasoning",
    description: "DeepSeek R1-0528",
    handler: generateTextPortkey,
    //    details:  "Combines distilled reasoning with advanced contextual understanding.",
    reasoning: true,
    provider: "Azure",
    tier: "seed",
    community: false,
    aliases: "deepseek-r1-0528",
    input_modalities: ["text"],
    output_modalities: ["text"],
    tools: false,
  },
  {
    name: "elixposearch",
    description: "ElixpoSearch - Custom search-enhanced AI model",
    handler: generateTextPortkey,
    provider: "Scaleway",
    tier: "seed",
    community: true,
    input_modalities: ["text"],
    output_modalities: ["text"],
    tools: false,
  },
  {
    name: "phi",
    description: "Phi-4 Instruct",
    handler: generateTextPortkey,
    //    details:  "Reliable model for precise instruction following and robust responses.",
    provider: "Azure",
    tier: "anonymous",
    community: false,
    aliases: "phi-4-mini-instruct",
    input_modalities: ["text", "image", "audio"],
    output_modalities: ["text"],
    tools: false,
  },
  {
    name: "hypnosis-tracy",
    description: "Hypnosis Tracy 7B",
    handler: hypnosisTracy,
    //    details:  "Self-help assistant offering therapeutic guidance and advice.",
    provider: "Azure",
    tier: "seed",
    community: true,
    input_modalities: ["text", "audio"],
    output_modalities: ["audio", "text"],
    tools: true,
  },
  {
    name: "deepseek",
    description: "DeepSeek-V3",
    handler: generateTextPortkey,
    //    details:  "Advanced language model with comprehensive understanding capabilities.",
    provider: "Azure",
    tier: "seed",
    community: false,
    aliases: "deepseek-v3",
    input_modalities: ["text"],
    output_modalities: ["text"],
    tools: false,
  },
  {
    name: "grok",
    description: "xAi Grok-3 Mini",
    handler: generateTextPortkey,
    //    details:  "Grok model from xAI hosted on Azure, known for its conversational abilities and reasoning.",
    provider: "Azure",
    tier: "seed",
    community: false,
    aliases: "grok-3-mini",
    input_modalities: ["text"],
    output_modalities: ["text"],
    tools: true,
  },
  {
    name: "sur",
    description: "Sur AI Assistant (Mistral)",
    handler: surMistral,
    //    details:  "Sur assistant powered by Mistral architecture for enhanced capabilities.",
    provider: "Cloudflare",
    tier: "seed",
    community: true,
    input_modalities: ["text", "image"],
    output_modalities: ["text"],
    tools: true,
  },
  {
    name: "bidara",
    description: "BIDARA - Biomimetic Designer and Research Assistant by NASA",
    handler: bidara,
    //    details:  "Expert in biomimicry, biology, engineering, and design for sustainable solutions.",
    provider: "Azure",
    tier: "anonymous",
    community: true,
    input_modalities: ["text", "image"],
    output_modalities: ["text"],
  },
  {
    name: "openai-audio",
    description: "GPT-4o-audio-preview",
    voices: [
      "alloy",
      "echo",
      "fable",
      "onyx",
      "nova",
      "shimmer",
      "coral",
      "verse",
      "ballad",
      "ash",
      "sage",
      "amuch",
      "dan",
    ],
    handler: generateTextPortkey,
    //    details:  "Audio-focused variant delivering rich auditory and textual content.",
    provider: "Azure",
    tier: "seed",
    community: false,
    aliases: "gpt-4o-audio-preview",
    input_modalities: ["text", "image", "audio"],
    output_modalities: ["audio", "text"],
    tools: true,
  },
];

// Sort models alphabetically by name at module level for consistency
const sortedModels = models.sort((a, b) => a.name.localeCompare(b.name));

// Now export the processed models with proper functional approach
export const availableModels = sortedModels.map((model) => {
  const inputs = model.input_modalities || [];
  const outputs = model.output_modalities || [];

  return {
    ...model,
    vision: inputs.includes("image"),
    audio: inputs.includes("audio") || outputs.includes("audio"),
  };
});

/**
 * Find a model by name
 * @param {string} modelName - The name of the model to find
 * @returns {Object|null} - The model object or null if not found
 */
export function findModelByName(modelName) {
  return (
    availableModels.find(
      (model) => model.name === modelName || model.aliases === modelName
    ) || availableModels.find((model) => model.name === "openai")
  ); // Default to openai
}

/**
 * Get a handler function for a specific model
 * @param {string} modelName - The name of the model
 * @returns {Function} - The handler function for the model, or the default handler if not found
 */
export function getHandler(modelName) {
  const model = findModelByName(modelName);
  return model.handler;
}

/**
 * Get all model names with their aliases
 * @returns {Object} - Object mapping primary model names to their aliases
 */
export function getAllModelAliases() {
  return availableModels.reduce((aliasMap, model) => {
    aliasMap[model.name] = model.aliases ? [model.aliases] : [];
    return aliasMap;
  }, {});
}<|MERGE_RESOLUTION|>--- conflicted
+++ resolved
@@ -57,7 +57,6 @@
     output_modalities: ["text"],
     tools: true,
   },
-<<<<<<< HEAD
   // {
   //   name: "openai-roblox",
   //   description: "OpenAI GPT-4.1-mini for Roblox",
@@ -86,8 +85,6 @@
     input_modalities: ["text"],
     output_modalities: ["text"],
   },
-=======
->>>>>>> 9bee2b9e
   {
     name: "qwen-coder",
     description: "Qwen 2.5 Coder 32B",
@@ -175,32 +172,19 @@
     output_modalities: ["text"],
     tools: true,
   },
-<<<<<<< HEAD
+  // Original searchgpt model replaced by the new chatwithmono.xyz version above
   // {
   //   name: "searchgpt",
   //   description: "SearchGPT",
   //   handler: generateTextSearch,
   //   //    details:  "Integrates real-time search results for responses.",
   //   provider: "Azure",
-
+  //   tier: "seed",
+  //   community: false,
   //   input_modalities: ["text", "image"],
   //   output_modalities: ["text"],
   //   tools: true,
   // },
-=======
-  {
-    name: "searchgpt",
-    description: "searchgpt",
-    handler: generateTextSearch,
-    //    details:  "Integrates real-time search results for responses.",
-    provider: "Azure",
-    tier: "seed",
-    community: false,
-    input_modalities: ["text", "image"],
-    output_modalities: ["text"],
-    tools: true,
-  },
->>>>>>> 9bee2b9e
   {
     name: "evil",
     description: "Evil",
