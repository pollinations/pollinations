// Import all handler functions
import { generateDeepseek } from './generateDeepseek.js';
import { generateTextSearch } from './generateTextSearch.js'; 
import { generateTextOpenRouter } from './generateTextOpenRouter.js';
import { generateTextModal } from './generateTextModal.js';
import { generateTextPortkey } from './generateTextPortkey.js';
import wrapModelWithContext from './wrapModelWithContext.js';

// Import persona prompts
import surSystemPrompt from './personas/sur.js';
import unityPrompt from './personas/unity.js';
import midijourneyPrompt from './personas/midijourney.js';
import rtistPrompt from './personas/rtist.js';
import evilPrompt from './personas/evil.js';
import hypnosisTracyPrompt from './personas/hypnosisTracy.js';

// Create wrapped models
const surOpenai = wrapModelWithContext(surSystemPrompt, generateTextPortkey, "openai");
const surMistral = wrapModelWithContext(surSystemPrompt, generateTextPortkey, "mistral");
const hypnosisTracy = wrapModelWithContext(hypnosisTracyPrompt, generateTextPortkey, "openai-large");
const unityMistralLarge = wrapModelWithContext(unityPrompt, generateTextPortkey, "mistral");
const midijourney = wrapModelWithContext(midijourneyPrompt, generateTextPortkey, "openai-large");
const rtist = wrapModelWithContext(rtistPrompt, generateTextPortkey, "openai-large");
const evilCommandR = wrapModelWithContext(evilPrompt, generateTextPortkey, "mistral");

// Define model handlers
const handlers = {
    openai: (messages, options) => generateTextPortkey(messages, {...options, model: 'openai'}),
    deepseek: (messages, options) => generateDeepseek(messages, {...options, model: 'deepseek-chat'}),
    mistral: (messages, options) => generateTextPortkey(messages, {...options, model: 'mistral'}),
    openRouter: (messages, options, model) => generateTextOpenRouter(messages, {...options, model}),
    modal: (messages, options) => generateTextModal(messages, options),
    portkey: (messages, options, model) => generateTextPortkey(messages, {...options, model})
};

export const availableModels = [
    {
        name: 'openai',
        type: 'chat',
        censored: true,
        description: 'OpenAI GPT-4o-mini',
        baseModel: true,
        vision: true,
        handler: generateTextPortkey
    },
    {
        name: 'openai-large',
        type: 'chat',
        censored: true,
        description: 'OpenAI GPT-4o',
        baseModel: true,
        vision: true,
        handler: generateTextPortkey
    },
    {
        name: 'openai-reasoning',
        type: 'chat',
        censored: true,
        description: 'OpenAI o1-mini',
        baseModel: true,
        reasoning: true,
        handler: generateTextPortkey  
    },
    {
        name: 'qwen-coder',
        type: 'chat',
        censored: true,
        description: 'Qwen 2.5 Coder 32B',
        baseModel: true,
        handler: generateTextPortkey
    },
    {
        name: 'llama',
        type: 'chat',
        censored: false,
        description: 'Llama 3.3 70B',
        baseModel: true,
        handler: generateTextPortkey
    },
    {
        name: 'mistral',
        type: 'chat',
        censored: false,
        description: 'Mistral Nemo',
        baseModel: true,
        handler: handlers.mistral
    },
    {
        name: 'unity',
        type: 'chat',
        censored: false,
        description: 'Unity with Mistral Large by Unity AI Lab',
        baseModel: false,
        handler: unityMistralLarge
    },
    {
        name: 'midijourney',
        type: 'chat',
        censored: true,
        description: 'Midijourney musical transformer',
        baseModel: false,
        handler: midijourney
    },
    {
        name: 'rtist',
        type: 'chat',
        censored: true,
        description: 'Rtist image generator by @bqrio',
        baseModel: false,
        handler: rtist
    },
    {
        name: 'searchgpt',
        type: 'chat',
        censored: true,
        description: 'SearchGPT with realtime news and web search',
        baseModel: false,
        handler: generateTextSearch
    },
    {
        name: 'evil',
        type: 'chat',
        censored: false,
        description: 'Evil Mode - Experimental',
        baseModel: false,
        handler: evilCommandR
    },
    {
        name: 'deepseek',
        type: 'chat',
        censored: true,
        description: 'DeepSeek-V3',
        baseModel: true,
        handler: handlers.deepseek
    },
    {
        name: 'claude',
        type: 'chat',
        censored: true,
        description: 'Claude 3.5 Haiku',
        baseModel: true,
        handler: (messages, options) => generateTextOpenRouter(messages, {...options, model: "anthropic/claude-3.5-haiku-20241022"})
    },
    {
        name: 'deepseek-r1',
        type: 'chat',
        censored: true,
        description: 'DeepSeek-R1 Distill Qwen 32B',
        baseModel: true,
        reasoning: true,
        provider: 'cloudflare',
        handler: generateTextPortkey
    },
    {
        name: 'deepseek-reasoner',
        type: 'chat',
        censored: true,
        description: 'DeepSeek R1 - Full',
        baseModel: true,
        reasoning: true,
        provider: 'deepseek',
        handler: generateDeepseek
    },
    {
        name: 'deepseek-r1-llama',
        type: 'chat',
        censored: true,
        description: 'DeepSeek R1 - Llama 70B',
        baseModel: true,
        reasoning: true,
        provider: 'scaleway',
        handler: generateTextPortkey
    },
    {
        name: 'llamalight',
        type: 'chat',
        censored: false,
        description: 'Llama 3.1 8B Instruct',
        baseModel: true,
        handler: generateTextPortkey
    },
    {
        name: 'llamaguard',
        type: 'safety',
        censored: false,
        description: 'Llamaguard 7B AWQ',
        baseModel: false,
        provider: 'cloudflare',
        handler: generateTextPortkey
    },
<<<<<<< HEAD
    // {
    //     name: 'gemini',
    //     type: 'chat',
    //     censored: true,
    //     description: 'Gemini 2.0 Flash',
    //     baseModel: true,
    //     provider: 'google',
    //     handler: handlers.gemini
    // },
    // {
    //     name: 'gemini-thinking',
    //     type: 'chat',
    //     censored: true,
    //     description: 'Gemini 2.0 Flash Thinking',
    //     baseModel: true,
    //     provider: 'google',
    //     handler: handlers.gemini
    // },
=======
    {
        name: 'gemini',
        type: 'chat',
        censored: true,
        description: 'Gemini 2.0 Flash',
        baseModel: true,
        provider: 'google',
        handler: (messages, options) => generateTextPortkey(messages, {...options, model: 'gemini'})
    },
    {
        name: 'gemini-thinking',
        type: 'chat',
        censored: true,
        description: 'Gemini 2.0 Flash Thinking',
        baseModel: true,
        provider: 'google',
        handler: (messages, options) => generateTextPortkey(messages, {...options, model: 'gemini-thinking'})
    },
>>>>>>> 658148bb
    {
        name: 'hormoz',
        type: 'chat',
        description: 'Hormoz 8b by Muhammadreza Haghiri',
        baseModel: false,
        provider: 'modal.com',
        censored: false,
        handler: handlers.modal
    },
    {
        name: 'hypnosis-tracy',
        type: 'chat',
        description: 'Hypnosis Tracy - Your Self-Help AI',
        baseModel: false,
        provider: 'modal.com',
        censored: false,
        handler: hypnosisTracy
    },
    {
        name: 'sur',
        type: 'chat',
        censored: true,
        description: 'Sur AI Assistant',
        baseModel: false,
        handler: surOpenai
    },
    {
        name: 'sur-mistral',
        type: 'chat',
        censored: true,
        description: 'Sur AI Assistant (Mistral)',
        baseModel: false,
        handler: surMistral
    },
    {
        name: 'llama-scaleway',
        type: 'chat',
        censored: false,
        description: 'Llama (Scaleway)',
        baseModel: true,
        handler: (messages, options) => generateTextPortkey(messages, {...options, model: 'llama-scaleway'})
    },
    {
        name: 'phi',
        type: 'chat',
        censored: true,
        description: 'Phi-4 Multimodal Instruct',
        baseModel: true,
        handler: generateTextPortkey
    },
    // {
    //     model: 'openai-audio',
    //     type: 'chat',
    //     censored: true,
    //     description: 'OpenAI GPT-4o-mini-audio',
    //     baseModel: true,
    //     audio: true,
    //     handler: generateTextPortkey
    // },
    {
        name: 'openai-audio',
        type: 'chat',
        censored: true,
        description: 'OpenAI GPT-4o-audio-preview',
        baseModel: true,
        audio: true,
        voices: ['alloy', 'echo', 'fable', 'onyx', 'nova', 'shimmer', 'coral', 'verse', 'ballad', 'ash', 'sage', 'amuch', 'aster', 'brook', 'clover', 'dan', 'elan', 'marilyn', 'meadow'],
        handler: generateTextPortkey
    }
];

/**
 * Find a model by name
 * @param {string} modelName - The name of the model to find
 * @returns {Object|null} - The model object or null if not found
 */
export function findModelByName(modelName) {
    return availableModels.find(model => model.name === modelName) || 
           availableModels.find(model => model.name === 'openai'); // Default to openai
}

/**
 * Get a handler function for a specific model
 * @param {string} modelName - The name of the model
 * @returns {Function} - The handler function for the model, or the default handler if not found
 */
export function getHandler(modelName) {
    const model = findModelByName(modelName);
    return model.handler;
}

// For backward compatibility
export const modelHandlers = {};
availableModels.forEach(model => {
    if (model.handler) {
        modelHandlers[model.name] = model.handler;
    }
});<|MERGE_RESOLUTION|>--- conflicted
+++ resolved
@@ -1,6 +1,6 @@
 // Import all handler functions
 import { generateDeepseek } from './generateDeepseek.js';
-import { generateTextSearch } from './generateTextSearch.js'; 
+import { generateTextSearch } from './generateTextSearch.js';
 import { generateTextOpenRouter } from './generateTextOpenRouter.js';
 import { generateTextModal } from './generateTextModal.js';
 import { generateTextPortkey } from './generateTextPortkey.js';
@@ -188,26 +188,6 @@
         provider: 'cloudflare',
         handler: generateTextPortkey
     },
-<<<<<<< HEAD
-    // {
-    //     name: 'gemini',
-    //     type: 'chat',
-    //     censored: true,
-    //     description: 'Gemini 2.0 Flash',
-    //     baseModel: true,
-    //     provider: 'google',
-    //     handler: handlers.gemini
-    // },
-    // {
-    //     name: 'gemini-thinking',
-    //     type: 'chat',
-    //     censored: true,
-    //     description: 'Gemini 2.0 Flash Thinking',
-    //     baseModel: true,
-    //     provider: 'google',
-    //     handler: handlers.gemini
-    // },
-=======
     {
         name: 'gemini',
         type: 'chat',
@@ -226,7 +206,6 @@
         provider: 'google',
         handler: (messages, options) => generateTextPortkey(messages, {...options, model: 'gemini-thinking'})
     },
->>>>>>> 658148bb
     {
         name: 'hormoz',
         type: 'chat',
