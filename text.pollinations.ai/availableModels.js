// Import all handler functions
// import { generateTextSearch } from "./generateTextSearch.js";
import { generateTextPortkey } from "./generateTextPortkey.js";
<<<<<<< HEAD
// import { generateTextMistral } from "./generateTextMistral.js";
=======
>>>>>>> f5d64f3f

// Import wrapped models from the new file
import {
  surMistral,
  hypnosisTracy,
  unityMistralLarge,
  midijourney,
  rtist,
  evilCommandR as evilMistral,
  generateTextMirexa,
  bidara,
} from "./wrappedModels.js";

// Removed handlers object – call handler functions directly in model definitions

const models = [
  {
    name: "openai",
    description: "GPT-4.1-mini",
    handler: generateTextPortkey,
    provider: "Azure",
    tier: "seed",
    community: false,
    aliases: "gpt-4.1-mini",
    input_modalities: ["text", "image"],
    output_modalities: ["text"],
    tools: true,
<<<<<<< HEAD
    token_input: 0.4,
    token_cache: 0.1,
    token_output: 1.6,
=======
    pricing: {
      prompt_tokens: 0.0004,    // $0.0004 per 1K input tokens (GPT-4.1-mini)
      completion_tokens: 0.0016  // $0.0016 per 1K output tokens (GPT-4.1-mini)
    },
>>>>>>> f5d64f3f
  },
  {
    name: "openai-fast",
    description: "GPT-4.1-nano",
    handler: generateTextPortkey,
    provider: "Azure",
    tier: "anonymous",
    community: false,
    aliases: "gpt-4.1-nano",
    input_modalities: ["text", "image"],
    output_modalities: ["text"],
    tools: true,
<<<<<<< HEAD
    token_input: 0.1,
    token_cache: 0.025,
    token_output: 0.4,
=======
    pricing: {
      prompt_tokens: 0.0001,    // $0.0001 per 1K input tokens (GPT-4.1-nano)
      completion_tokens: 0.0004    // $0.0004 per 1K output tokens (GPT-4.1-nano)
    },
>>>>>>> f5d64f3f
  },
  {
    name: "openai-large",
    description: "GPT-4.1",
    handler: generateTextPortkey,
    provider: "Azure",
    tier: "seed",
    community: false,
    aliases: "gpt-4.1",
    input_modalities: ["text", "image"],
    output_modalities: ["text"],
    tools: true,
<<<<<<< HEAD
    token_input: 2.0,
    token_cache: 0.5,
    token_output: 8.0,
=======
    pricing: {
      prompt_tokens: 0.002,    // $0.002 per 1K input tokens (GPT-4.1)
      completion_tokens: 0.008    // $0.008 per 1K output tokens (GPT-4.1)
    },
>>>>>>> f5d64f3f
  },
  {
    name: "openai-reasoning",
    description: "OpenAI O3 (provided by chatwithmono.xyz)",
    handler: generateTextPortkey,
    reasoning: true,
    provider: "chatwithmono.xyz",
    tier: "seed",
    community: false,
    aliases: "o3",
    input_modalities: ["text", "image"],
    output_modalities: ["text"],
    token_input: 2.0,
    token_cache: 0.5,
    token_output: 8.0,
  },
  {
    name: "searchgpt",
    description: "OpenAI GPT-4o mini search preview (provided by chatwithmono.xyz)",
    handler: generateTextPortkey,
    search: true,
    provider: "chatwithmono.xyz",
    tier: "seed",
    community: false,
    aliases: "gpt-4o-mini-search",
    input_modalities: ["text"],
    output_modalities: ["text"],
    tools: true,
    token_input: 0.15,
    token_cache: 0.0375,
    token_output: 0.6,
  },
  {
    name: "qwen-coder",
    description: "Qwen 2.5 Coder 32B",
    handler: generateTextPortkey,
    provider: "Scaleway",
    tier: "anonymous",
    community: false,
    aliases: "qwen2.5-coder-32b-instruct",
    input_modalities: ["text"],
    output_modalities: ["text"],
    tools: true,
<<<<<<< HEAD
    token_input: 0.06,
    token_cache: 0.015,
    token_output: 0.15,
=======
    pricing: {
      prompt_tokens: 0.0004,    // $0.0004 per 1K input tokens (Qwen models)
      completion_tokens: 0.0012    // $0.0012 per 1K output tokens (Qwen models)
    },
>>>>>>> f5d64f3f
  },
  {
    name: "llamascout",
    description: "Llama 4 Scout 17B",
    handler: generateTextPortkey,
    provider: "Cloudflare",
    tier: "anonymous",
    community: false,
    aliases: "llama-4-scout-17b-16e-instruct",
    input_modalities: ["text"],
    output_modalities: ["text"],
    tools: false,
<<<<<<< HEAD
    token_input: 0.18,
    token_cache: 0.045,
    token_output: 0.59,
=======
    pricing: {
      prompt_tokens: 0.00027,    // $0.00027 per 1K input tokens (Llama 4 Scout)
      completion_tokens: 0.00085    // $0.00085 per 1K output tokens (Llama 4 Scout)
    },
>>>>>>> f5d64f3f
  },
  {
    name: "mistral",
    description: "Mistral Small 3.1 24B",
    handler: generateTextPortkey,
    provider: "Cloudflare",
    tier: "anonymous",
    community: false,
    aliases: "mistral-small-3.1-24b-instruct",
    input_modalities: ["text", "image"],
    output_modalities: ["text"],
    tools: true,
<<<<<<< HEAD
    token_input: 0.1,
    token_cache: 0.025,
    token_output: 0.3,
=======
    pricing: {
      prompt_tokens: 0.002,
      completion_tokens: 0.006
    },
>>>>>>> f5d64f3f
  },
  // Community models below reuse upstream endpoints – pricing handled upstream, so no token_* metadata added.
  {
    name: "unity",
    description: "Unity Unrestricted Agent (Mistral Small 3.1)",
    handler: unityMistralLarge,
    provider: "Cloudflare",
    uncensored: true,
    tier: "flower",
    community: true,
    input_modalities: ["text", "image"],
    output_modalities: ["text"],
    tools: true,
  },
  {
    name: "mirexa",
    description: "Mirexa AI Companion (GPT-4.1)",
    handler: generateTextMirexa,
    provider: "Azure",
    tier: "seed",
    community: true,
    input_modalities: ["text", "image"],
    output_modalities: ["text"],
    tools: true,
  },
  {
    name: "midijourney",
    description: "Midijourney",
    handler: midijourney,
    provider: "Azure",
    tier: "anonymous",
    community: true,
    input_modalities: ["text"],
    output_modalities: ["text"],
    tools: true,
  },
  {
    name: "rtist",
    description: "Rtist",
    handler: rtist,
    provider: "Azure",
    tier: "anonymous",
    community: true,
    input_modalities: ["text"],
    output_modalities: ["text"],
    tools: true,
  },
  {
    name: "evil",
    description: "Evil",
    handler: evilMistral,
    provider: "Cloudflare",
    uncensored: true,
    tier: "flower",
    community: true,
    input_modalities: ["text", "image"],
    output_modalities: ["text"],
    tools: true,
  },
  {
    name: "deepseek-reasoning",
    description: "DeepSeek R1-0528",
    handler: generateTextPortkey,
    reasoning: true,
    provider: "Azure",
    tier: "seed",
    community: false,
    aliases: "deepseek-r1-0528",
    input_modalities: ["text"],
    output_modalities: ["text"],
    tools: false,
    token_input: 0.55,
    token_cache: 0.14,
    token_output: 2.19,
  },
  {
    name: "elixposearch",
    description: "ElixpoSearch - Custom search-enhanced AI model",
    handler: generateTextPortkey,
    provider: "Scaleway",
    tier: "seed",
    community: true,
    input_modalities: ["text"],
    output_modalities: ["text"],
    tools: false,
  },
  {
    name: "phi",
    description: "Phi-4 Instruct",
    handler: generateTextPortkey,
    provider: "Azure",
    tier: "anonymous",
    community: false,
    aliases: "phi-4-mini-instruct",
    input_modalities: ["text", "image", "audio"],
    output_modalities: ["text"],
    tools: false,
    token_input: 0.13,
    token_cache: 0.0325,
    token_output: 0.5,
  },
  {
    name: "hypnosis-tracy",
    description: "Hypnosis Tracy 7B",
    handler: hypnosisTracy,
    provider: "Azure",
    tier: "seed",
    community: true,
    input_modalities: ["text", "audio"],
    output_modalities: ["audio", "text"],
    tools: true,
  },
  {
    name: "deepseek",
    description: "DeepSeek-V3",
    handler: generateTextPortkey,
    provider: "Azure",
    tier: "seed",
    community: false,
    aliases: "deepseek-v3",
    input_modalities: ["text"],
    output_modalities: ["text"],
    tools: false,
    token_input: 0.27,
    token_cache: 0.07,
    token_output: 1.1,
  },
  {
    name: "grok",
    description: "xAi Grok-3 Mini",
    handler: generateTextPortkey,
    provider: "Azure",
    tier: "seed",
    community: false,
    aliases: "grok-3-mini",
    input_modalities: ["text"],
    output_modalities: ["text"],
    tools: true,
    token_input: 0.3,
    token_cache: 0.075,
    token_output: 0.5,
  },
  {
    name: "sur",
    description: "Sur AI Assistant (Mistral)",
    handler: surMistral,
    provider: "Cloudflare",
    tier: "seed",
    community: true,
    input_modalities: ["text", "image"],
    output_modalities: ["text"],
    tools: true,
  },
  {
    name: "bidara",
    description: "BIDARA - Biomimetic Designer and Research Assistant by NASA",
    handler: bidara,
    provider: "Azure",
    tier: "seed",
    community: true,
    input_modalities: ["text", "image"],
    output_modalities: ["text"],
    tools: true,
  },
  {
    name: "openai-audio",
    description: "GPT-4o-audio-preview",
    voices: [
      "alloy",
      "echo",
      "fable",
      "onyx",
      "nova",
      "shimmer",
      "coral",
      "verse",
      "ballad",
      "ash",
      "sage",
      "amuch",
      "dan",
    ],
    handler: generateTextPortkey,
    provider: "Azure",
    tier: "seed",
    community: false,
    aliases: "gpt-4o-audio-preview",
    input_modalities: ["text", "image", "audio"],
    output_modalities: ["audio", "text"],
    tools: true,
<<<<<<< HEAD
    token_input: 2.5,
    token_cache: 1.25,
    token_output: 10.0,
=======
    pricing: {
      prompt_tokens: 0.015,    // $0.015 per 1K input tokens (GPT-4o audio)
      completion_tokens: 0.06    // $0.06 per 1K output tokens (GPT-4o audio)
    },
>>>>>>> f5d64f3f
  },
// Original searchgpt model replaced by the new chatwithmono.xyz version above
// {
//   name: "searchgpt",
//   description: "SearchGPT",
//   handler: generateTextSearch,
//   provider: "Azure",
//   tier: "seed",
//   community: false,
//   input_modalities: ["text", "image"],
//   output_modalities: ["text"],
//   tools: true,
// },
];

// Sort models alphabetically by name at module level for consistency
const sortedModels = models.sort((a, b) => a.name.localeCompare(b.name));

// Set default pricing for models without explicit pricing
const modelsWithPricing = sortedModels.map((model) => {
  if (!model.pricing) {
    // Add pricing based on provider
    if (model.provider === "Cloudflare" && model.name.toLowerCase().includes("mistral")) {
      model.pricing = {
        prompt_tokens: 0.0001,    // $0.0001 per 1K input tokens (Mistral Small models)
        completion_tokens: 0.0003  // $0.0003 per 1K output tokens (Mistral Small models)
      };
    } else {
      model.pricing = {
        prompt_tokens: 0.001,    // Default $0.001 per 1K input tokens
        completion_tokens: 0.003  // Default $0.003 per 1K output tokens
      };
    }
  }
  return model;
});

// Now export the processed models with proper functional approach
<<<<<<< HEAD
export const availableModels = sortedModels.map((model) => {
  // Omit internal pricing metadata from the publicly exposed object
  const { token_input, token_cache, token_output, ...publicModel } = model;

  const inputs = publicModel.input_modalities || [];
  const outputs = publicModel.output_modalities || [];
=======
export const availableModels = modelsWithPricing.map((model) => {
  const inputs = model.input_modalities || [];
  const outputs = model.output_modalities || [];
>>>>>>> f5d64f3f

  return {
    ...publicModel,
    vision: inputs.includes("image"),
    audio: inputs.includes("audio") || outputs.includes("audio"),
  };
});

// Export model pricing for use in Tinybird tracker
export function getModelPricing(modelName) {
  // Find by exact name only
  const model = availableModels.find(
    (model) => model.name === modelName || model.aliases === modelName
  );
  
  if (model && model.pricing) {
    return model.pricing;
  }
  
  // Return default pricing if no match found
  return {
    prompt_tokens: 0.001,    // Default $0.001 per 1K input tokens
    completion_tokens: 0.003    // Default $0.003 per 1K output tokens
  };
}

/**
 * Find a model by name
 * @param {string} modelName - The name of the model to find
 * @returns {Object|null} - The model object or null if not found
 */
export function findModelByName(modelName) {
  return (
    availableModels.find(
      (model) => model.name === modelName || model.aliases === modelName
    ) || availableModels.find((model) => model.name === "openai")
  ); // Default to openai
}

/**
 * Get a handler function for a specific model
 * @param {string} modelName - The name of the model
 * @returns {Function} - The handler function for the model, or the default handler if not found
 */
export function getHandler(modelName) {
  const model = findModelByName(modelName);
  return model.handler;
}

/**
 * Get all model names with their aliases
 * @returns {Object} - Object mapping primary model names to their aliases
 */
export function getAllModelAliases() {
  return availableModels.reduce((aliasMap, model) => {
    aliasMap[model.name] = model.aliases ? [model.aliases] : [];
    return aliasMap;
  }, {});
}<|MERGE_RESOLUTION|>--- conflicted
+++ resolved
@@ -1,10 +1,7 @@
 // Import all handler functions
 // import { generateTextSearch } from "./generateTextSearch.js";
 import { generateTextPortkey } from "./generateTextPortkey.js";
-<<<<<<< HEAD
 // import { generateTextMistral } from "./generateTextMistral.js";
-=======
->>>>>>> f5d64f3f
 
 // Import wrapped models from the new file
 import {
@@ -32,16 +29,13 @@
     input_modalities: ["text", "image"],
     output_modalities: ["text"],
     tools: true,
-<<<<<<< HEAD
     token_input: 0.4,
     token_cache: 0.1,
     token_output: 1.6,
-=======
     pricing: {
       prompt_tokens: 0.0004,    // $0.0004 per 1K input tokens (GPT-4.1-mini)
       completion_tokens: 0.0016  // $0.0016 per 1K output tokens (GPT-4.1-mini)
     },
->>>>>>> f5d64f3f
   },
   {
     name: "openai-fast",
@@ -54,16 +48,13 @@
     input_modalities: ["text", "image"],
     output_modalities: ["text"],
     tools: true,
-<<<<<<< HEAD
     token_input: 0.1,
     token_cache: 0.025,
     token_output: 0.4,
-=======
     pricing: {
       prompt_tokens: 0.0001,    // $0.0001 per 1K input tokens (GPT-4.1-nano)
       completion_tokens: 0.0004    // $0.0004 per 1K output tokens (GPT-4.1-nano)
     },
->>>>>>> f5d64f3f
   },
   {
     name: "openai-large",
@@ -76,16 +67,13 @@
     input_modalities: ["text", "image"],
     output_modalities: ["text"],
     tools: true,
-<<<<<<< HEAD
     token_input: 2.0,
     token_cache: 0.5,
     token_output: 8.0,
-=======
     pricing: {
       prompt_tokens: 0.002,    // $0.002 per 1K input tokens (GPT-4.1)
       completion_tokens: 0.008    // $0.008 per 1K output tokens (GPT-4.1)
     },
->>>>>>> f5d64f3f
   },
   {
     name: "openai-reasoning",
@@ -129,16 +117,13 @@
     input_modalities: ["text"],
     output_modalities: ["text"],
     tools: true,
-<<<<<<< HEAD
     token_input: 0.06,
     token_cache: 0.015,
     token_output: 0.15,
-=======
     pricing: {
       prompt_tokens: 0.0004,    // $0.0004 per 1K input tokens (Qwen models)
       completion_tokens: 0.0012    // $0.0012 per 1K output tokens (Qwen models)
     },
->>>>>>> f5d64f3f
   },
   {
     name: "llamascout",
@@ -151,16 +136,13 @@
     input_modalities: ["text"],
     output_modalities: ["text"],
     tools: false,
-<<<<<<< HEAD
     token_input: 0.18,
     token_cache: 0.045,
     token_output: 0.59,
-=======
     pricing: {
       prompt_tokens: 0.00027,    // $0.00027 per 1K input tokens (Llama 4 Scout)
       completion_tokens: 0.00085    // $0.00085 per 1K output tokens (Llama 4 Scout)
     },
->>>>>>> f5d64f3f
   },
   {
     name: "mistral",
@@ -173,16 +155,13 @@
     input_modalities: ["text", "image"],
     output_modalities: ["text"],
     tools: true,
-<<<<<<< HEAD
     token_input: 0.1,
     token_cache: 0.025,
     token_output: 0.3,
-=======
     pricing: {
       prompt_tokens: 0.002,
       completion_tokens: 0.006
     },
->>>>>>> f5d64f3f
   },
   // Community models below reuse upstream endpoints – pricing handled upstream, so no token_* metadata added.
   {
@@ -373,16 +352,13 @@
     input_modalities: ["text", "image", "audio"],
     output_modalities: ["audio", "text"],
     tools: true,
-<<<<<<< HEAD
     token_input: 2.5,
     token_cache: 1.25,
     token_output: 10.0,
-=======
     pricing: {
       prompt_tokens: 0.015,    // $0.015 per 1K input tokens (GPT-4o audio)
       completion_tokens: 0.06    // $0.06 per 1K output tokens (GPT-4o audio)
     },
->>>>>>> f5d64f3f
   },
 // Original searchgpt model replaced by the new chatwithmono.xyz version above
 // {
@@ -401,38 +377,55 @@
 // Sort models alphabetically by name at module level for consistency
 const sortedModels = models.sort((a, b) => a.name.localeCompare(b.name));
 
-// Set default pricing for models without explicit pricing
+// Consolidate legacy token_* fields into the pricing object and set sane defaults
 const modelsWithPricing = sortedModels.map((model) => {
-  if (!model.pricing) {
-    // Add pricing based on provider
+  const { token_input, token_cache, token_output } = model;
+
+  // Ensure that a pricing object exists so we can safely mutate it
+  model.pricing = model.pricing || {};
+
+  // Migrate the more accurate legacy pricing values (if present)
+  if (token_input !== undefined) {
+    model.pricing.prompt_tokens = token_input;
+  }
+
+  if (token_output !== undefined) {
+    model.pricing.completion_tokens = token_output;
+  }
+
+  if (token_cache !== undefined) {
+    model.pricing.cached_tokens = token_cache;
+  }
+
+  // Remove the deprecated top-level keys
+  delete model.token_input;
+  delete model.token_cache;
+  delete model.token_output;
+
+  // If after migration there is still no pricing data, fall back to sensible defaults
+  if (Object.keys(model.pricing).length === 0) {
     if (model.provider === "Cloudflare" && model.name.toLowerCase().includes("mistral")) {
       model.pricing = {
         prompt_tokens: 0.0001,    // $0.0001 per 1K input tokens (Mistral Small models)
-        completion_tokens: 0.0003  // $0.0003 per 1K output tokens (Mistral Small models)
+        completion_tokens: 0.0003, // $0.0003 per 1K output tokens (Mistral Small models)
+        cached_tokens: 0.0001,    // Assume same as prompt by default
       };
     } else {
       model.pricing = {
         prompt_tokens: 0.001,    // Default $0.001 per 1K input tokens
-        completion_tokens: 0.003  // Default $0.003 per 1K output tokens
+        completion_tokens: 0.003, // Default $0.003 per 1K output tokens
+        cached_tokens: 0.001,    // Assume same as prompt by default
       };
     }
   }
+
   return model;
 });
 
 // Now export the processed models with proper functional approach
-<<<<<<< HEAD
-export const availableModels = sortedModels.map((model) => {
-  // Omit internal pricing metadata from the publicly exposed object
-  const { token_input, token_cache, token_output, ...publicModel } = model;
-
-  const inputs = publicModel.input_modalities || [];
-  const outputs = publicModel.output_modalities || [];
-=======
 export const availableModels = modelsWithPricing.map((model) => {
   const inputs = model.input_modalities || [];
   const outputs = model.output_modalities || [];
->>>>>>> f5d64f3f
 
   return {
     ...publicModel,
