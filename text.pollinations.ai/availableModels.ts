// Import transform functions
import { createMessageTransform } from "./transforms/createMessageTransform.js";
import {
    createSystemPromptTransform,
    removeSystemMessages,
} from "./transforms/createSystemPromptTransform.js";
import { pipe } from "./transforms/pipe.js";
import { createGoogleSearchTransform } from "./transforms/createGoogleSearchTransform.js";

// Import persona prompts
import midijourneyPrompt from "./personas/midijourney.js";
import chickyTutorPrompt from "./personas/chickytutor.js";

// Import system prompts
import { BASE_PROMPTS } from "./prompts/systemPrompts.js";

// Import model configs
import { portkeyConfig } from "./configs/modelConfigs.js";

// Import registry for validation
import type { TEXT_SERVICES } from "../shared/registry/text.js";
<<<<<<< HEAD
import {
    resolveServiceId,
    getServiceAliases,
    type ModelId,
} from "../shared/registry/registry.js";
=======
import { resolveServiceId, type ModelId } from "../shared/registry/registry.js";
>>>>>>> cc307b49

// Type constraint: model names must exist in registry
type ValidServiceName = keyof typeof TEXT_SERVICES;

interface ModelDefinition {
    name: ValidServiceName;
<<<<<<< HEAD
    description: string;
    config: (typeof portkeyConfig)[ModelId]; // ✅ Type-safe: must be a valid model ID from MODEL_REGISTRY
=======
    config: (typeof portkeyConfig)[ModelId];
>>>>>>> cc307b49
    transform?: any;
}

const models: ModelDefinition[] = [
    {
        name: "openai",
        config: portkeyConfig["gpt-5-nano-2025-08-07"],
        transform: createSystemPromptTransform(BASE_PROMPTS.conversational),
    },
    {
        name: "openai-fast",
        config: portkeyConfig["gpt-5-nano-2025-08-07"],
        transform: createSystemPromptTransform(BASE_PROMPTS.conversational),
    },
    {
        name: "openai-large",
        config: portkeyConfig["gpt-4.1-2025-04-14"],
        transform: createSystemPromptTransform(BASE_PROMPTS.conversational),
    },
    {
        name: "qwen-coder",
        config: portkeyConfig["qwen2.5-coder-32b-instruct"],
        transform: createSystemPromptTransform(BASE_PROMPTS.coding),
    },
    {
        name: "mistral",
        config: portkeyConfig["mistral-small-3.2-24b-instruct-2506"],
        transform: createSystemPromptTransform(BASE_PROMPTS.conversational),
    },
    {
        name: "mistral-fast",
        config: portkeyConfig["us.meta.llama3-1-8b-instruct-v1:0"],
        transform: createSystemPromptTransform(BASE_PROMPTS.conversational),
    },
    {
        name: "deepseek",
        config: portkeyConfig["myceli-deepseek-v3.1"],
        transform: createSystemPromptTransform(BASE_PROMPTS.conversational),
    },
    {
        name: "grok",
        config: portkeyConfig["myceli-grok-4-fast"],
        transform: createSystemPromptTransform(BASE_PROMPTS.conversational),
    },
    {
        name: "openai-audio",
        config: portkeyConfig["gpt-4o-mini-audio-preview-2024-12-17"],
    },
    {
        name: "claude",
        config: portkeyConfig["us.anthropic.claude-haiku-4-5-20251001-v1:0"],
        transform: createSystemPromptTransform(BASE_PROMPTS.conversational),
    },
    {
        name: "claude-large",
        config: portkeyConfig["us.anthropic.claude-sonnet-4-5-20250929-v1:0"],
        transform: createSystemPromptTransform(BASE_PROMPTS.conversational),
    },
    {
        name: "openai-reasoning",
        config: portkeyConfig["openai/o4-mini"],
        transform: pipe(
            createSystemPromptTransform(BASE_PROMPTS.conversational),
            removeSystemMessages,
        ),
    },
    {
        name: "gemini",
        config: portkeyConfig["gemini-2.5-flash-lite"],
        transform: createSystemPromptTransform(BASE_PROMPTS.conversational),
    },
    {
        name: "gemini-search",
        config: portkeyConfig["gemini-2.5-flash-lite"],
        transform: pipe(createGoogleSearchTransform()),
    },
    {
        name: "midijourney",
        config: portkeyConfig["gpt-4.1-2025-04-14"],
        transform: createMessageTransform(midijourneyPrompt),
    },
    {
        name: "chickytutor",
        config: portkeyConfig["us.anthropic.claude-3-5-haiku-20241022-v1:0"],
        transform: createMessageTransform(chickyTutorPrompt),
    },
    {
        name: "perplexity-fast",
        config: portkeyConfig["sonar"],
        transform: createSystemPromptTransform(BASE_PROMPTS.conversational),
    },
    {
        name: "perplexity-reasoning",
        config: portkeyConfig["sonar-reasoning"],
        transform: createSystemPromptTransform(BASE_PROMPTS.conversational),
    },
    {
        name: "kimi-k2-thinking",
        config: portkeyConfig["kimi-k2-thinking-maas"],
        transform: createSystemPromptTransform(BASE_PROMPTS.conversational),
    },
    {
        name: "gemini-large",
        config: portkeyConfig["gemini-3-pro-preview"],
        transform: createSystemPromptTransform(BASE_PROMPTS.conversational),
    },
];

// Export models - metadata is in registry (single source of truth)
export const availableModels = models;

/**
 * Find a model definition by name or alias
 * Uses registry to resolve aliases to service names
 * @param modelName - The name or alias of the model to find
 * @returns The model definition or null if not found
 */
export function findModelByName(modelName: string) {
    // First try direct lookup
    const directMatch = availableModels.find(
        (model) => model.name === modelName,
    );
    if (directMatch) return directMatch;

    // Try resolving via registry (handles aliases)
    try {
        const resolvedServiceId = resolveServiceId(modelName, "generate.text");
        return (
            availableModels.find((model) => model.name === resolvedServiceId) ||
            null
        );
    } catch {
        return null;
    }
}<|MERGE_RESOLUTION|>--- conflicted
+++ resolved
@@ -19,27 +19,14 @@
 
 // Import registry for validation
 import type { TEXT_SERVICES } from "../shared/registry/text.js";
-<<<<<<< HEAD
-import {
-    resolveServiceId,
-    getServiceAliases,
-    type ModelId,
-} from "../shared/registry/registry.js";
-=======
 import { resolveServiceId, type ModelId } from "../shared/registry/registry.js";
->>>>>>> cc307b49
 
 // Type constraint: model names must exist in registry
 type ValidServiceName = keyof typeof TEXT_SERVICES;
 
 interface ModelDefinition {
     name: ValidServiceName;
-<<<<<<< HEAD
-    description: string;
-    config: (typeof portkeyConfig)[ModelId]; // ✅ Type-safe: must be a valid model ID from MODEL_REGISTRY
-=======
     config: (typeof portkeyConfig)[ModelId];
->>>>>>> cc307b49
     transform?: any;
 }
 
