--- conflicted
+++ resolved
@@ -5,11 +5,7 @@
 
 // Unified logging function with category support
 function log(category, message, ...args) {
-<<<<<<< HEAD
-    const prefix = category ? `[${category}]` : '';
-=======
     const prefix = category ? `[${category}]` : "";
->>>>>>> 8327035f
     console.log(`[${WORKER_VERSION}]${prefix} ${message}`, ...args);
 }
 
@@ -18,9 +14,6 @@
 /**
  * Prepare metadata for caching
  */
-<<<<<<< HEAD
-function prepareMetadata(request, url, response, contentSize, isStreaming, hasRequestBody = false) {
-=======
 function prepareMetadata(
     request,
     url,
@@ -29,7 +22,6 @@
     isStreaming,
     hasRequestBody = false,
 ) {
->>>>>>> 8327035f
     // Create metadata object with core response properties
     const metadata = {
         // Original URL information
@@ -37,36 +29,6 @@
         cachedAt: new Date().toISOString(),
         isStreaming: isStreaming.toString(),
         responseSize: contentSize.toString(),
-<<<<<<< HEAD
-        
-        // Response metadata
-        response_content_type: response.headers.get('content-type') || '',
-        response_cache_control: response.headers.get('cache-control') || '',
-        method: request.method,
-        status: response.status.toString(),
-        statusText: response.statusText,
-        
-        // Request body reference
-        hasRequestBody: hasRequestBody.toString(),
-        
-        // Original headers as JSON for future reconstruction
-        headers: JSON.stringify(Object.fromEntries(response.headers))
-    };
-    
-    // Add all request headers to metadata - no transformation
-    for (const [key, value] of request.headers.entries()) {
-        metadata[key] = value;
-    }
-    
-    // Add all Cloudflare-specific data from the cf object if available
-    if (request.cf && typeof request.cf === 'object') {
-        // Add all properties from request.cf without transformation
-        for (const [key, value] of Object.entries(request.cf)) {
-            // Convert any non-string values to strings
-            if (value !== null && value !== undefined) {
-        metadata[key] = typeof value === 'string' ? value : String(value);
-      }
-=======
 
         // Response metadata
         response_content_type: response.headers.get("content-type") || "",
@@ -85,7 +47,6 @@
     // Add all request headers to metadata - no transformation
     for (const [key, value] of request.headers.entries()) {
         metadata[key] = value;
->>>>>>> 8327035f
     }
 
     // Add all Cloudflare-specific data from the cf object if available
