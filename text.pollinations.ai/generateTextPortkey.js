--- conflicted
+++ resolved
@@ -283,11 +283,7 @@
     // Gemini thinking model
     'gemini-2.0-flash-thinking-exp-01-21': {
         provider: 'vertex-ai',
-<<<<<<< HEAD
-        authKey: process.env.GCLOUD_ACCESS_TOKEN,
-=======
         authKey: () => gcloudAccessToken, // Use the refreshable token
->>>>>>> b5a42579
         'vertex-project-id': process.env.GCLOUD_PROJECT_ID,
         'vertex-region': 'us-central1',
         'strict-openai-compliance': 'false'
