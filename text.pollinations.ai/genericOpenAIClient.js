--- conflicted
+++ resolved
@@ -303,14 +303,8 @@
 
 
                 error.model = modelName;
-<<<<<<< HEAD
-
-
-
-=======
                 errorLog(`[${requestId}] Error from Generic OpenAI API:`, errorDetails);
                 errorLog(`[${requestId}] Error from Generic OpenAI API: messages roles:`, messages.map((m) => m.role));
->>>>>>> 17cbebad
                 throw error;
             }
 
