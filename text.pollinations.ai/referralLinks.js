import { generateText } from './generateTextOpenai.js';
import debug from 'debug';
import { sendToAnalytics } from './sendToAnalytics.js';
import { getRequestData } from './server.js';

const log = debug('pollinations:referral');
const errorLog = debug('pollinations:referral:error');

// Regular expression to detect markdown content
const markdownRegex = /(?:\*\*.*\*\*)|(?:\[.*\]\(.*\))|(?:\#.*)|(?:\*.*\*)|(?:\`.*\`)|(?:\>.*)|(?:\-\s.*)|(?:\d\.\s.*)/;

// Regular expression to extract topics and text from referral links
const referralLinkRegex = /\[([^\]]+)\]\(https:\/\/pollinations\.ai\/referral\?topic=([^)\s]+)\)/g;

// Probability of adding referral links (20%)
const REFERRAL_LINK_PROBABILITY = 0.01;

/**
 * Process content and add referral links if markdown is detected
 * @param {string} content - The content to process
 * @param {object} req - Express request object for analytics
 * @returns {Promise<string>} - The processed content with referral links
 */
export async function processReferralLinks(content, req) {
<<<<<<< HEAD
   
    const requestData = getRequestData(req);

    // Skip referral processing if referrer is roblox or from image pollinations
    if (requestData.isRobloxReferrer || requestData.isImagePollinationsReferrer) {
        // log('Skipping referral link processing due to referrer type');
=======
    // Random check - only process 20% of the time
    if (Math.random() > REFERRAL_LINK_PROBABILITY) {
        // log('Skipping referral link processing due to probability check');
>>>>>>> 93707a2e
        return content;
    }

    // Check if content contains markdown
    if (!markdownRegex.test(content)) {
        // log('No markdown detected in content, skipping referral processing');
        return content;
    }
    
    // Random check - only process 20% of the time
    if (Math.random() > REFERRAL_LINK_PROBABILITY) {
        // log('Skipping referral link processing due to probability check');
        return content;
    }



    log('Processing markdown content for referral links');

    // Prepare the prompt for OpenAI
    const messages = [
        {
            role: "system",
            content: `You are a helpful assistant that adds a LIMITED number of referral links to markdown content. 

            STRICT RULES:
            1. Add NO MORE THAN 1-3 referral links total
            2. Be selective - only link meaningful products or concepts
            3. ONLY wrap existing text with referral links - NEVER add new text
            4. Maintain all original markdown formatting exactly as is
            5. For products, use topic=[productname]
            6. For concepts, use topic=[category]
            7. NEVER add referral links to formatting-related text (like "Bold text" or "italic")
            8. NEVER add referral links inside code blocks or technical examples

            Example of good link placement:
            Input: "The MacBook Pro is great for development. The iPad Pro and iPhone 15 are also excellent. **Bold text** and *italic text* are formatting examples."
            Output: "[MacBook Pro](https://pollinations.ai/referral?topic=macbook) is great for development. The iPad Pro and iPhone 15 are also excellent. **Bold text** and *italic text* are formatting examples."
            Note: We added just one strategic link and ignored formatting-related text

            The referral link format is: https://pollinations.ai/referral?topic=[topic]`
        },
        {
            role: "user",
            content: `Return the following markdown with NO MORE THAN 1-3 strategically placed referral links around existing text. Be selective - don't link everything. Never link formatting examples. Maintain exact formatting:\n\n${content}`
        }
    ];

    try {
        log('Sending content to OpenAI for referral link insertion');
        // Generate the modified content using OpenAI
        const response = await generateText(messages, { model: 'openai' });
        const processedContent = response.choices[0].message.content;
        
        // Extract topics and text from the referral links
        const topics = [];
        const linkDetails = [];
        let match;
        while ((match = referralLinkRegex.exec(processedContent)) !== null) {
            const [fullMatch, linkText, topic] = match;
            topics.push(topic);
            linkDetails.push({ text: linkText, topic });
            console.log(`Added referral link: "${linkText}" (topic: ${topic})`);
        }
        
        // Count number of referral links added
        const linkCount = topics.length;
        log(`Added ${linkCount} referral links to content`);
        
        // Send analytics event for each referral link
        if (req && topics.length > 0) {
            await sendToAnalytics(req, 'referralLinkAdded', {
                linkCount,
                topics: topics.join(','),
                linkTexts: linkDetails.map(d => d.text).join(','),
                contentLength: content.length,
                processedLength: processedContent.length
            });
        }
        
        return processedContent;
    } catch (error) {
        errorLog('Error adding referral links:', error);
        // If there's an error, return the original content
        return content;
    }
}<|MERGE_RESOLUTION|>--- conflicted
+++ resolved
@@ -22,26 +22,16 @@
  * @returns {Promise<string>} - The processed content with referral links
  */
 export async function processReferralLinks(content, req) {
-<<<<<<< HEAD
    
     const requestData = getRequestData(req);
 
     // Skip referral processing if referrer is roblox or from image pollinations
-    if (requestData.isRobloxReferrer || requestData.isImagePollinationsReferrer) {
-        // log('Skipping referral link processing due to referrer type');
-=======
-    // Random check - only process 20% of the time
-    if (Math.random() > REFERRAL_LINK_PROBABILITY) {
-        // log('Skipping referral link processing due to probability check');
->>>>>>> 93707a2e
+    if (requestData.isRobloxReferrer || requestData.isImagePollinationsReferrer) 
         return content;
-    }
 
     // Check if content contains markdown
-    if (!markdownRegex.test(content)) {
-        // log('No markdown detected in content, skipping referral processing');
+    if (!markdownRegex.test(content)) 
         return content;
-    }
     
     // Random check - only process 20% of the time
     if (Math.random() > REFERRAL_LINK_PROBABILITY) {
@@ -53,7 +43,7 @@
 
     log('Processing markdown content for referral links');
 
-    // Prepare the prompt for OpenAI
+    // Prepare the prompt for OpenAI   
     const messages = [
         {
             role: "system",
