--- conflicted
+++ resolved
@@ -674,11 +674,7 @@
 
 // POST /openai/* request handler
 app.post('/openai*', async (req, res) => {
-<<<<<<< HEAD
-    const requestParams = { ...getRequestData(req), isPrivate: true };
-=======
     const requestParams = { ...getRequestData(req), isPrivate: true, private: true }; // figure out later if it should be isPrivate or private
->>>>>>> b46cc713
    
     try {
         await processRequest(req, res, requestParams);
