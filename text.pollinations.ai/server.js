import express from 'express';
import bodyParser from 'body-parser';
import cors from 'cors';
import crypto from 'crypto';
import generateText from './generateTextOpenai.js';
import generateTextMistral from './generateTextMistral.js';
import generateTextLlama from './generateTextLlama.js';
import generateTextKarma from './generateTextKarma.js';
import generateTextClaude from './generateTextClaude.js';
import wrapModelWithContext from './wrapModelWithContext.js';
import surSystemPrompt from './personas/sur.js';
import unityPrompt from './personas/unity.js';
import midijourneyPrompt from './personas/midijourney.js';
import rtistPrompt from './personas/rtist.js';
import rateLimit from 'express-rate-limit';
import PQueue from 'p-queue';
import generateTextCommandR from './generateTextCommandR.js';
import sleep from 'await-sleep';
const app = express();
const port = process.env.PORT || 16385;

app.use(bodyParser.json({ limit: '5mb' }));
app.use(cors());

<<<<<<< HEAD
=======
// New route handler for root path
app.get('/', (req, res) => {
    res.redirect('https://chat.pollinations.ai');
});

const cacheDir = path.join(process.cwd(), '.cache');
if (!fs.existsSync(cacheDir)) {
    fs.mkdirSync(cacheDir, { recursive: true });
}

>>>>>>> 55c78b7c
let cache = {};

// Create custom instances of Sur backed by Claude, Mistral, and Command-R
const surClaude = wrapModelWithContext(surSystemPrompt, generateTextClaude);
const surMistral = wrapModelWithContext(surSystemPrompt, generateTextMistral);
const surCommandR = wrapModelWithContext(surSystemPrompt, generateTextCommandR);
// Create custom instance of Unity backed by Mistral Large
const unityMistralLarge = wrapModelWithContext(unityPrompt, generateTextMistral);
// Create custom instance of Midijourney
const midijourney = wrapModelWithContext(midijourneyPrompt, generateTextClaude);
// Create custom instance of Rtist
const rtist = wrapModelWithContext(rtistPrompt, generateText);

app.set('trust proxy', true);

// Queue setup per IP address
const queues = new Map();

function getQueue(ip) {
    if (!queues.has(ip)) {
        queues.set(ip, new PQueue({ concurrency: 1 }));
    }
    return queues.get(ip);
}

// Function to get IP address
export function getIp(req) {
    const ip = req.headers["x-bb-ip"] || req.headers["x-nf-client-connection-ip"] || req.headers["x-real-ip"] || req.headers['x-forwarded-for'] || req.socket.remoteAddress;
    if (!ip) return null;
    const ipSegments = ip.split('.').slice(0, 3).join('.');
    return ipSegments;
}

const availableModels = [
    {
        name: 'openai',
        type: 'chat',
        censored: true,
        description: 'OpenAI GPT-4o',
        baseModel: true,
    },
    {
        name: 'mistral',
        type: 'chat',
        censored: false,
        description: 'Mistral Nemo',
        baseModel: true,
    },
    {
        name: 'mistral-large',
        type: 'chat',
        censored: false,
        description: 'Mistral Large (v2)',
        baseModel: true,
    },
    {
        name: 'llama',
        type: 'completion',
        censored: true,
        description: 'Llama 3.1',
        baseModel: true,
    },
    {
        name: 'karma',
        type: 'completion',
        censored: true,
        description: 'Karma.yt Zeitgeist. Connected to realtime news and the web. (beta)',
        baseModel: false,
    },
    {
        name: 'command-r',
        type: 'chat',
        censored: false,
        description: 'Command-R',
        baseModel: false,
    },
    {
        name: 'unity',
        type: 'chat',
        censored: false,
        description: 'Unity with Mistral Large by @gfourteen',
        baseModel: false,
    },
    {
        name: 'midijourney',
        type: 'chat',
        censored: true,
        description: 'Midijourney musical transformer',
        baseModel: false,
    },
    {
        name: 'rtist',
        type: 'chat',
        censored: true,
        description: 'Rtist image generator by @bqrio',
        baseModel: false,
    }
    // { name: 'claude', type: 'chat', censored: true }
    // { name: 'sur', type: 'chat', censored: true }
];

// GET /models request handler
app.get('/models', (req, res) => {
    res.json(availableModels);
});


// SSE endpoint for streaming all responses
app.get('/feed', (req, res) => {
    res.writeHead(200, {
        'Content-Type': 'text/event-stream',
        'Cache-Control': 'no-cache',
        'Connection': 'keep-alive'
    });

    const sendEvent = (data) => {
        res.write(`data: ${JSON.stringify(data)}\n\n`);
    };

    // Function to handle new responses
    const handleNewResponse = (response, parameters) => {
        sendEvent({ response, parameters });
    };

    // Add the client to a list of connected clients
    const clientId = Date.now();
    connectedClients.set(clientId, handleNewResponse);

    // Remove the client when they disconnect
    req.on('close', () => {
        connectedClients.delete(clientId);
    });
});

// Helper function to handle both GET and POST requests
async function handleRequest(req, res, cacheKeyData, shouldCache = true) {
    const ip = getIp(req);
    const queue = getQueue(ip);

    if (queue.size >= 300) {
        return res.status(429).send('Too many requests in queue. Please try again later.');
    }

    const cacheKey = createHashKey(JSON.stringify(cacheKeyData));

    try {
        if (shouldCache && cache[cacheKey]) {
            const cachedResponse = await cache[cacheKey];
            if (cachedResponse instanceof Error) {
                throw cachedResponse; // Re-throw the cached error
            }
            return sendResponse(res, cachedResponse);
        }

        console.log(`Received request with data: ${JSON.stringify(cacheKeyData)}`);

        const responsePromise = generateTextBasedOnModel(cacheKeyData.messages, cacheKeyData);

        if (shouldCache) {
            cache[cacheKey] = responsePromise;
        }
        let response;
        try {
            // Don't cache the promise, wait for it to resolve or reject
            response = await responsePromise;
        } catch (error) {
            console.log(`Error generating text for key: ${cacheKey}`, error.message, "deleting cache");
            if (shouldCache) {
                delete cache[cacheKey];
            }
            throw error; // rethrow the error so the caller can handle it
        }

        console.log(`Generated response for key: ${cacheKey}`);
        sendResponse(res, response);
        await sleep(1000); // ensures one ip can only make one request per second
    } catch (error) {
        console.error(`Error generating text for key: ${cacheKey}`, error.message);
        console.error(error.stack); // Print stack trace
        res.status(500).send(error.message);
        await sleep(1000); // ensures one ip can only make one request per second
    }
}

function sendResponse(res, response) {
    res.setHeader('Cache-Control', 'public, max-age=31536000, immutable');
    res.setHeader('Content-Type', 'text/plain; charset=utf-8'); // Ensure charset is set to utf-8
    res.send(response);
}

// Common function to handle request data
function getRequestData(req, isPost = false) {
    const query = req.query;
    const body = req.body;
    const data = isPost ? { ...query, ...body } : query;

    const jsonMode = data.jsonMode || data.json?.toLowerCase() === 'true' || data.response_format?.type === 'json_object';
    const seed = data.seed ? parseInt(data.seed, 10) : null;
    const model = data.model || 'openai';
    const systemPrompt = data.system ? data.system : null;
    const temperature = data.temperature ? parseFloat(data.temperature) : undefined;

    const messages = isPost ? data.messages : [{ role: 'user', content: req.params.prompt }];
    if (systemPrompt) {
        messages.unshift({ role: 'system', content: systemPrompt });
    }

    return {
        messages,
        jsonMode,
        seed,
        model,
        temperature,
        type: isPost ? 'POST' : 'GET',
        cache: isPost ? data.cache !== false : true // Default to true if not specified
    };
}

// GET request handler
app.get('/:prompt', async (req, res) => {
    const cacheKeyData = getRequestData(req);
    const ip = getIp(req);
    const queue = getQueue(ip);
    await queue.add(() => handleRequest(req, res, cacheKeyData));
});

// POST request handler
app.post('/', async (req, res) => {
    if (!req.body.messages || !Array.isArray(req.body.messages)) {
        console.log('Invalid messages array');
        return res.status(400).send('Invalid messages array');
    }

    const cacheKeyData = getRequestData(req, true);
    const ip = getIp(req);
    const queue = getQueue(ip);
    if (cacheKeyData.cache) {
        await queue.add(() => handleRequest(req, res, cacheKeyData, true));
    } else {
        await handleRequest(req, res, cacheKeyData, false);
    }
});

app.get('/openai/models', (req, res) => {
    const models = availableModels.map(model => ({
        id: model.name,
        object: "model",
        created: Date.now(),
        owned_by: model.name
    }));
    res.json({
        object: "list",
        data: models
    });
});

// POST /openai/* request handler
app.post('/openai*', async (req, res) => {

    // log all request data
    // console.log("request data", JSON.stringify(req.body, null, 2));

    if (!req.body.messages || !Array.isArray(req.body.messages)) {
        console.log('Invalid messages array');
        return res.status(400).send('Invalid messages array');
    }

    const cacheKeyData = getRequestData(req, true);
    const cacheKey = createHashKey(JSON.stringify(cacheKeyData));
    const ip = getIp(req);
    const queue = getQueue(ip);
    const isStream = req.body.stream;
    const run = async () => {

        if (cacheKeyData.cache && cache[cacheKey]) {
            const cachedResponse = await cache[cacheKey];
            if (cachedResponse instanceof Error) {
                throw cachedResponse; // Re-throw the cached error
            }
            return res.json(cachedResponse);
        }

        console.log("endpoint: /openai", cacheKeyData);

        try {
            const response = await generateTextBasedOnModel(cacheKeyData.messages, cacheKeyData);
            let choices;
            if (isStream) {
                res.setHeader('Content-Type', 'text/event-stream; charset=utf-8'); // Ensure charset is set to utf-8
                res.setHeader('Cache-Control', 'no-cache');
                res.setHeader('Connection', 'keep-alive');
                res.flushHeaders();
                res.write(`data: ${JSON.stringify({ choices: [{ delta: { content: response }, finish_reason: "stop", index: 0 }] })}\n\n`);
                res.end();
                return;
            } else {
                choices = [{ "message": { "content": response, "role": "assistant" }, "finish_reason": "stop", "index": 0 }]
            }
            const result = {
                "created": Date.now(),
                "id": crypto.randomUUID(),
                "model": cacheKeyData.model,
                "object": isStream ? "chat.completion.chunk" : "chat.completion",
                "choices": choices
            };
            if (cacheKeyData.cache) {
                cache[cacheKey] = result;
            }
            console.log("openai format result", JSON.stringify(result, null, 2));
            res.setHeader('Content-Type', 'application/json; charset=utf-8'); // Ensure charset is set to utf-8
            res.json(result);
        } catch (error) {
            console.error(`Error generating text`, error.message);
            console.error(error.stack); // Print stack trace
            res.status(500).send(error.message);
        }
    };

    // if cache is false, run the request immediately
    if (cacheKeyData.cache) {
        await queue.add(run);
    } else {
        await run();
    }
}

const safeDecodeURIComponent = (str) => {
    try {
        return decodeURIComponent(str);
    } catch (error) {
        return str;
    }
}

// Helper function to create a hash for the cache key
function createHashKey(data) {
    // Ensure the data used for the cache key is deterministic
    const deterministicData = JSON.stringify(JSON.parse(data));
    return crypto.createHash('sha256').update(deterministicData).digest('hex');
}


// Map to store connected clients
const connectedClients = new Map();

// Modify generateTextBasedOnModel to broadcast responses
async function generateTextBasedOnModel(messages, options) {
    const { model = 'openai' } = options;
    let response;

    if (model.startsWith('mistral')) {
        response = await generateTextMistral(messages, options);
    } else if (model.startsWith('llama')) {
        response = await generateTextLlama(messages, options);
    } else if (model === 'karma') {
        response = await generateTextKarma(messages, options);
    } else if (model === 'claude') {
        response = await generateTextClaude(messages, options);
    } else if (model === 'sur') {
        response = await surClaude(messages, options);
    } else if (model === 'sur-mistral') {
        response = await surMistral(messages, options);
    } else if (model === 'command-r') {
        response = await generateTextCommandR(messages, options);
    } else if (model === 'unity') {
        response = await unityMistralLarge(messages, options);
    } else if (model === 'midijourney') {
        response = await midijourney(messages, options);
    } else if (model === 'rtist') {
        response = await rtist(messages, options);
    } else {
        response = await generateTextWithMistralFallback(messages, options);
    }

    // Broadcast the response to all connected clients
    for (const [, handleNewResponse] of connectedClients) {
        handleNewResponse(response, { model, messages, ...options });
    }

    return response;
}

const generateTextWithMistralFallback = async (messages, options) => {
    try {
        return await generateText(messages, options);
    } catch (error) {
        console.error(`Error generating. Trying Mistral fallback`, error.message);
        return await generateTextMistral(messages, options);
    }
}

app.use((req, res, next) => {
    console.log(`Unhandled request: ${req.method} ${req.originalUrl}`);
    next();
});

export default app; // Add this line to export the app instance<|MERGE_RESOLUTION|>--- conflicted
+++ resolved
@@ -22,19 +22,11 @@
 app.use(bodyParser.json({ limit: '5mb' }));
 app.use(cors());
 
-<<<<<<< HEAD
-=======
 // New route handler for root path
 app.get('/', (req, res) => {
     res.redirect('https://chat.pollinations.ai');
 });
 
-const cacheDir = path.join(process.cwd(), '.cache');
-if (!fs.existsSync(cacheDir)) {
-    fs.mkdirSync(cacheDir, { recursive: true });
-}
-
->>>>>>> 55c78b7c
 let cache = {};
 
 // Create custom instances of Sur backed by Claude, Mistral, and Command-R
