import express from "express";
import bodyParser from "body-parser";
import cors from "cors";
import crypto from "crypto";
import debug from "debug";
import { promises as fs } from "fs";
import path from "path";
import dotenv from "dotenv";
import { Transform } from "stream";
import { availableModels } from "./availableModels.js";
import { generateTextPortkey } from "./generateTextPortkey.js";
import { setupFeedEndpoint, sendToFeedListeners } from "./feed.js";
import { processRequestForAds } from "./ads/initRequestFilter.js";
import { createStreamingAdWrapper } from "./ads/streamingAdWrapper.js";
import { getRequestData } from "./requestUtils.js";

// Import shared utilities
import { getIp } from "../shared/extractFromRequest.js";
import {
    buildUsageHeaders,
    openaiUsageToTokenUsage,
} from "../shared/registry/usage-headers.js";

// Load environment variables including .env.local overrides
// Load .env.local first (higher priority), then .env as fallback
dotenv.config({ path: ".env.local" });
dotenv.config();

// Shared authentication and queue is initialized automatically in ipQueue.js

const BANNED_PHRASES = [];

// const blockedIPs = new Set();
const blockedIPs = new Set();

async function blockIP(ip) {
    // Only proceed if IP isn't already blocked
    if (!blockedIPs.has(ip)) {
        blockedIPs.add(ip);
        log("IP blocked:", ip);

        try {
            // Append IP to log file with newline
            await fs.appendFile(BLOCKED_IPS_LOG, `${ip}\n`, "utf8");
        } catch (error) {
            errorLog("Failed to write blocked IP to log file:", error);
        }
    }
}

function isIPBlocked(ip) {
    return blockedIPs.has(ip);
}

const app = express();

const log = debug("pollinations:server");
const errorLog = debug("pollinations:error");
const authLog = debug("pollinations:auth");
const BLOCKED_IPS_LOG = path.join(process.cwd(), "blocked_ips.txt");

// Load blocked IPs from file on startup
async function loadBlockedIPs() {
    try {
        const data = await fs.readFile(BLOCKED_IPS_LOG, "utf8");
        const ips = data.split("\n").filter((ip) => ip.trim());
        for (const ip of ips) {
            blockedIPs.add(ip.trim());
        }
        log(`Loaded ${blockedIPs.size} blocked IPs from file`);
    } catch (error) {
        if (error.code !== "ENOENT") {
            errorLog("Error loading blocked IPs:", error);
        }
    }
}

// Load blocked IPs before starting server
loadBlockedIPs().catch((error) => {
    errorLog("Failed to load blocked IPs:", error);
});

// Middleware to block IPs
app.use((req, res, next) => {
    const ip = getIp(req);
    if (isIPBlocked(ip)) {
        return res.status(403).end();
    }
    next();
});

// Remove the custom JSON parsing middleware and use the standard bodyParser
app.use(bodyParser.json({ limit: "20mb" }));
app.use(cors());

// Middleware to verify ENTER_TOKEN (after CORS for consistency)
app.use((req, res, next) => {
    const token = req.headers["x-enter-token"];
    const expectedToken = process.env.ENTER_TOKEN;

    if (!expectedToken) {
        // If ENTER_TOKEN is not configured, allow all requests (backward compatibility)
        authLog("!  ENTER_TOKEN not configured - allowing request");
        return next();
    }

    if (token !== expectedToken) {
        authLog("❌ Invalid or missing ENTER_TOKEN from IP:", getIp(req));
        return res.status(403).json({ error: "Unauthorized" });
    }

    authLog("✅ Valid ENTER_TOKEN from IP:", getIp(req));
    next();
});
// New route handler for root path
app.get("/", (req, res) => {
    res.redirect(
        301,
        "https://github.com/pollinations/pollinations/blob/main/APIDOCS.md",
    );
});

// Serve crossdomain.xml for Flash connections
app.get("/crossdomain.xml", (req, res) => {
    res.setHeader("Content-Type", "application/xml");
    res.send(`<?xml version="1.0" encoding="UTF-8"?>
<!DOCTYPE cross-domain-policy SYSTEM "http://www.macromedia.com/xml/dtds/cross-domain-policy.dtd">
<cross-domain-policy>
  <allow-access-from domain="*" secure="false"/>
</cross-domain-policy>`);
});

app.set("trust proxy", true);

// Queue configuration for text service
const QUEUE_CONFIG = {
    interval: 18000, // 18 seconds between requests per IP (no auth)
};

// Using getIp from shared auth-utils.js

// Deprecated /models endpoint - moved to gateway
app.get("/models", (req, res) => {
    res.status(410).json({
        error: "Endpoint moved",
        message:
            "The /models endpoint has been moved to the API gateway. Please use: https://enter.pollinations.ai/api/generate/text/models",
        deprecated_endpoint: `${req.protocol}://${req.get("host")}/models`,
        new_endpoint: "https://enter.pollinations.ai/api/generate/text/models",
        documentation: "https://enter.pollinations.ai/api/docs",
    });
});

setupFeedEndpoint(app);

// Helper function to handle both GET and POST requests
async function handleRequest(req, res, requestData) {
    const startTime = Date.now();
    log(
        "Request: model=%s referrer=%s",
        requestData.model,
        requestData.referrer,
    );
    log("Request data: %O", requestData);

    // if (requestData.referrer === "Aiko_Roblox_Game")
    //     throw new Error("blocked temporarily");

    try {
        // Generate a unique ID for this request
        const requestId = generatePollinationsId();

        // Get user info from authentication if available
        const authResult = req.authResult || {};

        // Model lookup
        const model = availableModels.find(
            (m) =>
                m.name === requestData.model ||
                m.aliases?.includes(requestData.model),
        );

        log(`Model lookup: model=${requestData.model}, found=${!!model}`);

        // All requests from enter.pollinations.ai - tier checks bypassed
        if (!model) {
            log(`Model not found: ${requestData.model}`);
            const error = new Error(`Model not found: ${requestData.model}`);
            error.status = 404;
            await sendErrorResponse(res, req, error, requestData, 404);
            return;
        }

        // Capture the originally requested model before any mapping/overrides
        const requestedModel = requestData.model;

        // Use request data as-is (no user-specific model mapping)
        let finalRequestData = requestData;

        // Add user info to request data - using authResult directly as a thin proxy
        // Exclude messages from options to prevent overwriting transformed messages
        const { messages: _, ...requestDataWithoutMessages } = finalRequestData;
        const requestWithUserInfo = {
            ...requestDataWithoutMessages,
            userInfo: {
                ...authResult,
                referrer: requestData.referrer || "unknown",
                cf_ray: req.headers["cf-ray"] || "",
            },
        };

        const completion = await generateTextBasedOnModel(
            finalRequestData.messages,
            requestWithUserInfo,
        );

        // Ensure completion has the request ID
        completion.id = requestId;

        // Check if completion contains an error
        if (completion.error) {
            errorLog(
                "Completion error details: %s",
                JSON.stringify(completion.error, null, 2),
            );

            // Return proper error response for both streaming and non-streaming
            const errorObj =
                typeof completion.error === "string"
                    ? { message: completion.error }
                    : completion.error;

            const error = new Error(errorObj.message || "An error occurred");

            // Add the details if they exist
            if (errorObj.details) {
                error.response = { data: errorObj.details };
            }

            await sendErrorResponse(
                res,
                req,
                error,
                requestData,
                errorObj.status || 500,
            );
            return;
        }

        // Process referral links if there's content in the response
        if (completion.choices?.[0]?.message?.content) {
            // Check if this is an audio response - if so, skip content processing
            const isAudioResponse =
                completion.choices?.[0]?.message?.audio !== undefined;

            // Skip ad processing for JSON mode responses
            if (!isAudioResponse && !requestData.jsonMode) {
                try {
                    const content = completion.choices[0].message.content;

                    // Then process regular referral links
                    const adString = await processRequestForAds(
                        req,
                        content,
                        requestData.messages,
                    );

                    // If an ad was generated, append it to the content
                    if (adString) {
                        completion.choices[0].message.content =
                            content + "\n\n" + adString;
                    }
                } catch (error) {
                    errorLog("Error processing content:", error);
                }
            }
        }

        const responseText = completion.stream
            ? "Streaming response"
            : completion.choices?.[0]?.message?.content || "";

        log("Generated response", responseText);

        // Extract token usage data
        const tokenUsage = completion.usage || {};

        // Send all requests to feed listeners, including private ones
        // The feed.js implementation will handle filtering for non-authenticated clients
        sendToFeedListeners(
            responseText,
            {
                ...requestData,
                ...tokenUsage,
            },
            getIp(req),
        );

        if (requestData.stream) {
            log("Sending streaming response with sendAsOpenAIStream");
            // Add requestData to completion object for access in streaming ad wrapper
            completion.requestData = requestData;
            await sendAsOpenAIStream(res, completion, req);
        } else {
            if (req.method === "GET") {
                sendContentResponse(res, completion);
            } else if (req.path === "/") {
                // For POST requests to the root path, also send plain text
                sendContentResponse(res, completion);
            } else {
                sendOpenAIResponse(res, completion);
            }
        }
    } catch (error) {
        // Handle errors in streaming mode differently
        if (requestData.stream) {
            log("Error in streaming mode:", error.message);
            errorLog("Error stack:", error.stack);

            // Simply pass through the error using sendErrorResponse
            await sendErrorResponse(
                res,
                req,
                error,
                requestData,
                error.status || error.code || 500,
            );
            return;
        }

        sendErrorResponse(res, req, error, requestData);
    }
}

// Helper function for consistent error responses
export async function sendErrorResponse(
    res,
    req,
    error,
    requestData,
    statusCode = 500,
) {
    const responseStatus = error.status || statusCode;
    const errorTypes = {
        400: "Bad Request",
        401: "Unauthorized",
        403: "Forbidden",
        404: "Not Found",
        429: "Too Many Requests",
    };
    const errorType = errorTypes[statusCode] || "Internal Server Error";

    const errorResponse = {
        error: errorType,
        message: error.message || "An error occurred",
        requestId: Math.random().toString(36).substring(7),
        requestParameters: requestData || {},
    };

    if (error.details) errorResponse.details = error.details;

    // Extract client information (for logs only)
    const clientInfo = {
        ip: getIp(req) || "unknown",
        userAgent: req.headers["user-agent"] || "unknown",
        referer: req.headers["referer"] || "unknown",
        origin: req.headers["origin"] || "unknown",
        cf_ray: req.headers["cf-ray"] || "",
    };

    // Extract request parameters (sanitized)
    const sanitizedRequestData = requestData
        ? {
              model: requestData.model || "unknown",
              temperature: requestData.temperature,
              max_tokens: requestData.max_tokens,
              top_p: requestData.top_p,
              frequency_penalty: requestData.frequency_penalty,
              presence_penalty: requestData.presence_penalty,
              stream: requestData.stream,
              referrer: requestData.referrer || "unknown",
              messageCount: requestData.messages
                  ? requestData.messages.length
                  : 0,
              totalMessageLength: requestData.messages
                  ? requestData.messages?.reduce?.(
                        (total, msg) =>
                            total +
                            (typeof msg?.content === "string"
                                ? msg.content.length
                                : 0),
                        0,
                    )
                  : 0,
          }
        : "no request data";

    // Extract username from auth result if available
    const authResult = req.authResult || {};
    const userContext = authResult.username
        ? `${authResult.username} (${authResult.userId})`
        : "anonymous";

    // Log comprehensive error information (for internal use only)
    errorLog("Error occurred:", {
        error: {
            message: error.message,
            status: responseStatus,
            details: error.details,
        },
        user: {
            username: authResult.username || null,
            userId: authResult.userId || null,
            context: userContext,
        },
        model: error.model || requestData?.model || "unknown",
        provider: error.provider || "Pollinations",
        originalProvider: error.originalProvider,
        clientInfo,
        requestData: sanitizedRequestData,
        stack: error.stack,
    });

    // Special logging for rate limit errors with clear username identification
    if (responseStatus === 429) {
        if (authResult.username) {
            errorLog(
                "🚫 RATE LIMIT ERROR: User %s (%s) exceeded limits - IP: %s, tier: %s, model: %s",
                authResult.username,
                authResult.userId,
                clientInfo.ip,
                authResult.tier,
                requestData?.model || "unknown",
            );
        } else {
            errorLog(
                "🚫 RATE LIMIT ERROR: Anonymous user exceeded limits - IP: %s, model: %s",
                clientInfo.ip,
                requestData?.model || "unknown",
            );
        }
    }

    try {
        res.status(responseStatus).json(errorResponse);
    } catch (error) {
        console.error("Error sending error response:", error);
    }
}

// Generate a unique ID with pllns_ prefix
function generatePollinationsId() {
    const hash = crypto.randomBytes(16).toString("hex");
    return `pllns_${hash}`;
}

// Helper function for consistent success responses
export function sendOpenAIResponse(res, completion) {
    // If this is a test object (like {foo: 'bar'}), pass it through directly
    if (completion.foo) {
        res.json(completion);
        return;
    }

    // Set appropriate headers
    res.setHeader("Content-Type", "application/json; charset=utf-8");

    // Add usage headers if available (GitHub issue #4638)
    if (completion.usage && completion.model) {
        const tokenUsage = openaiUsageToTokenUsage(completion.usage);
        const usageHeaders = buildUsageHeaders(completion.model, tokenUsage);

        for (const [key, value] of Object.entries(usageHeaders)) {
            res.setHeader(key, value);
        }
    }

    // Follow thin proxy approach - pass through the response as-is
    // Only add required fields if they're missing
    const response = {
        ...completion,
        id: completion.id || generatePollinationsId(),
        object: completion.object || "chat.completion",
        created: completion.created || Date.now(),
    };

    res.json(response);
}

export function sendContentResponse(res, completion) {
    // Add usage headers if available (GitHub issue #4638)
    if (
        completion &&
        typeof completion === "object" &&
        completion.usage &&
        completion.model
    ) {
        const tokenUsage = openaiUsageToTokenUsage(completion.usage);
        const usageHeaders = buildUsageHeaders(completion.model, tokenUsage);

        for (const [key, value] of Object.entries(usageHeaders)) {
            res.setHeader(key, value);
        }
    }

    // Handle the case where the completion is already a string or simple object
    if (typeof completion === "string") {
        res.setHeader("Content-Type", "text/plain; charset=utf-8");
        res.setHeader("Cache-Control", "public, max-age=31536000, immutable");
        return res.send(completion);
    }

    // Only handle OpenAI-style responses (with choices array)
    if (completion.choices && completion.choices[0]) {
        const message = completion.choices[0].message;

        // If message is a string, send it directly
        if (typeof message === "string") {
            res.setHeader("Content-Type", "text/plain; charset=utf-8");
            res.setHeader(
                "Cache-Control",
                "public, max-age=31536000, immutable",
            );
            return res.send(message);
        }

        // If message is not an object, convert to string
        if (!message || typeof message !== "object") {
            res.setHeader("Content-Type", "text/plain; charset=utf-8");
            res.setHeader(
                "Cache-Control",
                "public, max-age=31536000, immutable",
            );
            return res.send(String(message));
        }

        // If the message contains audio, send the audio data as binary
        if (message.audio && message.audio.data) {
            res.setHeader("Content-Type", "audio/mpeg");
            res.setHeader(
                "Cache-Control",
                "public, max-age=31536000, immutable",
            );

            // Convert base64 data to binary
            const audioBuffer = Buffer.from(message.audio.data, "base64");
            return res.send(audioBuffer);
        }
        // For simple text responses, return just the content as plain text
        // This is the most common case and should be prioritized
        else if (message.content) {
            res.setHeader("Content-Type", "text/plain; charset=utf-8");
            res.setHeader(
                "Cache-Control",
                "public, max-age=31536000, immutable",
            );
            return res.send(message.content);
        }
        // If there's other non-text content, return the message as JSON
        else if (Object.keys(message).length > 0) {
            res.setHeader("Content-Type", "application/json; charset=utf-8");
            res.setHeader(
                "Cache-Control",
                "public, max-age=31536000, immutable",
            );
            return res.json(message);
        }
    }
    // Fallback for any other response structure
    else {
        errorLog("Unrecognized completion format:", JSON.stringify(completion));
        return res.send("Response format not recognized");
    }
}

// Helper function to process requests with queueing and caching logic
async function processRequest(req, res, requestData) {
    const ip = getIp(req);

    // Check for blocked IPs first
    if (isIPBlocked(ip)) {
        errorLog("Blocked IP:", ip);
        const errorResponse = {
            error: "Forbidden",
            status: 403,
            details: {
                blockedIp: ip,
                timestamp: new Date().toISOString(),
            },
        };

        return res.status(403).json(errorResponse);
    }

    // Authentication and rate limiting is now handled by enter.pollinations.ai
    // Just call handleRequest directly
    await handleRequest(req, res, requestData);
}

// Helper function to check if a model is an audio model and add necessary parameters
function prepareRequestParameters(requestParams) {
    const modelConfig = availableModels.find(
        (m) =>
            m.name === requestParams.model || m.model === requestParams.model,
    );
    const isAudioModel = modelConfig && modelConfig.audio === true;

    log("Is audio model:", isAudioModel);

    // Create the final parameters object
    const finalParams = {
        ...requestParams,
    };

    // Add audio parameters if it's an audio model
    if (isAudioModel) {
        // Get the voice parameter from the request or use "alloy" as default
        const voice =
            requestParams.voice || requestParams.audio?.voice || "amuch";
        log(
            "Adding audio parameters for audio model:",
            requestParams.model,
            "with voice:",
            voice,
        );

        // Only add modalities and audio if not already provided in the request
        if (!finalParams.modalities) {
            finalParams.modalities = ["text", "audio"];
        }

        // If audio format is already specified in the request, use that
        // Otherwise, use pcm16 for streaming and mp3 for non-streaming
        if (!finalParams.audio) {
            finalParams.audio = {
                voice: voice,
                format: requestParams.stream ? "pcm16" : "mp3",
            };
        } else if (!finalParams.audio.format) {
            // If audio object exists but format is not specified
            finalParams.audio.format = requestParams.stream ? "pcm16" : "mp3";
        }

        // Ensure these parameters are preserved in the final request
        requestParams.modalities = finalParams.modalities;
        requestParams.audio = finalParams.audio;
    }
    // finalParams.modalities = ["text", "image"]

    return finalParams;
}

app.post("/", async (req, res) => {
    if (!req.body.messages || !Array.isArray(req.body.messages)) {
        return res.status(400).json({ error: "Invalid messages array" });
    }

    const requestParams = getRequestData(req, true);
    const finalRequestParams = prepareRequestParameters(requestParams);

    try {
        await processRequest(req, res, finalRequestParams);
    } catch (error) {
        sendErrorResponse(res, req, error, requestParams);
    }
});

app.get("/openai/models", (req, res) => {
<<<<<<< HEAD
    const models = availableModels
        .filter((model) => !model.hidden)
        .map((model) => {
            // Get provider from cost data using the model's config
            const config =
                typeof model.config === "function"
                    ? model.config()
                    : model.config;
            return {
                id: model.name,
                object: "model",
                created: Date.now(),
            };
        });
=======
    const models = availableModels.map((model) => {
        // Get provider from cost data using the model's config
        const config =
            typeof model.config === "function" ? model.config() : model.config;
        return {
            id: model.name,
            object: "model",
            created: Date.now(),
        };
    });
>>>>>>> cc307b49
    res.json({
        object: "list",
        data: models,
    });
});

// POST /openai/* request handler
app.post("/openai*", async (req, res) => {
    const requestParams = {
        ...getRequestData(req),
        isPrivate: true,
        private: true,
    }; // figure out later if it should be isPrivate or private

    try {
        await processRequest(req, res, requestParams);
    } catch (error) {
        sendErrorResponse(res, req, error, requestParams);
    }
});

// OpenAI-compatible v1 endpoint for chat completions
app.post("/v1/chat/completions", async (req, res) => {
    const requestParams = { ...getRequestData(req), isPrivate: true };

    try {
        await processRequest(req, res, requestParams);
    } catch (error) {
        sendErrorResponse(res, req, error, requestParams);
    }
});

/**
 * Create a transform stream that captures usage data from SSE chunks
 * and adds HTTP trailers at the end (GitHub issue #4638)
 */
function createUsageCaptureTransform(res) {
    let finalUsage = null;
    let finalModel = null;

    return new Transform({
        objectMode: true,
        transform(chunk, _encoding, callback) {
            const chunkStr = chunk.toString();

            // Try to extract usage from chunks
            try {
                const dataMatches = chunkStr.match(/data: (.*?)(?:\n\n|$)/g);
                if (dataMatches) {
                    for (const match of dataMatches) {
                        const dataContent = match.replace(/^data: /, "").trim();
                        if (dataContent && dataContent !== "[DONE]") {
                            const data = JSON.parse(dataContent);
                            if (data.usage) {
                                finalUsage = data.usage;
                            }
                            if (data.model) {
                                finalModel = data.model;
                            }
                        }
                    }
                }
            } catch (err) {
                // Ignore parse errors
            }

            // Pass through unchanged
            this.push(chunk);
            callback();
        },
        flush(callback) {
            // Removed trailers as they were causing issues
            // TODO: Check if this function is still needed at all
            callback();
        },
    });
}

async function sendAsOpenAIStream(res, completion, req = null) {
    log("sendAsOpenAIStream called with completion type:", typeof completion);
    if (completion) {
        log("Completion properties:", {
            hasStream: completion.stream,
            hasResponseStream: !!completion.responseStream,
            errorPresent: !!completion.error,
        });
    }
    res.setHeader("Content-Type", "text/event-stream; charset=utf-8");
    // Set standard SSE headers
    res.setHeader("Cache-Control", "no-cache");
    res.setHeader("Connection", "keep-alive");
    res.flushHeaders();

    // Handle error responses in streaming mode
    if (completion.error) {
        errorLog(
            "Error detected in streaming request, this should not happen, errors should be handled before reaching here",
        );
        // Just return, as the error should have been handled already
        return;
    }

    // Handle streaming response from the API
    const responseStream = completion.responseStream;
    // If we have a responseStream, try to proxy it
    if (responseStream) {
        log("Attempting to proxy stream to client");

        // Get messages from the request data
        // For GET requests, messages will be in the request path
        // For POST requests, messages will be in the request body
        const messages = req
            ? // Try to get messages from different sources
              (req.body && req.body.messages) ||
              (req.requestData && req.requestData.messages) ||
              (completion.requestData && completion.requestData.messages) ||
              []
            : [];

        // Get jsonMode from request data
        const jsonMode = completion.requestData?.jsonMode || false;

        // Check if we have messages and should process the stream for ads
        if (req && messages.length > 0 && !jsonMode) {
            log("Processing stream for ads with", messages.length, "messages");

            // Create a wrapped stream that will add ads at the end
            const wrappedStream = await createStreamingAdWrapper(
                responseStream,
                req,
                messages,
            );

            // Pipe through usage capture to add trailers
            wrappedStream.pipe(res);

            // Handle client disconnect
            if (req)
                req.on("close", () => {
                    log("Client disconnected");
                    if (wrappedStream.destroy) {
                        wrappedStream.destroy();
                    }
                    if (responseStream.destroy) {
                        responseStream.destroy();
                    }
                });
        } else {
            // If no messages, no request object, or JSON mode, just pipe the stream directly
            log(
                "Skipping ad processing for stream" +
                    (jsonMode ? " (JSON mode)" : ""),
            );
            responseStream.pipe(res);

            // Handle client disconnect
            if (req)
                req.on("close", () => {
                    log("Client disconnected");
                    if (responseStream.destroy) {
                        responseStream.destroy();
                    }
                });
        }

        return;
    }

    // If we get here, we couldn't handle the stream properly
    log(
        "Could not handle stream properly, falling back to default response. Stream type:",
        typeof responseStream,
        "Stream available:",
        !!responseStream,
    );
    res.write(
        `data: ${JSON.stringify({
            choices: [
                {
                    delta: {
                        content: "Streaming response could not be processed.",
                    },
                    finish_reason: "stop",
                    index: 0,
                },
            ],
        })}\n\n`,
    );
    res.write("data: [DONE]\n\n");
    res.end();
}

async function generateTextBasedOnModel(messages, options) {
    // Gateway must provide a valid model - no fallback
    if (!options.model) {
        throw new Error("Model parameter is required");
    }
    const model = options.model;

    log("Using model:", model, "with options:", JSON.stringify(options));

    try {
        // Log if streaming is enabled
        if (options.stream) {
            log(
                "Streaming mode enabled for model:",
                model,
                "stream value:",
                options.stream,
            );
        }

        const processedMessages = messages;

        // Log the messages being sent
        log(
            "Sending messages to model handler:",
            JSON.stringify(
                processedMessages.map((m) => ({
                    role: m.role,
                    content:
                        typeof m.content === "string"
                            ? m.content.substring(0, 50) + "..."
                            : "[non-string content]",
                })),
            ),
        );

        // Call generateTextPortkey with the processed messages and options
        const response = await generateTextPortkey(processedMessages, options);

        // Log streaming response details
        if (options.stream && response) {
            log("Received streaming response from handler:", response);
        }

        return response;
    } catch (error) {
        errorLog(
            "Error in generateTextBasedOnModel:",
            JSON.stringify({
                error: error.message,
                model: model,
                provider: error.provider || "unknown",
                requestParams: {
                    ...options,
                    messages: messages
                        ? messages.map((m) => ({
                              role: m.role,
                              content:
                                  typeof m.content === "string"
                                      ? m.content.substring(0, 100) +
                                        (m.content.length > 100 ? "..." : "")
                                      : "[non-string content]",
                          }))
                        : "none",
                },
                errorDetails: error.response?.data || null,
                stack: error.stack,
            }),
        );

        // For streaming errors, return a special error response that can be streamed
        if (options.stream) {
            // Create a detailed error response
            let errorDetails = null;

            if (error.response?.data) {
                try {
                    // Try to parse the data as JSON
                    errorDetails =
                        typeof error.response.data === "string"
                            ? JSON.parse(error.response.data)
                            : error.response.data;
                } catch (e) {
                    // If parsing fails, use the raw data
                    errorDetails = error.response.data;
                }
            }

            // Return an error object with detailed information
            return {
                error: {
                    message:
                        error.message ||
                        "An error occurred during text generation",
                    status: error.code || 500,
                    details: errorDetails,
                },
            };
        }

        throw error;
    }
}

export default app;

// GET request handler (catch-all)
app.get("/*", async (req, res) => {
    const requestData = getRequestData(req);
    const finalRequestData = prepareRequestParameters(requestData);

    try {
        // For streaming requests, handle them with the same code paths as POST requests
        // This ensures consistent handling of streaming for both GET and POST
        await processRequest(req, res, finalRequestData);
    } catch (error) {
        errorLog("Error in catch-all GET handler: %s", error.message);
        sendErrorResponse(res, req, error, requestData);
    }
});<|MERGE_RESOLUTION|>--- conflicted
+++ resolved
@@ -666,22 +666,6 @@
 });
 
 app.get("/openai/models", (req, res) => {
-<<<<<<< HEAD
-    const models = availableModels
-        .filter((model) => !model.hidden)
-        .map((model) => {
-            // Get provider from cost data using the model's config
-            const config =
-                typeof model.config === "function"
-                    ? model.config()
-                    : model.config;
-            return {
-                id: model.name,
-                object: "model",
-                created: Date.now(),
-            };
-        });
-=======
     const models = availableModels.map((model) => {
         // Get provider from cost data using the model's config
         const config =
@@ -692,7 +676,6 @@
             created: Date.now(),
         };
     });
->>>>>>> cc307b49
     res.json({
         object: "list",
         data: models,
