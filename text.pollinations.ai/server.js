--- conflicted
+++ resolved
@@ -158,13 +158,8 @@
                req.headers['cf-connecting-ip'] ||
                (req.socket ? req.socket.remoteAddress : null);
     
-<<<<<<< HEAD
-
     // console.log("Headers:", req.headers);
 
-    
-=======
->>>>>>> 0f1e4333
     if (!ip) return null;
     
     // Handle x-forwarded-for which can contain multiple IPs (client, proxy1, proxy2, ...)
