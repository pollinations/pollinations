import express from 'express';
import generateText from './generateText.js';
import generateTextMistral from './generateTextMistral.js';
import bodyParser from 'body-parser';
import cors from 'cors';
<<<<<<< HEAD
import fs from 'fs';
import path from 'path';
=======
>>>>>>> b1066e04

const app = express();
const port = process.env.PORT || 3000;

app.use(bodyParser.json());
app.use(cors());

<<<<<<< HEAD
const cacheDir = path.join(process.cwd(), '.cache');
if (!fs.existsSync(cacheDir)) {
    fs.mkdirSync(cacheDir, { recursive: true });
}

let cache = {};

// Load cache from disk
const cachePath = path.join(cacheDir, 'cache.json');
if (fs.existsSync(cachePath)) {
    const cacheData = fs.readFileSync(cachePath, 'utf8');
    cache = JSON.parse(cacheData);
}

// Helper function to save cache to disk
function saveCache() {
    fs.writeFileSync(cachePath, JSON.stringify(cache), 'utf8');
}

// Helper function to generate text based on the model
async function generateTextBasedOnModel(messages, options) {
    const { model = 'openai', ...rest } = options;
    if (model === 'mistral') {
        return generateTextMistral(messages, rest);
    }
    return generateText(messages, rest);
}
=======
const cache = {};
>>>>>>> b1066e04

// Helper function to generate text based on the model
async function generateTextBasedOnModel(messages, options) {
    const { model = 'openai', ...rest } = options;
    if (model === 'mistral') {
        return generateTextMistral(messages, rest);
    }
    return generateText(messages, rest);
}

// GET request handler
app.get('/:prompt', async (req, res) => {
    const prompt = decodeURIComponent(req.params.prompt);
    const jsonMode = req.query.json?.toLowerCase() === 'true';
    const seed = req.query.seed ? parseInt(req.query.seed, 10) : null;
    const model = req.query.model || 'openai';
    const cacheKey = `${prompt}-${seed}-${jsonMode}-${model}`;

    if (cache[cacheKey]) {
        res.setHeader('Cache-Control', 'public, max-age=31536000, immutable');
        return res.send(cache[cacheKey]);
    }

    console.log(`Received GET request with prompt: ${prompt}, seed: ${seed}, jsonMode: ${jsonMode}, and model: ${model}`);

    try {
        const response = await generateTextBasedOnModel([{ role: 'user', content: prompt }], { seed, jsonMode, model });
        cache[cacheKey] = response;
        saveCache();
        console.log(`Generated response for key: ${cacheKey}`);
        res.setHeader('Cache-Control', 'public, max-age=31536000, immutable');
        res.send(response);
    } catch (error) {
        console.error(`Error generating text for key: ${cacheKey}`, error);
        res.status(500).send(error.message);
    }
});

// POST request handler
app.post('/', async (req, res) => {
    const { messages } = req.body;
    const jsonMode = req.body.jsonMode || req.query.json?.toLowerCase() === 'true';
    const seed = req.query.seed ? parseInt(req.query.seed, 10) : req.body.seed;
    const model = req.body.model || req.query.model || 'openai';

    if (!messages || !Array.isArray(messages)) {
        console.log('Invalid messages array');
        return res.status(400).send('Invalid messages array');
    }

    const cacheKey = JSON.stringify(messages) + `-${seed}-${jsonMode}-${model}`;

    if (cache[cacheKey]) {
        res.setHeader('Cache-Control', 'public, max-age=31536000, immutable');
        return res.send(cache[cacheKey]);
    }

    console.log(`Received POST request with messages: ${JSON.stringify(messages)}, seed: ${seed}, jsonMode: ${jsonMode}, and model: ${model}`);

    try {
        const response = await generateTextBasedOnModel(messages, { seed, jsonMode, model });
        cache[cacheKey] = response;
        saveCache();
        console.log(`Generated response for key: ${cacheKey}`);
        res.setHeader('Cache-Control', 'public, max-age=31536000, immutable');
        res.send(response);
    } catch (error) {
        console.error(`Error generating text for key: ${cacheKey}`, error);
        res.status(500).send(error.message);
    }
});

app.listen(port, () => {
    console.log(`Server is running on port ${port}`);
});<|MERGE_RESOLUTION|>--- conflicted
+++ resolved
@@ -3,11 +3,8 @@
 import generateTextMistral from './generateTextMistral.js';
 import bodyParser from 'body-parser';
 import cors from 'cors';
-<<<<<<< HEAD
 import fs from 'fs';
 import path from 'path';
-=======
->>>>>>> b1066e04
 
 const app = express();
 const port = process.env.PORT || 3000;
@@ -15,7 +12,6 @@
 app.use(bodyParser.json());
 app.use(cors());
 
-<<<<<<< HEAD
 const cacheDir = path.join(process.cwd(), '.cache');
 if (!fs.existsSync(cacheDir)) {
     fs.mkdirSync(cacheDir, { recursive: true });
@@ -43,9 +39,6 @@
     }
     return generateText(messages, rest);
 }
-=======
-const cache = {};
->>>>>>> b1066e04
 
 // Helper function to generate text based on the model
 async function generateTextBasedOnModel(messages, options) {
