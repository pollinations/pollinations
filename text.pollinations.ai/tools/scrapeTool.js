import fetch from 'node-fetch';
import TurndownService from 'turndown';

const turndownService = new TurndownService();

// Maximum characters per scraped URL (roughly 1/4 of OpenAI's limit to allow for multiple URLs)
const MAX_CONTENT_LENGTH = 250000;

export const scrapeToolDefinition = {
    type: "function",
    function: {
        name: "web_scrape",
        description: "Scrape web pages and convert their content to markdown format.",
        parameters: {
            type: "object",
            properties: {
                urls: {
                    type: "array",
                    items: {
                        type: "string"
                    },
                    description: "Array of URLs to scrape"
                }
            },
            required: ["urls"]
        }
    }
};

<<<<<<< HEAD
export async function performWebScrape({ urls }) {
    try {
        const scrapePromises = urls.map(async (url) => {
=======
/**
 * Truncates markdown content while trying to maintain content integrity
 * @param {string} markdown - The markdown content to truncate
 * @param {number} maxLength - Maximum length to truncate to
 * @returns {string} Truncated markdown
 */
function truncateMarkdown(markdown, maxLength) {
    if (markdown.length <= maxLength) return markdown;

    // Find a good breaking point (end of a paragraph)
    let truncateIndex = markdown.lastIndexOf('\n\n', maxLength);
    if (truncateIndex === -1) {
        truncateIndex = markdown.lastIndexOf('. ', maxLength);
    }
    if (truncateIndex === -1) {
        truncateIndex = maxLength;
    }

    return markdown.substring(0, truncateIndex) + '\n\n... (content truncated)';
}

/**
 * Scrapes multiple URLs in parallel and converts their content to markdown
 * @param {Object} params - Parameters object
 * @param {string[]} params.urls - Array of URLs to scrape
 * @returns {Promise<string>} JSON string containing the scraping results
 */
export async function performWebScrape({ urls }) {
    try {
        console.log("Performing web scrape for URLs:", urls);
        
        // Limit the number of URLs to prevent excessive content
        const limitedUrls = urls.slice(0, 3);
        if (limitedUrls.length < urls.length) {
            console.log(`Limiting scrape to first ${limitedUrls.length} URLs to prevent context overflow`);
        }

        const scrapePromises = limitedUrls.map(async (url) => {
>>>>>>> 1554a6cd
            try {
                const response = await fetch(url);
                const html = await response.text();
                const markdown = turndownService.turndown(html);
<<<<<<< HEAD
                // Limit content to 2000 chars
                const truncatedContent = markdown.slice(0, 2000);
=======
                
                // Truncate the content if it's too long
                const truncatedContent = truncateMarkdown(markdown, MAX_CONTENT_LENGTH);
                
>>>>>>> 1554a6cd
                return {
                    url,
                    success: true,
                    content: truncatedContent
                };
            } catch (error) {
                return {
                    url,
                    success: false,
                    error: error.message
                };
            }
        });

        const results = await Promise.all(scrapePromises);
        return JSON.stringify(results);
    } catch (error) {
        return JSON.stringify({ error: 'Failed to perform web scraping' });
    }
}<|MERGE_RESOLUTION|>--- conflicted
+++ resolved
@@ -27,11 +27,6 @@
     }
 };
 
-<<<<<<< HEAD
-export async function performWebScrape({ urls }) {
-    try {
-        const scrapePromises = urls.map(async (url) => {
-=======
 /**
  * Truncates markdown content while trying to maintain content integrity
  * @param {string} markdown - The markdown content to truncate
@@ -70,20 +65,14 @@
         }
 
         const scrapePromises = limitedUrls.map(async (url) => {
->>>>>>> 1554a6cd
             try {
                 const response = await fetch(url);
                 const html = await response.text();
                 const markdown = turndownService.turndown(html);
-<<<<<<< HEAD
-                // Limit content to 2000 chars
-                const truncatedContent = markdown.slice(0, 2000);
-=======
                 
                 // Truncate the content if it's too long
                 const truncatedContent = truncateMarkdown(markdown, MAX_CONTENT_LENGTH);
                 
->>>>>>> 1554a6cd
                 return {
                     url,
                     success: true,
